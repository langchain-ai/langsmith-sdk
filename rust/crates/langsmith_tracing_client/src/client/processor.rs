use crate::client::errors::TracingClientError;
use crate::client::run::{Attachment, EventType, QueuedRun, RunEventBytes};
use crate::client::run::{RunCreateExtended, RunUpdateExtended};
use crate::client::tracing_client::ClientConfig;
use futures::stream::{FuturesUnordered, StreamExt};
use reqwest::multipart::{Form, Part};
use std::sync::Arc;
use tokio::sync::mpsc::Receiver;
use tokio::sync::Semaphore;
use tokio::task;
use tokio::time::{sleep, Instant};
use rayon::iter::{IntoParallelIterator, ParallelIterator};
use tokio_util::io::ReaderStream;

pub struct RunProcessor {
    receiver: Receiver<QueuedRun>,
    http_client: reqwest::Client,
    config: ClientConfig,
}

impl RunProcessor {
    pub(crate) fn new(receiver: Receiver<QueuedRun>, config: ClientConfig) -> Self {
        let http_client = reqwest::Client::new();

        Self {
            receiver,
            http_client,
            config,
        }
    }

    pub(crate) async fn run(mut self) -> Result<(), TracingClientError> {
        let mut buffer = Vec::new();
        let mut last_send_time = Instant::now();

        loop {
            tokio::select! {
                Some(queued_run) = self.receiver.recv() => {
                    match queued_run {
                        QueuedRun::Shutdown => {
                            println!("shutdown signal received.");
                            if !buffer.is_empty() {
                                println!("sending remaining buffer before shutdown.");
                                self.send_and_clear_buffer(&mut buffer).await?;
                            }
                            break;
                        },
                        _ => {
                            // println!("received a queued run.");
                            buffer.push(queued_run);
                            if buffer.len() >= self.config.batch_size {
                                println!("batch size limit, sending batch.");
                                self.send_and_clear_buffer(&mut buffer).await?;
                                last_send_time = Instant::now();
                            }
                        }
                    }
                }
                _ = sleep(self.config.batch_timeout) => {
                    if !buffer.is_empty() && last_send_time.elapsed() >= self.config.batch_timeout {
                        // println!("batch timeout, sending batch.");
                        self.send_and_clear_buffer(&mut buffer).await?;
                        last_send_time = Instant::now();
                    }
                }
                else => {
                    // println!("channel closed.");
                    if !buffer.is_empty() {
                        // println!("sending remaining buffer.");
                        self.send_and_clear_buffer(&mut buffer).await?;
                    }
                    break;
                }
            }
        }
        // println!("exiting loop.");
        Ok(())
    }

    async fn send_and_clear_buffer(
        &self,
        buffer: &mut Vec<QueuedRun>,
    ) -> Result<(), TracingClientError> {
        if let Err(e) = self.send_batch(std::mem::take(buffer)).await {
            // todo: retry logic?
            eprintln!("Error sending batch: {}", e);
        }
        Ok(())
    }

<<<<<<< HEAD
    // async fn send_batch(&self, batch: Vec<QueuedRun>) -> Result<(), TracingClientError> {
    //     let mut form = Form::new();
    //     // git println!("Sending batch of {} runs", batch.len());
    //
    //     for queued_run in batch {
    //         match queued_run {
    //             QueuedRun::Create(run_create_extended) => {
    //                 self.consume_run_create(run_create_extended, &mut form)
    //                     .await?;
    //             }
    //             QueuedRun::Update(run_update_extended) => {
    //                 self.consume_run_update(run_update_extended, &mut form)
    //                     .await?;
    //             }
    //             QueuedRun::Shutdown => {
    //                 return Err(TracingClientError::UnexpectedShutdown);
    //             }
    //         }
    //     }
    //
    //     // Send the multipart POST request
    //     let response = self
    //         .http_client
    //         .post(format!("{}/runs/multipart", self.config.endpoint))
    //         .multipart(form)
    //         .headers(self.config.headers.clone().unwrap_or_default())
    //         .send()
    //         .await?;
    //
    //     if response.status().is_success() {
    //         Ok(())
    //     } else {
    //         Err(TracingClientError::HttpError(response.status()))
    //     }
    // }
=======
    async fn send_batch(&self, batch: Vec<QueuedRun>) -> Result<(), TracingClientError> {
        let mut form = Form::new();
        // println!("Sending batch of {} runs", batch.len());

        for queued_run in batch {
            match queued_run {
                QueuedRun::Create(run_create_extended) => {
                    self.consume_run_create(run_create_extended, &mut form)
                        .await?;
                }
                QueuedRun::Update(run_update_extended) => {
                    self.consume_run_update(run_update_extended, &mut form)
                        .await?;
                }
                QueuedRun::RunBytes(run_event_bytes) => {
                    self.consume_run_bytes(run_event_bytes, &mut form).await?;
                }
                QueuedRun::Shutdown => {
                    return Err(TracingClientError::UnexpectedShutdown);
                }
            }
        }

        // Send the multipart POST request
        let response = self
            .http_client
            .post(format!("{}/runs/multipart", self.config.endpoint))
            .multipart(form)
            .headers(self.config.headers.clone().unwrap_or_default())
            .send()
            .await?;

        if response.status().is_success() {
            Ok(())
        } else {
            Err(TracingClientError::HttpError(response.status()))
        }
    }
>>>>>>> 8466c853

    async fn consume_run_create(
        &self,
        run_create_extended: RunCreateExtended,
        form: &mut Form,
    ) -> Result<(), TracingClientError> {
        let RunCreateExtended {
            run_create,
            io,
            attachments,
        } = run_create_extended;
        let run_id = &run_create.common.id;

        // conditionally add the run_create and io parts to the form
        self.add_json_part_to_form(form, format!("post.{}", run_id), &run_create)?;

        if let Some(inputs) = io.inputs {
            self.add_json_part_to_form(form, format!("post.{}.inputs", run_id), &inputs)?;
        }

        if let Some(outputs) = io.outputs {
            self.add_json_part_to_form(form, format!("post.{}.outputs", run_id), &outputs)?;
        }

        if let Some(attachments) = attachments {
            for attachment in attachments {
                self.add_attachment_to_form(form, run_id, attachment)
                    .await?;
            }
        }

        Ok(())
    }

    async fn consume_run_update(
        &self,
        run_update_extended: RunUpdateExtended,
        form: &mut Form,
    ) -> Result<(), TracingClientError> {
        let RunUpdateExtended {
            run_update,
            io,
            attachments,
        } = run_update_extended;
        let run_id = &run_update.common.id;

        self.add_json_part_to_form(form, format!("patch.{}", run_id), &run_update)?;

        if let Some(outputs) = io.outputs {
            self.add_json_part_to_form(form, format!("patch.{}.outputs", run_id), &outputs)?;
        }

        if let Some(attachments) = attachments {
            for attachment in attachments {
                self.add_attachment_to_form(form, run_id, attachment)
                    .await?;
            }
        }

        Ok(())
    }

    async fn consume_run_bytes(
        &self,
        run_event_bytes: RunEventBytes,
        form: &mut Form,
    ) -> Result<(), TracingClientError> {
        let RunEventBytes {
            run_id,
            event_type,
            run_bytes,
            inputs_bytes,
            outputs_bytes,
            attachments,
        } = run_event_bytes;

        let event_type_str = match event_type {
            EventType::Create => "post",
            EventType::Update => "patch",
        };

        let part_size = run_bytes.len() as u64;
        *form = std::mem::take(form).part(
            format!("{}.{}", event_type_str, run_id),
            Part::bytes(run_bytes).mime_str(&format!("application/json; length={}", part_size))?,
        );

        if let Some(inputs_bytes) = inputs_bytes {
            let part_size = inputs_bytes.len() as u64;
            *form = std::mem::take(form).part(
                format!("{}.{}.inputs", event_type_str, run_id),
                Part::bytes(inputs_bytes)
                    .mime_str(&format!("application/json; length={}", part_size))?,
            );
        }

        if let Some(outputs_bytes) = outputs_bytes {
            let part_size = outputs_bytes.len() as u64;
            *form = std::mem::take(form).part(
                format!("{}.{}.outputs", event_type_str, run_id),
                Part::bytes(outputs_bytes)
                    .mime_str(&format!("application/json; length={}", part_size))?,
            );
        }

        if let Some(attachments) = attachments {
            for attachment in attachments {
                self.add_attachment_to_form(form, &run_id, attachment)
                    .await?;
            }
        }

        Ok(())
    }

    fn add_json_part_to_form(
        &self,
        form: &mut Form,
        part_name: String,
        data: &impl serde::Serialize,
    ) -> Result<(), TracingClientError> {
        let data_bytes = serde_json::to_vec(data)?;
        let part_size = data_bytes.len() as u64;
        *form = std::mem::take(form).part(
            part_name,
            Part::bytes(data_bytes).mime_str(&format!("application/json; length={}", part_size))?,
        );
        Ok(())
    }

    async fn add_attachment_to_form(
        &self,
        form: &mut Form,
        run_id: &str,
        attachment: Attachment,
    ) -> Result<(), TracingClientError> {
        let part_name = format!("attachment.{}.{}", run_id, attachment.ref_name);
        if let Some(data) = attachment.data {
            let part_size = data.len() as u64;
            *form = std::mem::take(form).part(
                part_name,
                Part::bytes(data)
                    .file_name(attachment.filename)
                    .mime_str(&format!(
                        "{}; length={}",
                        &attachment.content_type, part_size
                    ))?,
            );
        } else {
            // stream the file from disk to avoid loading the entire file into memory
            let file_path = std::path::Path::new(&attachment.filename);
            let metadata = tokio::fs::metadata(file_path).await.map_err(|e| {
                TracingClientError::IoError(format!("Failed to read file metadata: {}", e))
            })?;
            let file_size = metadata.len();
            let file = tokio::fs::File::open(file_path)
                .await
                .map_err(|e| TracingClientError::IoError(format!("Failed to open file: {}", e)))?;
            let stream = ReaderStream::new(file);
            let body = reqwest::Body::wrap_stream(stream);

            // extract filename from path
            let file_name = file_path
                .file_name()
                .ok_or_else(|| {
                    TracingClientError::IoError("Failed to extract filename from path".to_string())
                })?
                .to_string_lossy()
                .into_owned();

            let part = Part::stream_with_length(body, file_size)
                .file_name(file_name)
                .mime_str(&format!(
                    "{}; length={}",
                    &attachment.content_type, file_size
                ))?;

            *form = std::mem::take(form).part(part_name, part);
        }
        Ok(())
    }

    async fn send_batch(&self, batch: Vec<QueuedRun>) -> Result<(), TracingClientError> {
        let start_send_batch = Instant::now();
        let mut json_data = Vec::new();
        let mut attachment_futures = Vec::new();

        for queued_run in batch {
            match queued_run {
                QueuedRun::Create(run_create_extended) => {
                    let RunCreateExtended {
                        run_create,
                        io,
                        attachments,
                    } = run_create_extended;
                    let run_id = run_create.common.id.clone();

                    // Collect JSON data
                    json_data.push((
                        format!("post.{}", run_id),
                        serde_json::to_value(run_create)?,
                    ));

                    if let Some(inputs) = io.inputs {
                        json_data.push((format!("post.{}.inputs", run_id), inputs));
                    }

                    if let Some(outputs) = io.outputs {
                        json_data.push((format!("post.{}.outputs", run_id), outputs));
                    }

                    if let Some(attachments) = attachments {
                        for attachment in attachments {
                            attachment_futures.push((
                                format!("attachment.{}.{}", run_id, attachment.ref_name),
                                self.create_attachment_part(attachment),
                            ));
                        }
                    }
                }
                QueuedRun::Update(run_update_extended) => {
                    let RunUpdateExtended {
                        run_update,
                        io,
                        attachments,
                    } = run_update_extended;
                    let run_id = run_update.common.id.clone();

                    // Collect JSON data
                    json_data.push((
                        format!("patch.{}", run_id),
                        serde_json::to_value(run_update)?,
                    ));

                    if let Some(outputs) = io.outputs {
                        json_data.push((format!("patch.{}.outputs", run_id), outputs));
                    }

                    if let Some(attachments) = attachments {
                        for attachment in attachments {
                            attachment_futures.push((
                                format!("attachment.{}.{}", run_id, attachment.ref_name),
                                self.create_attachment_part(attachment),
                            ));
                        }
                    }
                }
                QueuedRun::Shutdown => {
                    return Err(TracingClientError::UnexpectedShutdown);
                }
            }
        }

        // println!("Batch processing took {:?}", start_send_batch.elapsed());
        // process JSON serialization in a blocking thread with Rayon parallel iterator
        let start = Instant::now();
        let json_parts = task::spawn_blocking(move || {
            println!("Parallel processing a batch of {} runs", json_data.len());
            let start_time_in_parallel = Instant::now();
            let meow = json_data
                .into_par_iter()
                .map(|(part_name, value)| {
                    let data_bytes = serde_json::to_vec(&value)?;
                    let part_size = data_bytes.len() as u64;
                    let part = Part::bytes(data_bytes)
                        .mime_str(&format!("application/json; length={}", part_size))?;
                    Ok::<(String, Part), TracingClientError>((part_name, part))
                })
                .collect::<Result<Vec<_>, TracingClientError>>();

            println!("Parallel processing took {:?}", start_time_in_parallel.elapsed());
            meow
        })
        .await
        .unwrap()?; // TODO: get rid of unwrap
        println!("JSON processing took {:?}", start.elapsed());

        // process attachments asynchronously
        let attachment_parts_results =
            FuturesUnordered::from_iter(attachment_futures.into_iter().map(
                |(part_name, future)| async {
                    let part = future.await?;
                    Ok((part_name, part))
                },
            ))
            .collect::<Vec<Result<(String, Part), TracingClientError>>>()
            .await;
        let mut attachment_parts = Vec::new();
        for result in attachment_parts_results {
            match result {
                Ok((part_name, part)) => {
                    attachment_parts.push((part_name, part));
                }
                Err(e) => {
                    eprintln!("Error processing attachment: {}", e);
                }
            }
        }

        // assemble form
        let mut form = Form::new();
        for (part_name, part) in json_parts.into_iter().chain(attachment_parts) {
            form = form.part(part_name, part);
        }

        // println!("Assembling form took {:?}", start.elapsed());

        // send the multipart POST request
        let response = self
            .http_client
            .post(format!("{}/runs/multipart", self.config.endpoint))
            .multipart(form)
            .headers(self.config.headers.clone().unwrap_or_default())
            .send()
            .await?;

        // println!("Sending batch took {:?}", start_send_batch.elapsed());
        if response.status().is_success() {
            Ok(())
        } else {
            Err(TracingClientError::HttpError(response.status()))
        }
    }

    async fn create_attachment_part(
        &self,
        attachment: Attachment,
    ) -> Result<Part, TracingClientError> {
        let part = if let Some(data) = attachment.data {
            let part_size = data.len() as u64;
            Part::bytes(data)
                .file_name(attachment.filename)
                .mime_str(&format!(
                    "{}; length={}",
                    &attachment.content_type, part_size
                ))?
        } else {
            let file_path = std::path::Path::new(&attachment.filename);
            let metadata = tokio::fs::metadata(file_path).await.map_err(|e| {
                TracingClientError::IoError(format!("Failed to read file metadata: {}", e))
            })?;
            let file_size = metadata.len();
            let file = tokio::fs::File::open(file_path)
                .await
                .map_err(|e| TracingClientError::IoError(format!("Failed to open file: {}", e)))?;
            let stream = ReaderStream::new(file);
            let body = reqwest::Body::wrap_stream(stream);

            let file_name = file_path
                .file_name()
                .ok_or_else(|| {
                    TracingClientError::IoError("Failed to extract filename from path".to_string())
                })?
                .to_string_lossy()
                .into_owned();

            Part::stream_with_length(body, file_size)
                .file_name(file_name)
                .mime_str(&format!(
                    "{}; length={}",
                    &attachment.content_type, file_size
                ))?
        };

        Ok(part)
    }
}<|MERGE_RESOLUTION|>--- conflicted
+++ resolved
@@ -88,10 +88,9 @@
         Ok(())
     }
 
-<<<<<<< HEAD
     // async fn send_batch(&self, batch: Vec<QueuedRun>) -> Result<(), TracingClientError> {
     //     let mut form = Form::new();
-    //     // git println!("Sending batch of {} runs", batch.len());
+    //     // println!("Sending batch of {} runs", batch.len());
     //
     //     for queued_run in batch {
     //         match queued_run {
@@ -102,6 +101,9 @@
     //             QueuedRun::Update(run_update_extended) => {
     //                 self.consume_run_update(run_update_extended, &mut form)
     //                     .await?;
+    //             }
+    //             QueuedRun::RunBytes(run_event_bytes) => {
+    //                 self.consume_run_bytes(run_event_bytes, &mut form).await?;
     //             }
     //             QueuedRun::Shutdown => {
     //                 return Err(TracingClientError::UnexpectedShutdown);
@@ -124,46 +126,6 @@
     //         Err(TracingClientError::HttpError(response.status()))
     //     }
     // }
-=======
-    async fn send_batch(&self, batch: Vec<QueuedRun>) -> Result<(), TracingClientError> {
-        let mut form = Form::new();
-        // println!("Sending batch of {} runs", batch.len());
-
-        for queued_run in batch {
-            match queued_run {
-                QueuedRun::Create(run_create_extended) => {
-                    self.consume_run_create(run_create_extended, &mut form)
-                        .await?;
-                }
-                QueuedRun::Update(run_update_extended) => {
-                    self.consume_run_update(run_update_extended, &mut form)
-                        .await?;
-                }
-                QueuedRun::RunBytes(run_event_bytes) => {
-                    self.consume_run_bytes(run_event_bytes, &mut form).await?;
-                }
-                QueuedRun::Shutdown => {
-                    return Err(TracingClientError::UnexpectedShutdown);
-                }
-            }
-        }
-
-        // Send the multipart POST request
-        let response = self
-            .http_client
-            .post(format!("{}/runs/multipart", self.config.endpoint))
-            .multipart(form)
-            .headers(self.config.headers.clone().unwrap_or_default())
-            .send()
-            .await?;
-
-        if response.status().is_success() {
-            Ok(())
-        } else {
-            Err(TracingClientError::HttpError(response.status()))
-        }
-    }
->>>>>>> 8466c853
 
     async fn consume_run_create(
         &self,
@@ -411,6 +373,10 @@
                         }
                     }
                 }
+                QueuedRun::RunBytes(_) => {
+                    // TODO: fix this
+                    return Err(TracingClientError::UnexpectedShutdown);
+                }
                 QueuedRun::Shutdown => {
                     return Err(TracingClientError::UnexpectedShutdown);
                 }
