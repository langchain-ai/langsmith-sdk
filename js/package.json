--- conflicted
+++ resolved
@@ -113,17 +113,11 @@
     "@babel/preset-env": "^7.22.4",
     "@faker-js/faker": "^8.4.1",
     "@jest/globals": "^29.5.0",
-<<<<<<< HEAD
-    "@langchain/core": "^0.3.1",
-    "@langchain/langgraph": "^0.2.3",
-    "@langchain/openai": "^0.3.0",
-    "@opentelemetry/sdk-trace-base": "^1.26.0",
-    "@opentelemetry/sdk-trace-node": "^1.26.0",
-=======
     "@langchain/core": "^0.3.14",
     "@langchain/langgraph": "^0.2.18",
     "@langchain/openai": "^0.3.11",
->>>>>>> b9dc8f25
+    "@opentelemetry/sdk-trace-base": "^1.26.0",
+    "@opentelemetry/sdk-trace-node": "^1.26.0",
     "@tsconfig/recommended": "^1.0.2",
     "@types/jest": "^29.5.1",
     "@typescript-eslint/eslint-plugin": "^5.59.8",
