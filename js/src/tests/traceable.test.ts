import type { RunTree, RunTreeConfig } from "../run_trees.js";
import { ROOT, traceable } from "../traceable.js";
import { getAssumedTreeFromCalls } from "./utils/tree.js";
import { mockClient } from "./utils/mock_client.js";
import { FakeChatModel } from "@langchain/core/utils/testing";
import { ChatPromptTemplate } from "@langchain/core/prompts";
import { StringOutputParser } from "@langchain/core/output_parsers";

test("basic traceable implementation", async () => {
  const { client, callSpy } = mockClient();
  const llm = traceable(
    async function* llm(input: string) {
      const response = input.repeat(2).split("");
      for (const char of response) {
        yield char;
      }
    },
    { client, tracingEnabled: true }
  );

  // eslint-disable-next-line @typescript-eslint/no-unused-vars
  for await (const _ of llm("Hello world")) {
    // pass
  }

  expect(getAssumedTreeFromCalls(callSpy.mock.calls)).toMatchObject({
    nodes: ["llm:0"],
    edges: [],
  });
});

test("nested traceable implementation", async () => {
  const { client, callSpy } = mockClient();

  const llm = traceable(async function llm(input: string) {
    return input.repeat(2);
  });

  const str = traceable(async function* str(input: string) {
    const response = input.split("").reverse();
    for (const char of response) {
      yield char;
    }
  });

  const chain = traceable(
    async function chain(input: string) {
      const question = await llm(input);

      let answer = "";
      for await (const char of str(question)) {
        answer += char;
      }

      return { question, answer };
    },
    { client, tracingEnabled: true }
  );

  const result = await chain("Hello world");

  expect(result).toEqual({
    question: "Hello worldHello world",
    answer: "dlrow olleHdlrow olleH",
  });

  expect(getAssumedTreeFromCalls(callSpy.mock.calls)).toMatchObject({
    nodes: ["chain:0", "llm:1", "str:2"],
    edges: [
      ["chain:0", "llm:1"],
      ["chain:0", "str:2"],
    ],
  });
});

test("passing run tree manually", async () => {
  const { client, callSpy } = mockClient();
  const child = traceable(
    async (runTree: RunTree, depth = 0): Promise<number> => {
      if (depth < 2) {
        return child(runTree, depth + 1);
      }
      return 3;
    },
    { name: "child" }
  );

  const parent = traceable(
    async function parent(runTree: RunTree) {
      const first = await child(runTree);
      const second = await child(runTree);

      return first + second;
    },
    { client, tracingEnabled: true }
  );

  await parent(ROOT);

  expect(getAssumedTreeFromCalls(callSpy.mock.calls)).toMatchObject({
    nodes: [
      "parent:0",
      "child:1",
      "child:2",
      "child:3",
      "child:4",
      "child:5",
      "child:6",
    ],
    edges: [
      ["parent:0", "child:1"],
      ["child:1", "child:2"],
      ["child:2", "child:3"],
      ["parent:0", "child:4"],
      ["child:4", "child:5"],
      ["child:5", "child:6"],
    ],
  });
});

describe("async generators", () => {
  test("success", async () => {
    const { client, callSpy } = mockClient();

    const iterableTraceable = traceable(
      async function* giveMeNumbers() {
        for (let i = 0; i < 5; i++) {
          yield i;
        }
      },
      { client, tracingEnabled: true }
    );

    const numbers: number[] = [];
    for await (const num of iterableTraceable()) {
      numbers.push(num);
    }

    expect(numbers).toEqual([0, 1, 2, 3, 4]);
    expect(getAssumedTreeFromCalls(callSpy.mock.calls)).toMatchObject({
      nodes: ["giveMeNumbers:0"],
      edges: [],
      data: {
        "giveMeNumbers:0": {
          outputs: { outputs: [0, 1, 2, 3, 4] },
        },
      },
    });
  });

  test("error", async () => {
    const { client, callSpy } = mockClient();
    const throwTraceable = traceable(
      async function* () {
        for (let i = 0; i < 5; i++) {
          yield i;
          if (i === 2) throw new Error("I am bad");
        }
      },
      { name: "throwTraceable", client, tracingEnabled: true }
    );

    await expect(async () => {
      // eslint-disable-next-line @typescript-eslint/no-unused-vars
      for await (const _ of throwTraceable()) {
        // pass
      }
    }).rejects.toThrow("I am bad");

    expect(getAssumedTreeFromCalls(callSpy.mock.calls)).toMatchObject({
      nodes: ["throwTraceable:0"],
      edges: [],
      data: {
        "throwTraceable:0": {
          error: "Error: I am bad",
          outputs: { outputs: [0, 1, 2] },
        },
      },
    });
  });

  test("break", async () => {
    const { client, callSpy } = mockClient();
    const iterableTraceable = traceable(
      async function* giveMeNumbers() {
        for (let i = 0; i < 5; i++) {
          yield i;
        }
      },
      { client, tracingEnabled: true }
    );

    // eslint-disable-next-line @typescript-eslint/no-unused-vars
    for await (const _ of iterableTraceable()) {
      break;
    }

    expect(getAssumedTreeFromCalls(callSpy.mock.calls)).toMatchObject({
      nodes: ["giveMeNumbers:0"],
      edges: [],
      data: {
        "giveMeNumbers:0": {
          outputs: { outputs: [0] },
          error: "Cancelled",
        },
      },
    });
  });

  // https://github.com/nodejs/node/issues/42237
  test("nested invocation", async () => {
    const { client, callSpy } = mockClient();
    const child = traceable(
      async function* child() {
        for (let i = 0; i < 5; i++) yield i;
      },
      { name: "child", client, tracingEnabled: true }
    );

    const parent = traceable(
      async function* parent() {
        for await (const num of child()) yield num;
        for await (const num of child()) yield 4 - num;
      },
      { name: "parent", client, tracingEnabled: true }
    );

    const numbers: number[] = [];
    for await (const num of parent()) {
      numbers.push(num);
    }

    expect(numbers).toEqual([0, 1, 2, 3, 4, 4, 3, 2, 1, 0]);
    expect(getAssumedTreeFromCalls(callSpy.mock.calls)).toMatchObject({
      nodes: ["parent:0", "child:1", "child:2"],
      edges: [
        ["parent:0", "child:1"],
        ["parent:0", "child:2"],
      ],
    });
  });

  test("in promise success", async () => {
    const { client, callSpy } = mockClient();
    async function giveMeGiveMeNumbers() {
      async function* giveMeNumbers() {
        for (let i = 0; i < 5; i++) {
          yield i;
        }
      }
      return giveMeNumbers();
    }

    const it = traceable(giveMeGiveMeNumbers, { client, tracingEnabled: true });

    const numbers: number[] = [];
    for await (const num of await it()) {
      numbers.push(num);
    }

    expect(numbers).toEqual([0, 1, 2, 3, 4]);
    expect(getAssumedTreeFromCalls(callSpy.mock.calls)).toMatchObject({
      nodes: ["giveMeGiveMeNumbers:0"],
      edges: [],
      data: {
        "giveMeGiveMeNumbers:0": {
          outputs: { outputs: [0, 1, 2, 3, 4] },
        },
      },
    });
  });

  test("in promise error", async () => {
    const { client, callSpy } = mockClient();

    async function giveMeGiveMeNumbers() {
      async function* giveMeNumbers() {
        for (let i = 0; i < 5; i++) {
          yield i;
          if (i === 2) throw new Error("I am bad");
        }
      }
      return giveMeNumbers();
    }

    const it = traceable(giveMeGiveMeNumbers, { client, tracingEnabled: true });

    await expect(async () => {
      // eslint-disable-next-line @typescript-eslint/no-unused-vars
      for await (const _ of await it()) {
        // pass
      }
    }).rejects.toThrow("I am bad");

    expect(getAssumedTreeFromCalls(callSpy.mock.calls)).toMatchObject({
      nodes: ["giveMeGiveMeNumbers:0"],
      edges: [],
      data: {
        "giveMeGiveMeNumbers:0": {
          error: "Error: I am bad",
          outputs: { outputs: [0, 1, 2] },
        },
      },
    });
  });

  test("in promise break", async () => {
    const { client, callSpy } = mockClient();

    async function giveMeGiveMeNumbers() {
      async function* giveMeNumbers() {
        for (let i = 0; i < 5; i++) {
          yield i;
        }
      }
      return giveMeNumbers();
    }

    const it = traceable(giveMeGiveMeNumbers, { client, tracingEnabled: true });

    // eslint-disable-next-line @typescript-eslint/no-unused-vars
    for await (const _ of await it()) {
      break;
    }

    expect(getAssumedTreeFromCalls(callSpy.mock.calls)).toMatchObject({
      nodes: ["giveMeGiveMeNumbers:0"],
      edges: [],
      data: {
        "giveMeGiveMeNumbers:0": {
          outputs: { outputs: [0] },
          error: "Cancelled",
        },
      },
    });
  });

  // https://github.com/nodejs/node/issues/42237
  test("in promise nested invocation", async () => {
    const { client, callSpy } = mockClient();
    const child = traceable(async function child() {
      async function* child() {
        for (let i = 0; i < 5; i++) yield i;
      }
      return child();
    });

    async function parent() {
      async function* parent() {
        for await (const num of await child()) yield num;
        for await (const num of await child()) yield 4 - num;
      }
      return parent();
    }

    const it = traceable(parent, { client, tracingEnabled: true });

    const numbers: number[] = [];
    for await (const num of await it()) {
      numbers.push(num);
    }

    expect(numbers).toEqual([0, 1, 2, 3, 4, 4, 3, 2, 1, 0]);
    expect(getAssumedTreeFromCalls(callSpy.mock.calls)).toMatchObject({
      nodes: ["parent:0", "child:1", "child:2"],
      edges: [
        ["parent:0", "child:1"],
        ["parent:0", "child:2"],
      ],
    });
  });

  test("readable stream", async () => {
    const { client, callSpy } = mockClient();

    const stream = traceable(
      async function stream() {
        const readStream = new ReadableStream({
          async pull(controller) {
            for (let i = 0; i < 5; i++) {
              controller.enqueue(i);
            }
            controller.close();
          },
        });

        return readStream;
      },
      { client, tracingEnabled: true }
    );

    const numbers: number[] = [];
    for await (const num of await stream()) {
      numbers.push(num);
    }

    expect(numbers).toEqual([0, 1, 2, 3, 4]);
    expect(getAssumedTreeFromCalls(callSpy.mock.calls)).toMatchObject({
      nodes: ["stream:0"],
      edges: [],
      data: {
        "stream:0": {
          outputs: { outputs: [0, 1, 2, 3, 4] },
        },
      },
    });
  });
});

describe("deferred input", () => {
  test("generator", async () => {
    const { client, callSpy } = mockClient();
    const parrotStream = traceable(
      async function* parrotStream(input: Generator<string>) {
        for (const token of input) {
          yield token;
        }
      },
      { client, tracingEnabled: true }
    );

    const inputGenerator = function* () {
      for (const token of "Hello world".split(" ")) {
        yield token;
      }
    };

    const tokens: string[] = [];
    for await (const token of parrotStream(inputGenerator())) {
      tokens.push(token);
    }

    expect(tokens).toEqual(["Hello", "world"]);
    expect(getAssumedTreeFromCalls(callSpy.mock.calls)).toMatchObject({
      nodes: ["parrotStream:0"],
      edges: [],
      data: {
        "parrotStream:0": {
          inputs: { input: ["Hello", "world"] },
          outputs: { outputs: ["Hello", "world"] },
        },
      },
    });
  });

  test("async generator", async () => {
    const { client, callSpy } = mockClient();
    const inputStream = async function* inputStream() {
      for (const token of "Hello world".split(" ")) {
        yield token;
      }
    };

    const parrotStream = traceable(
      async function* parrotStream(input: AsyncGenerator<string>) {
        for await (const token of input) {
          yield token;
        }
      },
      { client, tracingEnabled: true }
    );

    const tokens: string[] = [];
    for await (const token of parrotStream(inputStream())) {
      tokens.push(token);
    }

    expect(tokens).toEqual(["Hello", "world"]);
    expect(getAssumedTreeFromCalls(callSpy.mock.calls)).toMatchObject({
      nodes: ["parrotStream:0"],
      edges: [],
      data: {
        "parrotStream:0": {
          inputs: { input: ["Hello", "world"] },
          outputs: { outputs: ["Hello", "world"] },
        },
      },
    });
  });

  test("readable stream", async () => {
    const { client, callSpy } = mockClient();
    const parrotStream = traceable(
      async function* parrotStream(input: ReadableStream<string>) {
        for await (const token of input) {
          yield token;
        }
      },
      { client, tracingEnabled: true }
    );

    const readStream = new ReadableStream({
      async start(controller) {
        for (const token of "Hello world".split(" ")) {
          controller.enqueue(token);
        }
        controller.close();
      },
    });

    const tokens: string[] = [];
    for await (const token of parrotStream(readStream)) {
      tokens.push(token);
    }

    expect(tokens).toEqual(["Hello", "world"]);
    expect(getAssumedTreeFromCalls(callSpy.mock.calls)).toMatchObject({
      nodes: ["parrotStream:0"],
      edges: [],
      data: {
        "parrotStream:0": {
          inputs: { input: ["Hello", "world"] },
          outputs: { outputs: ["Hello", "world"] },
        },
      },
    });
  });

  test("readable stream reader", async () => {
    const { client, callSpy } = mockClient();
    const parrotStream = traceable(
      async function* parrotStream(input: ReadableStream<string>) {
        const reader = input.getReader();
        try {
          while (true) {
            const { done, value } = await reader.read();
            if (done) break;
            yield value;
          }
        } finally {
          reader.releaseLock();
        }
      },
      { client, tracingEnabled: true }
    );

    const readStream = new ReadableStream({
      async start(controller) {
        for (const token of "Hello world".split(" ")) {
          controller.enqueue(token);
        }
        controller.close();
      },
    });

    const tokens: string[] = [];
    for await (const token of parrotStream(readStream)) {
      tokens.push(token);
    }

    expect(tokens).toEqual(["Hello", "world"]);
    expect(getAssumedTreeFromCalls(callSpy.mock.calls)).toMatchObject({
      nodes: ["parrotStream:0"],
      edges: [],
      data: {
        "parrotStream:0": {
          inputs: { input: ["Hello", "world"] },
          outputs: { outputs: ["Hello", "world"] },
        },
      },
    });
  });

  test("promise", async () => {
    const { client, callSpy } = mockClient();
    const parrotStream = traceable(
      async function* parrotStream(input: Promise<string[]>) {
        // eslint-disable-next-line no-instanceof/no-instanceof
        if (!(input instanceof Promise)) {
          throw new Error("Input must be a promise");
        }

        for (const token of await input) {
          yield token;
        }
      },
      { client, tracingEnabled: true }
    );

    const tokens: string[] = [];
    for await (const token of parrotStream(
      Promise.resolve(["Hello", "world"])
    )) {
      tokens.push(token);
    }

    expect(tokens).toEqual(["Hello", "world"]);
    expect(getAssumedTreeFromCalls(callSpy.mock.calls)).toMatchObject({
      nodes: ["parrotStream:0"],
      edges: [],
      data: {
        "parrotStream:0": {
          inputs: { input: ["Hello", "world"] },
          outputs: { outputs: ["Hello", "world"] },
        },
      },
    });
  });

  test("promise rejection", async () => {
    const { client, callSpy } = mockClient();
    const parrotStream = traceable(
      async function parrotStream(input: Promise<string[]>) {
        return await input;
      },
      { client, tracingEnabled: true }
    );

    await expect(async () => {
      await parrotStream(Promise.reject(new Error("Rejected!")));
    }).rejects.toThrow("Rejected!");

    expect(getAssumedTreeFromCalls(callSpy.mock.calls)).toMatchObject({
      nodes: ["parrotStream:0"],
      edges: [],
      data: {
        "parrotStream:0": {
          inputs: { input: { error: {} } },
          error: "Error: Rejected!",
        },
      },
    });
  });

  test("promise rejection, callback handling", async () => {
    const { client, callSpy } = mockClient();
    const parrotStream = traceable(
      async function parrotStream(input: Promise<string[]>) {
        return input.then((value) => value);
      },
      { client, tracingEnabled: true }
    );

    await expect(async () => {
      await parrotStream(Promise.reject(new Error("Rejected!")));
    }).rejects.toThrow("Rejected!");

    expect(getAssumedTreeFromCalls(callSpy.mock.calls)).toMatchObject({
      nodes: ["parrotStream:0"],
      edges: [],
      data: {
        "parrotStream:0": {
          inputs: { input: { error: {} } },
          error: "Error: Rejected!",
        },
      },
    });
  });
});

describe("langchain", () => {
  test.skip("bound", async () => {
    const { client, callSpy } = mockClient();

    const llm = new FakeChatModel({});
    const prompt = ChatPromptTemplate.fromMessages<{ text: string }>([
      ["human", "{text}"],
    ]);
    const parser = new StringOutputParser();
    const chain = prompt.pipe(llm).pipe(parser);

    const main = traceable(chain.invoke.bind(chain), {
      client,
      tracingEnabled: true,
    });

    const result = await main({ text: "Hello world" });
    expect(result).toEqual("Hello world");

    expect(getAssumedTreeFromCalls(callSpy.mock.calls)).toMatchObject({
      nodes: [
        "bound invoke:0",
        "ChatPromptTemplate:1",
        "FakeChatModel:2",
        "StringOutputParser:3",
      ],
      edges: [
        ["bound invoke:0", "ChatPromptTemplate:1"],
        ["ChatPromptTemplate:1", "FakeChatModel:2"],
        ["FakeChatModel:2", "StringOutputParser:3"],
      ],
    });
  });
});

<<<<<<< HEAD
describe("generator", () => {
  function gatherAll(iterator: Iterator<unknown>) {
    const chunks: unknown[] = [];
    // eslint-disable-next-line no-constant-condition
    while (true) {
      const next = iterator.next();
      chunks.push(next.value);
      if (next.done) break;
    }

    return chunks;
  }

  test("yield", async () => {
    const { client, callSpy } = mockClient();

    function* generator() {
      for (let i = 0; i < 3; ++i) yield i;
    }

    const traced = traceable(generator, { client, tracingEnabled: true });

    expect(gatherAll(await traced())).toEqual(gatherAll(generator()));
    expect(getAssumedTreeFromCalls(callSpy.mock.calls)).toMatchObject({
      nodes: ["generator:0"],
      edges: [],
      data: {
        "generator:0": {
          outputs: { outputs: [0, 1, 2] },
        },
      },
    });
  });

  test("with return", async () => {
    const { client, callSpy } = mockClient();

    function* generator() {
      for (let i = 0; i < 3; ++i) yield i;
      return 3;
    }

    const traced = traceable(generator, { client, tracingEnabled: true });

    expect(gatherAll(await traced())).toEqual(gatherAll(generator()));
    expect(getAssumedTreeFromCalls(callSpy.mock.calls)).toMatchObject({
      nodes: ["generator:0"],
      edges: [],
      data: { "generator:0": { outputs: { outputs: [0, 1, 2, 3] } } },
    });
  });

  test("nested", async () => {
    const { client, callSpy } = mockClient();

    function* generator() {
      function* child() {
        for (let i = 0; i < 3; ++i) yield i;
      }

      for (let i = 0; i < 2; ++i) {
        for (const num of child()) yield num;
      }

      return 3;
    }

    const traced = traceable(generator, { client, tracingEnabled: true });
    expect(gatherAll(await traced())).toEqual(gatherAll(generator()));
    expect(getAssumedTreeFromCalls(callSpy.mock.calls)).toMatchObject({
      nodes: ["generator:0"],
      edges: [],
      data: {
        "generator:0": {
          outputs: { outputs: [0, 1, 2, 0, 1, 2, 3] },
        },
      },
    });
=======
test("metadata", async () => {
  const { client, callSpy } = mockClient();
  const main = traceable(async (): Promise<number> => 42, {
    client,
    name: "main",
    metadata: { customValue: "hello" },
    tracingEnabled: true,
  });

  await main();

  expect(getAssumedTreeFromCalls(callSpy.mock.calls)).toMatchObject({
    nodes: ["main:0"],
    edges: [],
    data: {
      "main:0": {
        extra: { metadata: { customValue: "hello" } },
        outputs: { outputs: 42 },
      },
    },
  });
});

test("argsConfigPath", async () => {
  const { client, callSpy } = mockClient();
  const main = traceable(
    async (
      value: number,
      options: {
        suffix: string;
        langsmithExtra?: Partial<RunTreeConfig>;
      }
    ): Promise<string> => `${value}${options.suffix}`,
    {
      client,
      name: "main",
      argsConfigPath: [1, "langsmithExtra"],
      tracingEnabled: true,
    }
  );

  await main(1, {
    suffix: "hello",
    langsmithExtra: {
      name: "renamed",
      tags: ["tag1", "tag2"],
      metadata: { customValue: "hello" },
    },
  });

  expect(getAssumedTreeFromCalls(callSpy.mock.calls)).toMatchObject({
    nodes: ["renamed:0"],
    edges: [],
    data: {
      "renamed:0": {
        extra: { metadata: { customValue: "hello" } },
        tags: ["tag1", "tag2"],
        inputs: {
          args: [1, { suffix: "hello" }],
        },
        outputs: { outputs: "1hello" },
      },
    },
>>>>>>> 90c5ac5d
  });
});<|MERGE_RESOLUTION|>--- conflicted
+++ resolved
@@ -683,7 +683,6 @@
   });
 });
 
-<<<<<<< HEAD
 describe("generator", () => {
   function gatherAll(iterator: Iterator<unknown>) {
     const chunks: unknown[] = [];
@@ -762,7 +761,9 @@
         },
       },
     });
-=======
+  });
+});
+
 test("metadata", async () => {
   const { client, callSpy } = mockClient();
   const main = traceable(async (): Promise<number> => 42, {
@@ -826,6 +827,5 @@
         outputs: { outputs: "1hello" },
       },
     },
->>>>>>> 90c5ac5d
   });
 });