--- conflicted
+++ resolved
@@ -9,7 +9,6 @@
   return result;
 }
 
-<<<<<<< HEAD
 async function waitUntil(
   condition: () => Promise<boolean>,
   timeout: number,
@@ -25,10 +24,7 @@
   throw new Error("Timeout");
 }
 
-test("Test post and patch run", async () => {
-=======
 test.concurrent("Test post and patch run", async () => {
->>>>>>> 3b38bcc2
   const projectName = `__test_run_tree`;
   const langchainClient = new Client({});
   const projects = await toArray(langchainClient.listProjects());
