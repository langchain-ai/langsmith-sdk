/* eslint-disable @typescript-eslint/no-explicit-any */
/* eslint-disable prefer-const */
import { jest } from "@jest/globals";
import { v4 as uuidv4 } from "uuid";
import { Client, mergeRuntimeEnvIntoRunCreate } from "../client.js";
import { convertToDottedOrderFormat } from "../run_trees.js";
import { _getFetchImplementation } from "../singletons/fetch.js";
import { RunCreate } from "../schemas.js";

const parseMockRequestBody = async (body: string | FormData) => {
  if (typeof body === "string") {
    return JSON.parse(body);
  }
  // Typing is missing
  const entries: any[] = Array.from((body as any).entries());
  const reconstructedBody: any = {
    post: [],
    patch: [],
  };
  for (const [key, value] of entries) {
    let [method, id, type] = key.split(".");
    const text = await value.text();
    let parsedValue;
    try {
      parsedValue = JSON.parse(text);
    } catch (e) {
      parsedValue = text;
    }
    // if (method === "attachment") {
    //   for (const item of reconstructedBody.post) {
    //     if (item.id === id) {
    //       if (item.attachments === undefined) {
    //         item.attachments = [];
    //       }

    //       item[type] = parsedValue;
    //     }
    //   }
    //   return;
    // }
    if (!(method in reconstructedBody)) {
      throw new Error(`${method} must be "post" or "patch"`);
    }
    if (!type) {
      reconstructedBody[method as keyof typeof reconstructedBody].push(
        parsedValue
      );
    } else {
      for (const item of reconstructedBody[method]) {
        if (item.id === id) {
          item[type] = parsedValue;
        }
      }
    }
  }
  return reconstructedBody;
};

// prettier-ignore
const ENDPOINT_TYPES = [
  "batch",
  "multipart",
];

describe.each(ENDPOINT_TYPES)(
  "Batch client tracing with %s endpoint",
  (endpointType) => {
    const extraBatchIngestConfig =
      endpointType === "batch"
        ? {}
        : {
            use_multipart_endpoint: true,
          };
    const expectedTraceURL =
      endpointType === "batch"
        ? "https://api.smith.langchain.com/runs/batch"
        : "https://api.smith.langchain.com/runs/multipart";
    it("should create a batched run with the given input", async () => {
      const client = new Client({
        apiKey: "test-api-key",
        autoBatchTracing: true,
      });
      const callSpy = jest
        .spyOn((client as any).batchIngestCaller, "call")
        .mockResolvedValue({
          ok: true,
          text: () => "",
        });
      jest.spyOn(client as any, "_getServerInfo").mockImplementation(() => {
        return {
          version: "foo",
          batch_ingest_config: { ...extraBatchIngestConfig },
        };
      });
      const projectName = "__test_batch";

      const runId = uuidv4();
      const dottedOrder = convertToDottedOrderFormat(
        new Date().getTime() / 1000,
        runId
      );
      await client.createRun({
        id: runId,
        project_name: projectName,
        name: "test_run",
        run_type: "llm",
        inputs: { text: "hello world" },
        trace_id: runId,
        dotted_order: dottedOrder,
      });

      await new Promise((resolve) => setTimeout(resolve, 300));

      const calledRequestParam: any = callSpy.mock.calls[0][2];
      expect(await parseMockRequestBody(calledRequestParam?.body)).toEqual({
        post: [
          expect.objectContaining({
            id: runId,
            run_type: "llm",
            inputs: {
              text: "hello world",
            },
            trace_id: runId,
            dotted_order: dottedOrder,
          }),
        ],
        patch: [],
      });

      expect(callSpy).toHaveBeenCalledWith(
        _getFetchImplementation(),
        expectedTraceURL,
        expect.objectContaining({
          body: expect.any(endpointType === "batch" ? String : FormData),
        })
      );
    });

    it("should not throw an error if fetch fails for batch requests", async () => {
      const client = new Client({
        apiKey: "test-api-key",
        autoBatchTracing: true,
      });
      jest.spyOn((client as any).caller, "call").mockImplementation(() => {
        throw new Error("Totally expected mock error");
      });
      jest
        .spyOn((client as any).batchIngestCaller, "call")
        .mockImplementation(() => {
          throw new Error("Totally expected mock error");
        });
      jest.spyOn(client as any, "_getServerInfo").mockImplementation(() => {
        return {
          version: "foo",
          batch_ingest_config: { ...extraBatchIngestConfig },
        };
      });
      const projectName = "__test_batch";

      const runId = uuidv4();
      const dottedOrder = convertToDottedOrderFormat(
        new Date().getTime() / 1000,
        runId
      );

      await client.createRun({
        id: runId,
        project_name: projectName,
        name: "test_run",
        run_type: "llm",
        inputs: { text: "hello world" },
        trace_id: runId,
        dotted_order: dottedOrder,
      });

      await new Promise((resolve) => setTimeout(resolve, 300));
    });

    it("Create + update batching should merge into a single call", async () => {
      const client = new Client({
        apiKey: "test-api-key",
        autoBatchTracing: true,
      });
      const callSpy = jest
        .spyOn((client as any).batchIngestCaller, "call")
        .mockResolvedValue({
          ok: true,
          text: () => "",
        });
      jest.spyOn(client as any, "_getServerInfo").mockImplementation(() => {
        return {
          version: "foo",
          batch_ingest_config: { ...extraBatchIngestConfig },
        };
      });
      const projectName = "__test_batch";

      const runId = uuidv4();
      const dottedOrder = convertToDottedOrderFormat(
        new Date().getTime() / 1000,
        runId
      );
      await client.createRun({
        id: runId,
        project_name: projectName,
        name: "test_run",
        run_type: "llm",
        inputs: { text: "hello world" },
        trace_id: runId,
        dotted_order: dottedOrder,
      });

      const endTime = Math.floor(new Date().getTime() / 1000);

      await client.updateRun(runId, {
        outputs: { output: ["Hi"] },
        dotted_order: dottedOrder,
        trace_id: runId,
        end_time: endTime,
      });

<<<<<<< HEAD
      await new Promise((resolve) => setTimeout(resolve, 100));
=======
      await client.awaitPendingTraceBatches();
>>>>>>> a8cab884

      const calledRequestParam: any = callSpy.mock.calls[0][2];
      expect(await parseMockRequestBody(calledRequestParam?.body)).toEqual({
        post: [
          expect.objectContaining({
            id: runId,
            run_type: "llm",
            inputs: {
              text: "hello world",
            },
            outputs: {
              output: ["Hi"],
            },
            end_time: endTime,
            trace_id: runId,
            dotted_order: dottedOrder,
          }),
        ],
        patch: [],
      });

      expect(callSpy).toHaveBeenCalledWith(
        _getFetchImplementation(),
        expectedTraceURL,
        expect.objectContaining({
          body: expect.any(endpointType === "batch" ? String : FormData),
        })
      );
    });

    it("server info fetch should retry even if initial call fails", async () => {
      const client = new Client({
        apiKey: "test-api-key",
        autoBatchTracing: true,
      });
      const callSpy = jest
        .spyOn((client as any).batchIngestCaller, "call")
        .mockResolvedValue({
          ok: true,
          text: () => "",
        });
      let serverInfoFailedOnce = false;
      jest.spyOn(client as any, "_getServerInfo").mockImplementationOnce(() => {
        serverInfoFailedOnce = true;
        throw new Error("[MOCK] Connection error.");
      });
      jest.spyOn(client as any, "_getServerInfo").mockImplementation(() => {
        return {
          version: "foo",
          batch_ingest_config: { ...extraBatchIngestConfig },
        };
      });
      const projectName = "__test_batch";

      const runId = uuidv4();
      const dottedOrder = convertToDottedOrderFormat(
        new Date().getTime() / 1000,
        runId
      );
      await client.createRun({
        id: runId,
        project_name: projectName,
        name: "test_run",
        run_type: "llm",
        inputs: { text: "hello world" },
        trace_id: runId,
        dotted_order: dottedOrder,
      });

      const endTime = Math.floor(new Date().getTime() / 1000);

      await client.updateRun(runId, {
        outputs: { output: ["Hi"] },
        dotted_order: dottedOrder,
        trace_id: runId,
        end_time: endTime,
      });

<<<<<<< HEAD
      await new Promise((resolve) => setTimeout(resolve, 100));
=======
      await client.awaitPendingTraceBatches();
>>>>>>> a8cab884

      expect(serverInfoFailedOnce).toBe(true);

      const calledRequestParam: any = callSpy.mock.calls[0][2];
      expect(await parseMockRequestBody(calledRequestParam?.body)).toEqual({
        post: [
          expect.objectContaining({
            id: runId,
            run_type: "llm",
            inputs: {
              text: "hello world",
            },
            outputs: {
              output: ["Hi"],
            },
            end_time: endTime,
            trace_id: runId,
            dotted_order: dottedOrder,
          }),
        ],
        patch: [],
      });

      expect(callSpy).toHaveBeenCalledWith(
        _getFetchImplementation(),
        expectedTraceURL,
        expect.objectContaining({
          body: expect.any(endpointType === "batch" ? String : FormData),
        })
      );
    });

<<<<<<< HEAD
    it("should immediately trigger a batch on root run end", async () => {
      const client = new Client({
        apiKey: "test-api-key",
        autoBatchTracing: true,
=======
    it("should immediately trigger a batch on root run end if blockOnRootRunFinalization is set", async () => {
      const client = new Client({
        apiKey: "test-api-key",
        autoBatchTracing: true,
        blockOnRootRunFinalization: true,
>>>>>>> a8cab884
      });
      const callSpy = jest
        .spyOn((client as any).batchIngestCaller, "call")
        .mockResolvedValue({
          ok: true,
          text: () => "",
        });
      jest.spyOn(client as any, "_getServerInfo").mockImplementation(() => {
        return {
          version: "foo",
          batch_ingest_config: { ...extraBatchIngestConfig },
        };
      });
      const projectName = "__test_batch";

      const runId = uuidv4();
      const dottedOrder = convertToDottedOrderFormat(
        new Date().getTime() / 1000,
        runId
      );
      await client.createRun({
        id: runId,
        project_name: projectName,
        name: "test_run",
        run_type: "llm",
        inputs: { text: "hello world" },
        trace_id: runId,
        dotted_order: dottedOrder,
      });

      // Wait for first batch to send
      await new Promise((resolve) => setTimeout(resolve, 300));

      const endTime = Math.floor(new Date().getTime() / 1000);

      // A root run finishing triggers the second batch
      await client.updateRun(runId, {
        outputs: { output: ["Hi"] },
        dotted_order: dottedOrder,
        trace_id: runId,
        end_time: endTime,
      });

      const runId2 = uuidv4();
      const dottedOrder2 = convertToDottedOrderFormat(
        new Date().getTime() / 1000,
        runId2
      );

      // Will send in a third batch, even though it's triggered around the same time as the update
      await client.createRun({
        id: runId2,
        project_name: projectName,
        name: "test_run",
        run_type: "llm",
        inputs: { text: "hello world 2" },
        trace_id: runId2,
        dotted_order: dottedOrder2,
      });

      await new Promise((resolve) => setTimeout(resolve, 300));

      const calledRequestParam: any = callSpy.mock.calls[0][2];
      const calledRequestParam2: any = callSpy.mock.calls[1][2];
      const calledRequestParam3: any = callSpy.mock.calls[2][2];
      expect(await parseMockRequestBody(calledRequestParam?.body)).toEqual({
        post: [
          expect.objectContaining({
            id: runId,
            run_type: "llm",
            inputs: {
              text: "hello world",
            },
            trace_id: runId,
            dotted_order: dottedOrder,
          }),
        ],
        patch: [],
      });

      expect(await parseMockRequestBody(calledRequestParam2?.body)).toEqual({
        post: [],
        patch: [
          expect.objectContaining({
            id: runId,
            dotted_order: dottedOrder,
            trace_id: runId,
            end_time: endTime,
            outputs: {
              output: ["Hi"],
            },
          }),
        ],
      });
      expect(await parseMockRequestBody(calledRequestParam3?.body)).toEqual({
        post: [
          expect.objectContaining({
            id: runId2,
            run_type: "llm",
            inputs: {
              text: "hello world 2",
            },
            trace_id: runId2,
            dotted_order: dottedOrder2,
          }),
        ],
        patch: [],
      });
    });

    it("should not trigger a batch on root run end and instead batch call with previous batch if blockOnRootRunFinalization is false", async () => {
      const client = new Client({
        apiKey: "test-api-key",
        autoBatchTracing: true,
        blockOnRootRunFinalization: false,
      });
      const callSpy = jest
        .spyOn((client as any).batchIngestCaller, "call")
        .mockResolvedValue({
          ok: true,
          text: () => "",
        });
      jest.spyOn(client as any, "_getServerInfo").mockImplementation(() => {
        return {
          version: "foo",
          batch_ingest_config: { ...extraBatchIngestConfig },
        };
      });
      const projectName = "__test_batch";

      const runId = uuidv4();
      const dottedOrder = convertToDottedOrderFormat(
        new Date().getTime() / 1000,
        runId
      );
      await client.createRun({
        id: runId,
        project_name: projectName,
        name: "test_run",
        run_type: "llm",
        inputs: { text: "hello world" },
        trace_id: runId,
        dotted_order: dottedOrder,
      });

      expect((client as any).autoBatchQueue.items.length).toBe(1);
      // Wait for first batch to send
      await new Promise((resolve) => setTimeout(resolve, 300));
      expect((client as any).autoBatchQueue.items.length).toBe(0);

      const endTime = Math.floor(new Date().getTime() / 1000);

      // Start the the second batch
      await client.updateRun(runId, {
        outputs: { output: ["Hi"] },
        dotted_order: dottedOrder,
        trace_id: runId,
        end_time: endTime,
      });

      const runId2 = uuidv4();
      const dottedOrder2 = convertToDottedOrderFormat(
        new Date().getTime() / 1000,
        runId2
      );

      // Should aggregate on the second batch
      await client.createRun({
        id: runId2,
        project_name: projectName,
        name: "test_run",
        run_type: "llm",
        inputs: { text: "hello world 2" },
        trace_id: runId2,
        dotted_order: dottedOrder2,
      });

      // 2 runs in the queue
      expect((client as any).autoBatchQueue.items.length).toBe(2);
      await client.awaitPendingTraceBatches();
      expect((client as any).autoBatchQueue.items.length).toBe(0);

      expect(callSpy.mock.calls.length).toEqual(2);
      const calledRequestParam: any = callSpy.mock.calls[0][2];
      const calledRequestParam2: any = callSpy.mock.calls[1][2];
      expect(await parseMockRequestBody(calledRequestParam?.body)).toEqual({
        post: [
          expect.objectContaining({
            id: runId,
            run_type: "llm",
            inputs: {
              text: "hello world",
            },
            trace_id: runId,
            dotted_order: dottedOrder,
          }),
        ],
        patch: [],
      });

      expect(await parseMockRequestBody(calledRequestParam2?.body)).toEqual({
        post: [
          expect.objectContaining({
            id: runId2,
            run_type: "llm",
            inputs: {
              text: "hello world 2",
            },
            trace_id: runId2,
            dotted_order: dottedOrder2,
          }),
        ],
        patch: [
          expect.objectContaining({
            id: runId,
            dotted_order: dottedOrder,
            trace_id: runId,
            end_time: endTime,
            outputs: {
              output: ["Hi"],
            },
          }),
        ],
      });
    });

    it("should send traces above the batch size and see even batches", async () => {
      const client = new Client({
        apiKey: "test-api-key",
        batchSizeBytesLimit: 10000,
        autoBatchTracing: true,
      });
      const callSpy = jest
        .spyOn((client as any).batchIngestCaller, "call")
        .mockResolvedValue({
          ok: true,
          text: () => "",
        });
      jest.spyOn(client as any, "_getServerInfo").mockImplementation(() => {
        return {
          version: "foo",
          batch_ingest_config: { ...extraBatchIngestConfig },
        };
      });
      const projectName = "__test_batch";

      const runIds = await Promise.all(
        [...Array(15)].map(async (_, i) => {
          const runId = uuidv4();
          const dottedOrder = convertToDottedOrderFormat(
            new Date().getTime() / 1000,
            runId
          );
          const params = mergeRuntimeEnvIntoRunCreate({
            id: runId,
            project_name: projectName,
            name: "test_run " + i,
            run_type: "llm",
            inputs: { text: "hello world " + i },
            trace_id: runId,
            dotted_order: dottedOrder,
          } as RunCreate);
          // Allow some extra space for other request properties
          const mockRunSize = 950;
          const padCount = mockRunSize - JSON.stringify(params).length;
          params.inputs.text = params.inputs.text + "x".repeat(padCount);
          await client.createRun(params);
          return runId;
        })
      );

      await new Promise((resolve) => setTimeout(resolve, 10));

<<<<<<< HEAD
      expect(callSpy.mock.calls.length).toEqual(2);

      const calledRequestParam: any = callSpy.mock.calls[0][2];
      const calledRequestParam2: any = callSpy.mock.calls[1][2];

      const requestBody1 = await parseMockRequestBody(calledRequestParam?.body);
      const requestBody2 = await parseMockRequestBody(
        calledRequestParam2?.body
      );

      const largerBatch =
        requestBody1.post.length === 10 ? requestBody1 : requestBody2;
      const smallerBatch =
        requestBody1.post.length === 10 ? requestBody2 : requestBody1;

      // Queue should drain as soon as size limit is reached,
      // sending both batches
      expect(largerBatch).toEqual({
=======
      const calledRequestParam: any = callSpy.mock.calls[0][2];
      const calledRequestParam2: any = callSpy.mock.calls[1][2];

      // Queue should drain as soon as size limit is reached,
      // sending both batches
      expect(await parseMockRequestBody(calledRequestParam?.body)).toEqual({
>>>>>>> a8cab884
        post: runIds.slice(0, 10).map((runId, i) =>
          expect.objectContaining({
            id: runId,
            run_type: "llm",
            inputs: {
              text: expect.stringContaining("hello world " + i),
            },
            trace_id: runId,
          })
        ),
        patch: [],
      });

<<<<<<< HEAD
      expect(smallerBatch).toEqual({
=======
      expect(await parseMockRequestBody(calledRequestParam2?.body)).toEqual({
>>>>>>> a8cab884
        post: runIds.slice(10).map((runId, i) =>
          expect.objectContaining({
            id: runId,
            run_type: "llm",
            inputs: {
              text: expect.stringContaining("hello world " + (i + 10)),
            },
            trace_id: runId,
          })
        ),
        patch: [],
      });
    });

    it("a very low batch size limit should be equivalent to single calls", async () => {
      const client = new Client({
        apiKey: "test-api-key",
        batchSizeBytesLimit: 1,
        autoBatchTracing: true,
      });
      const callSpy = jest
        .spyOn((client as any).batchIngestCaller, "call")
        .mockResolvedValue({
          ok: true,
          text: () => "",
        });
      jest.spyOn(client as any, "_getServerInfo").mockImplementation(() => {
        return {
          version: "foo",
          batch_ingest_config: {
            ...extraBatchIngestConfig,
          },
        };
      });
      const projectName = "__test_batch";

      const runIds = await Promise.all(
        [...Array(4)].map(async (_, i) => {
          const runId = uuidv4();
          const dottedOrder = convertToDottedOrderFormat(
            new Date().getTime() / 1000,
            runId
          );
          await client.createRun({
            id: runId,
            project_name: projectName,
            name: "test_run " + i,
            run_type: "llm",
            inputs: { text: "hello world " + i },
            trace_id: runId,
            dotted_order: dottedOrder,
          });
          return runId;
        })
      );

      await new Promise((resolve) => setTimeout(resolve, 300));

      expect(callSpy.mock.calls.length).toEqual(4);

      const calledRequestParam: any = callSpy.mock.calls[0][2];
      const calledRequestParam2: any = callSpy.mock.calls[1][2];
      const calledRequestParam3: any = callSpy.mock.calls[2][2];
      const calledRequestParam4: any = callSpy.mock.calls[3][2];

      // Queue should drain as soon as byte size limit of 1 is reached,
      // sending each call individually
      expect(await parseMockRequestBody(calledRequestParam?.body)).toEqual({
        post: [
          expect.objectContaining({
            id: runIds[0],
            run_type: "llm",
            inputs: {
              text: "hello world 0",
            },
            trace_id: runIds[0],
          }),
        ],
        patch: [],
      });

      expect(await parseMockRequestBody(calledRequestParam2?.body)).toEqual({
        post: [
          expect.objectContaining({
            id: runIds[1],
            run_type: "llm",
            inputs: {
              text: "hello world 1",
            },
            trace_id: runIds[1],
          }),
        ],
        patch: [],
      });

      expect(await parseMockRequestBody(calledRequestParam3?.body)).toEqual({
        post: [
          expect.objectContaining({
            id: runIds[2],
            run_type: "llm",
            inputs: {
              text: "hello world 2",
            },
            trace_id: runIds[2],
          }),
        ],
        patch: [],
      });

      expect(await parseMockRequestBody(calledRequestParam4?.body)).toEqual({
        post: [
          expect.objectContaining({
            id: runIds[3],
            run_type: "llm",
            inputs: {
              text: "hello world 3",
            },
            trace_id: runIds[3],
          }),
        ],
        patch: [],
      });
    });

    it("If batching is unsupported, fall back to old endpoint", async () => {
      const client = new Client({
        apiKey: "test-api-key",
        autoBatchTracing: true,
      });
      const callSpy = jest
        .spyOn((client as any).caller, "call")
        .mockResolvedValue({
          ok: true,
          text: () => "",
        });
      jest.spyOn(client as any, "_getServerInfo").mockImplementation(() => {
        return {};
      });
      const projectName = "__test_batch";

      const runId = uuidv4();
      const dottedOrder = convertToDottedOrderFormat(
        new Date().getTime() / 1000,
        runId
      );
      await client.createRun({
        id: runId,
        project_name: projectName,
        name: "test_run",
        run_type: "llm",
        inputs: { text: "hello world" },
        trace_id: runId,
        dotted_order: dottedOrder,
      });

      await new Promise((resolve) => setTimeout(resolve, 300));

      const calledRequestParam: any = callSpy.mock.calls[0][2];
      expect(
        await parseMockRequestBody(calledRequestParam?.body)
      ).toMatchObject({
        id: runId,
        session_name: projectName,
        extra: expect.anything(),
        start_time: expect.any(Number),
        name: "test_run",
        run_type: "llm",
        inputs: { text: "hello world" },
        trace_id: runId,
        dotted_order: dottedOrder,
      });

      expect(callSpy).toHaveBeenCalledWith(
        _getFetchImplementation(),
        "https://api.smith.langchain.com/runs",
        expect.objectContaining({
          body: expect.any(String),
        })
      );
    });

    it("Should handle circular values", async () => {
      const client = new Client({
        apiKey: "test-api-key",
        autoBatchTracing: true,
      });
      const callSpy = jest
        .spyOn((client as any).batchIngestCaller, "call")
        .mockResolvedValue({
          ok: true,
          text: () => "",
        });
      jest.spyOn(client as any, "_getServerInfo").mockImplementation(() => {
        return {
          version: "foo",
          batch_ingest_config: { ...extraBatchIngestConfig },
        };
      });
      const projectName = "__test_batch";
      const a: Record<string, any> = {};
      const b: Record<string, any> = {};
      a.b = b;
      b.a = a;

      const runId = uuidv4();
      const dottedOrder = convertToDottedOrderFormat(
        new Date().getTime() / 1000,
        runId
      );
      await client.createRun({
        id: runId,
        project_name: projectName,
        name: "test_run",
        run_type: "llm",
        inputs: a,
        trace_id: runId,
        dotted_order: dottedOrder,
      });

      const endTime = Math.floor(new Date().getTime() / 1000);

      await client.updateRun(runId, {
        outputs: b,
        dotted_order: dottedOrder,
        trace_id: runId,
        end_time: endTime,
      });

<<<<<<< HEAD
      await new Promise((resolve) => setTimeout(resolve, 100));
=======
      await client.awaitPendingTraceBatches();
>>>>>>> a8cab884

      const calledRequestParam: any = callSpy.mock.calls[0][2];
      expect(await parseMockRequestBody(calledRequestParam?.body)).toEqual({
        post: [
          expect.objectContaining({
            id: runId,
            run_type: "llm",
            inputs: {
              b: {
                a: {
                  result: "[Circular]",
                },
              },
            },
            outputs: {
              a:
                // Stringification happens at a different level
                endpointType === "batch"
                  ? {
                      result: "[Circular]",
                    }
                  : {
                      b: {
                        result: "[Circular]",
                      },
                    },
            },
            end_time: endTime,
            trace_id: runId,
            dotted_order: dottedOrder,
          }),
        ],
        patch: [],
      });

      expect(callSpy).toHaveBeenCalledWith(
        _getFetchImplementation(),
        expectedTraceURL,
        expect.objectContaining({
          body: expect.any(endpointType === "batch" ? String : FormData),
        })
      );
    });
  }
);<|MERGE_RESOLUTION|>--- conflicted
+++ resolved
@@ -219,11 +219,7 @@
         end_time: endTime,
       });
 
-<<<<<<< HEAD
-      await new Promise((resolve) => setTimeout(resolve, 100));
-=======
       await client.awaitPendingTraceBatches();
->>>>>>> a8cab884
 
       const calledRequestParam: any = callSpy.mock.calls[0][2];
       expect(await parseMockRequestBody(calledRequestParam?.body)).toEqual({
@@ -302,11 +298,7 @@
         end_time: endTime,
       });
 
-<<<<<<< HEAD
-      await new Promise((resolve) => setTimeout(resolve, 100));
-=======
       await client.awaitPendingTraceBatches();
->>>>>>> a8cab884
 
       expect(serverInfoFailedOnce).toBe(true);
 
@@ -339,18 +331,11 @@
       );
     });
 
-<<<<<<< HEAD
-    it("should immediately trigger a batch on root run end", async () => {
-      const client = new Client({
-        apiKey: "test-api-key",
-        autoBatchTracing: true,
-=======
     it("should immediately trigger a batch on root run end if blockOnRootRunFinalization is set", async () => {
       const client = new Client({
         apiKey: "test-api-key",
         autoBatchTracing: true,
         blockOnRootRunFinalization: true,
->>>>>>> a8cab884
       });
       const callSpy = jest
         .spyOn((client as any).batchIngestCaller, "call")
@@ -624,33 +609,12 @@
 
       await new Promise((resolve) => setTimeout(resolve, 10));
 
-<<<<<<< HEAD
-      expect(callSpy.mock.calls.length).toEqual(2);
-
-      const calledRequestParam: any = callSpy.mock.calls[0][2];
-      const calledRequestParam2: any = callSpy.mock.calls[1][2];
-
-      const requestBody1 = await parseMockRequestBody(calledRequestParam?.body);
-      const requestBody2 = await parseMockRequestBody(
-        calledRequestParam2?.body
-      );
-
-      const largerBatch =
-        requestBody1.post.length === 10 ? requestBody1 : requestBody2;
-      const smallerBatch =
-        requestBody1.post.length === 10 ? requestBody2 : requestBody1;
-
-      // Queue should drain as soon as size limit is reached,
-      // sending both batches
-      expect(largerBatch).toEqual({
-=======
       const calledRequestParam: any = callSpy.mock.calls[0][2];
       const calledRequestParam2: any = callSpy.mock.calls[1][2];
 
       // Queue should drain as soon as size limit is reached,
       // sending both batches
       expect(await parseMockRequestBody(calledRequestParam?.body)).toEqual({
->>>>>>> a8cab884
         post: runIds.slice(0, 10).map((runId, i) =>
           expect.objectContaining({
             id: runId,
@@ -664,11 +628,7 @@
         patch: [],
       });
 
-<<<<<<< HEAD
-      expect(smallerBatch).toEqual({
-=======
       expect(await parseMockRequestBody(calledRequestParam2?.body)).toEqual({
->>>>>>> a8cab884
         post: runIds.slice(10).map((runId, i) =>
           expect.objectContaining({
             id: runId,
@@ -897,11 +857,7 @@
         end_time: endTime,
       });
 
-<<<<<<< HEAD
-      await new Promise((resolve) => setTimeout(resolve, 100));
-=======
       await client.awaitPendingTraceBatches();
->>>>>>> a8cab884
 
       const calledRequestParam: any = callSpy.mock.calls[0][2];
       expect(await parseMockRequestBody(calledRequestParam?.body)).toEqual({
