import { Client, RunTree, RunTreeConfig } from "../index.js";
import { BaseRun, Example, KVMap, Run, TracerSession } from "../schemas.js";
import { traceable } from "../traceable.js";
import { getDefaultRevisionId, getGitInfo } from "../utils/_git.js";
import { assertUuid } from "../utils/_uuid.js";
import { AsyncCaller } from "../utils/async_caller.js";
import { atee } from "../utils/atee.js";
import { getLangChainEnvVarsMetadata } from "../utils/env.js";
import { printErrorStackTrace } from "../utils/error.js";
import { randomName } from "./_random_name.js";
import {
  EvaluationResult,
  EvaluationResults,
  RunEvaluator,
  runEvaluator,
} from "./evaluator.js";
import { LangSmithConflictError } from "../utils/error.js";
import { v4 as uuidv4 } from "uuid";
import {
  evaluateComparative,
  ComparisonEvaluationResults,
  ComparativeEvaluator,
} from "./evaluate_comparative.js";

<<<<<<< HEAD
// eslint-disable-next-line @typescript-eslint/no-explicit-any
export type TargetT<
  TInput = any,
  TOutput = KVMap,
  TAttachments = Record<string, { presigned_url: string; reader: () => Promise<Response> }>
> =
  | {
      invoke: (
        input: TInput,
        config?: { callbacks?: any } | KVMap
      ) => Promise<TOutput> | TOutput;
    }
  | ((input: TInput, config?: KVMap) => Promise<TOutput> | TOutput)
  | ((input: TInput, attachments?: TAttachments, config?: KVMap) => Promise<TOutput> | TOutput);
=======
type StandardTargetT<TInput = any, TOutput = KVMap> =
  | ((input: TInput, config?: KVMap) => Promise<TOutput>)
  | ((input: TInput, config?: KVMap) => TOutput)
  | { invoke: (input: TInput, config?: KVMap) => TOutput }
  | { invoke: (input: TInput, config?: KVMap) => Promise<TOutput> };
>>>>>>> 119e7284

type ComparativeTargetT =
  | Array<string>
  | Array<Promise<ExperimentResults> | ExperimentResults>;

// eslint-disable-next-line @typescript-eslint/no-explicit-any
export type TargetT<TInput = any, TOutput = KVMap> =
  | StandardTargetT<TInput, TOutput>
  | ComparativeTargetT;

// Data format: dataset-name, dataset_id, or examples
export type DataT = string | AsyncIterable<Example> | Example[];

// and reports aggregate metric(s)
/** @deprecated Use object parameter version instead: (args: { runs, examples, inputs, outputs, referenceOutputs }) => ... */
type DeprecatedSyncSummaryEvaluator = (
  runs: Array<Run>,
  examples: Array<Example>
) => EvaluationResult | EvaluationResults;

/** @deprecated Use object parameter version instead: (args: { runs, examples, inputs, outputs, referenceOutputs }) => ... */
type DeprecatedAsyncSummaryEvaluator = (
  runs: Array<Run>,
  examples: Array<Example>
) => Promise<EvaluationResult | EvaluationResults>;

// Summary evaluator runs over the whole dataset
export type SummaryEvaluatorT =
  | DeprecatedSyncSummaryEvaluator
  | DeprecatedAsyncSummaryEvaluator
  | ((args: {
      runs: Array<Run>;
      examples: Array<Example>;
      inputs: Array<Record<string, any>>;
      outputs: Array<Record<string, any>>;
      referenceOutputs?: Array<Record<string, any>>;
    }) => EvaluationResult | EvaluationResults)
  | ((args: {
      runs: Array<Run>;
      examples: Array<Example>;
      inputs: Array<Record<string, any>>;
      outputs: Array<Record<string, any>>;
      referenceOutputs?: Array<Record<string, any>>;
    }) => Promise<EvaluationResult | EvaluationResults>);

/** @deprecated Use object parameter version instead: (args: { run, example, inputs, outputs, referenceOutputs }) => ... */
type DeprecatedRunEvaluator = RunEvaluator;

/** @deprecated Use object parameter version instead: (args: { run, example, inputs, outputs, referenceOutputs }) => ... */
type DeprecatedFunctionEvaluator = (
  run: Run,
  example?: Example
) => EvaluationResult | EvaluationResults;

/** @deprecated Use object parameter version instead: (args: { run, example, inputs, outputs, referenceOutputs }) => ... */
type DeprecatedAsyncFunctionEvaluator = (
  run: Run,
  example?: Example
) => Promise<EvaluationResult | EvaluationResults>;

// Row-level evaluator
export type EvaluatorT =
  | DeprecatedRunEvaluator
  | DeprecatedFunctionEvaluator
  | DeprecatedAsyncFunctionEvaluator
  | ((args: {
      run: Run;
      example: Example;
      inputs: Record<string, any>;
      outputs: Record<string, any>;
      referenceOutputs?: Record<string, any>;
    }) => EvaluationResult | EvaluationResults)
  | ((args: {
      run: Run;
      example: Example;
      inputs: Record<string, any>;
      outputs: Record<string, any>;
      referenceOutputs?: Record<string, any>;
    }) => Promise<EvaluationResult | EvaluationResults>);

interface _ForwardResults {
  run: Run;
  example: Example;
}

interface _ExperimentManagerArgs {
  data?: DataT;
  experiment?: TracerSession | string;
  metadata?: KVMap;
  client?: Client;
  runs?: AsyncGenerator<Run>;
  evaluationResults?: AsyncGenerator<EvaluationResults>;
  summaryResults?: AsyncGenerator<
    (runsArray: Run[]) => AsyncGenerator<EvaluationResults, any, unknown>,
    any,
    unknown
  >;
  examples?: Example[];
  numRepetitions?: number;
  _runsArray?: Run[];
  includeAttachments?: boolean;
}

type BaseEvaluateOptions = {
  /**
   * Metadata to attach to the experiment.
   * @default undefined
   */
  metadata?: KVMap;
  /**
   * A prefix to provide for your experiment name.
   * @default undefined
   */
  experimentPrefix?: string;
  /**
   * A free-form description of the experiment.
   */
  description?: string;
  /**
   * The maximum number of concurrent evaluations to run.
   * @default undefined
   */
  maxConcurrency?: number;
  /**
   * The LangSmith client to use.
   * @default undefined
   */
  client?: Client;
  /**
   * The number of repetitions to perform. Each example
   * will be run this many times.
   * @default 1
   */
<<<<<<< HEAD
  numRepetitions?: number;  
=======
  numRepetitions?: number;
};

export interface EvaluateOptions extends BaseEvaluateOptions {
  /**
   * A list of evaluators to run on each example.
   * @default undefined
   */
  evaluators?: Array<EvaluatorT>;
  /**
   * A list of summary evaluators to run on the entire dataset.
   * @default undefined
   */
  summaryEvaluators?: Array<SummaryEvaluatorT>;
  /**
   * The dataset to evaluate on. Can be a dataset name, a list of
   * examples, or a generator of examples.
   */
  data: DataT;
>>>>>>> 119e7284
}

export interface ComparativeEvaluateOptions extends BaseEvaluateOptions {
  /**
   * A list of evaluators to run on each example.
   */
  evaluators: Array<ComparativeEvaluator>;
  /**
   * Whether to load all child runs for the experiment.
   * @default false
   */
  loadNested?: boolean;
  /**
   * Randomize the order of outputs for each evaluation
   * @default false
   */
  randomizeOrder?: boolean;
}

// Function overloads
export function evaluate(
  target: ComparativeTargetT,
  options: ComparativeEvaluateOptions
): Promise<ComparisonEvaluationResults>;

export function evaluate(
  target: StandardTargetT,
  options: EvaluateOptions
): Promise<ExperimentResults>;

// Implementation signature
export function evaluate(
  target: TargetT,
  options: EvaluateOptions | ComparativeEvaluateOptions
): Promise<ExperimentResults | ComparisonEvaluationResults> {
  return _evaluate(target, options);
}

export interface ExperimentResultRow {
  run: Run;
  example: Example;
  evaluationResults: EvaluationResults;
}

/**
 * Manage the execution of experiments.
 *
 * Supports lazily running predictions and evaluations in parallel to facilitate
 * result streaming and early debugging.
 */
export class _ExperimentManager {
  _data?: DataT;

  _runs?: AsyncGenerator<Run>;

  _evaluationResults?: AsyncGenerator<EvaluationResults>;

  _summaryResults?: AsyncGenerator<
    (runsArray: Run[]) => AsyncGenerator<EvaluationResults, any, unknown>,
    any,
    unknown
  >;

  _examples?: Example[];

  _numRepetitions?: number;

  _runsArray?: Run[];

  client: Client;

  _experiment?: TracerSession;

  _experimentName: string;

  _metadata: KVMap;
  _description?: string;

  _includeAttachments?: boolean;

  get experimentName(): string {
    if (this._experimentName) {
      return this._experimentName;
    } else {
      throw new Error(
        "Experiment name not provided, and experiment not yet started."
      );
    }
  }

  async getExamples(): Promise<Array<Example>> {
    if (!this._examples) {
      if (!this._data) {
        throw new Error("Data not provided in this experiment.");
      }
      const unresolvedData = _resolveData(
        this._data, 
        { 
          client: this.client,
          includeAttachments: this._includeAttachments
        });
      if (!this._examples) {
        this._examples = [];
      }
      const exs = [];
      for await (const example of unresolvedData) {
        exs.push(example);
      }
      if (this._numRepetitions && this._numRepetitions > 0) {
        const repeatedExamples = [];
        for (let i = 0; i < this._numRepetitions; i++) {
          repeatedExamples.push(...exs);
        }
        this.setExamples(repeatedExamples);
      } else {
        this.setExamples(exs);
      }
    }
    return this._examples;
  }

  setExamples(examples: Example[]): void {
    this._examples = examples;
  }

  get datasetId(): Promise<string> {
    return this.getExamples().then((examples) => {
      if (examples.length === 0) {
        throw new Error("No examples found in the dataset.");
      }
      if (this._experiment && this._experiment.reference_dataset_id) {
        return this._experiment.reference_dataset_id;
      }
      return examples[0].dataset_id;
    });
  }

  get evaluationResults(): AsyncGenerator<EvaluationResults> {
    if (this._evaluationResults === undefined) {
      return async function* (this: _ExperimentManager) {
        for (const _ of await this.getExamples()) {
          yield { results: [] };
        }
      }.call(this);
    } else {
      return this._evaluationResults;
    }
  }

  get runs(): AsyncGenerator<Run> {
    if (this._runsArray && this._runsArray.length > 0) {
      throw new Error("Runs already provided as an array.");
    }
    if (this._runs === undefined) {
      throw new Error(
        "Runs not provided in this experiment. Please predict first."
      );
    } else {
      return this._runs;
    }
  }

  constructor(args: _ExperimentManagerArgs) {
    this.client = args.client ?? new Client();
    if (!args.experiment) {
      this._experimentName = randomName();
    } else if (typeof args.experiment === "string") {
      this._experimentName = `${args.experiment}-${uuidv4().slice(0, 8)}`;
    } else {
      if (!args.experiment.name) {
        throw new Error("Experiment must have a name");
      }
      this._experimentName = args.experiment.name;
      this._experiment = args.experiment;
    }

    let metadata = args.metadata || {};
    if (!("revision_id" in metadata)) {
      metadata = {
        revision_id: getLangChainEnvVarsMetadata().revision_id,
        ...metadata,
      };
    }
    this._metadata = metadata;

    if (args.examples && args.examples.length) {
      this.setExamples(args.examples);
    }
    this._data = args.data;

    if (args._runsArray && args._runsArray.length) {
      this._runsArray = args._runsArray;
    }
    this._runs = args.runs;

    this._evaluationResults = args.evaluationResults;
    this._summaryResults = args.summaryResults;
    this._numRepetitions = args.numRepetitions;
    this._includeAttachments = args.includeAttachments;
  }

  _getExperiment(): TracerSession {
    if (!this._experiment) {
      throw new Error("Experiment not yet started.");
    }
    return this._experiment;
  }

  async _getExperimentMetadata(): Promise<KVMap> {
    let projectMetadata = this._metadata ?? {};
    const gitInfo = await getGitInfo();
    if (gitInfo) {
      projectMetadata = {
        ...projectMetadata,
        git: gitInfo,
      };
    }
    if (this._experiment) {
      const experimentMetadata: KVMap =
        this._experiment.extra && "metadata" in this._experiment.extra
          ? this._experiment.extra.metadata
          : {};
      projectMetadata = {
        ...experimentMetadata,
        ...projectMetadata,
      };
    }
    return projectMetadata;
  }

  async _createProject(firstExample: Example, projectMetadata: KVMap) {
    // Create the project, updating the experimentName until we find a unique one.
    let project: TracerSession;
    const originalExperimentName = this._experimentName;
    for (let i = 0; i < 10; i++) {
      try {
        project = await this.client.createProject({
          projectName: this._experimentName,
          referenceDatasetId: firstExample.dataset_id,
          metadata: projectMetadata,
          description: this._description,
        });
        return project;
      } catch (e) {
        // Naming collision
        if ((e as LangSmithConflictError)?.name === "LangSmithConflictError") {
          const ent = uuidv4().slice(0, 6);
          this._experimentName = `${originalExperimentName}-${ent}`;
        } else {
          throw e;
        }
      }
    }
    throw new Error(
      "Could not generate a unique experiment name within 10 attempts." +
        " Please try again with a different name."
    );
  }

  async _getProject(firstExample: Example): Promise<TracerSession> {
    let project: TracerSession;
    if (!this._experiment) {
      const projectMetadata = await this._getExperimentMetadata();
      project = await this._createProject(firstExample, projectMetadata);
      this._experiment = project;
    }
    return this._experiment;
  }

  protected async _printExperimentStart(): Promise<void> {
    console.log(`Starting evaluation of experiment: ${this.experimentName}`);

    const firstExample = this._examples?.[0];
    const datasetId = firstExample?.dataset_id;
    if (!datasetId || !this._experiment) return;

    const datasetUrl = await this.client.getDatasetUrl({ datasetId });
    const compareUrl = `${datasetUrl}/compare?selectedSessions=${this._experiment.id}`;

    console.log(`View results at ${compareUrl}`);
  }

  async start(): Promise<_ExperimentManager> {
    const examples = await this.getExamples();
    const firstExample = examples[0];
    const project = await this._getProject(firstExample);
    await this._printExperimentStart();
    this._metadata["num_repetitions"] = this._numRepetitions;
    return new _ExperimentManager({
      examples,
      experiment: project,
      metadata: this._metadata,
      client: this.client,
      evaluationResults: this._evaluationResults,
      summaryResults: this._summaryResults,
      includeAttachments: this._includeAttachments,
    });
  }

  async withPredictions(
    target: StandardTargetT,
    options?: {
      maxConcurrency?: number;
    }
  ): Promise<_ExperimentManager> {
    const experimentResults = this._predict(target, options);
    return new _ExperimentManager({
      examples: await this.getExamples(),
      experiment: this._experiment,
      metadata: this._metadata,
      client: this.client,
      runs: (async function* (): AsyncGenerator<Run> {
        for await (const pred of experimentResults) {
          yield pred.run;
        }
      })(),
      includeAttachments: this._includeAttachments,
    });
  }

  async withEvaluators(
    evaluators: Array<EvaluatorT | RunEvaluator>,
    options?: {
      maxConcurrency?: number;
    }
  ): Promise<_ExperimentManager> {
    const resolvedEvaluators = _resolveEvaluators(evaluators);
    const experimentResults = this._score(resolvedEvaluators, options);
    const [r1, r2] = atee<ExperimentResultRow>(experimentResults);

    return new _ExperimentManager({
      examples: await this.getExamples(),
      experiment: this._experiment,
      metadata: this._metadata,
      client: this.client,
      runs: (async function* (): AsyncGenerator<Run> {
        for await (const result of r1) {
          yield result.run;
        }
      })(),
      evaluationResults:
        (async function* (): AsyncGenerator<EvaluationResults> {
          for await (const result of r2) {
            yield result.evaluationResults;
          }
        })(),
      summaryResults: this._summaryResults,
      includeAttachments: this._includeAttachments,
    });
  }

  async withSummaryEvaluators(
    summaryEvaluators: Array<SummaryEvaluatorT>
  ): Promise<_ExperimentManager> {
    const aggregateFeedbackGen =
      this._applySummaryEvaluators(summaryEvaluators);
    return new _ExperimentManager({
      examples: await this.getExamples(),
      experiment: this._experiment,
      metadata: this._metadata,
      client: this.client,
      runs: this.runs,
      _runsArray: this._runsArray,
      evaluationResults: this._evaluationResults,
      summaryResults: aggregateFeedbackGen,
      includeAttachments: this._includeAttachments,
    });
  }

  async *getResults(): AsyncGenerator<ExperimentResultRow> {
    const examples = await this.getExamples();
    const evaluationResults: EvaluationResults[] = [];

    if (!this._runsArray) {
      this._runsArray = [];
      for await (const run of this.runs) {
        this._runsArray.push(run);
      }
    }

    for await (const evaluationResult of this.evaluationResults) {
      evaluationResults.push(evaluationResult);
    }
    for (let i = 0; i < this._runsArray.length; i++) {
      yield {
        run: this._runsArray[i],
        example: examples[i],
        evaluationResults: evaluationResults[i],
      };
    }
  }

  async getSummaryScores(): Promise<EvaluationResults> {
    if (!this._summaryResults) {
      return { results: [] };
    }

    const results: EvaluationResult[] = [];
    for await (const evaluationResultsGenerator of this._summaryResults) {
      if (typeof evaluationResultsGenerator === "function") {
        // This is because runs array is not available until after this generator
        // is set, so we need to pass it like so.
        for await (const evaluationResults of evaluationResultsGenerator(
          this._runsArray ?? []
        )) {
          results.push(...evaluationResults.results);
        }
      }
    }

    return { results };
  }

  // Private methods

  /**
   * Run the target function or runnable on the examples.
   * @param {StandardTargetT} target The target function or runnable to evaluate.
   * @param options
   * @returns {AsyncGenerator<_ForwardResults>} An async generator of the results.
   */
  async *_predict(
    target: StandardTargetT,
    options?: {
      maxConcurrency?: number;
    }
  ): AsyncGenerator<_ForwardResults> {
    const maxConcurrency = options?.maxConcurrency ?? 0;
    const examples = await this.getExamples();

    if (maxConcurrency === 0) {
      for (const example of examples) {
        yield await _forward(
          target,
          example,
          this.experimentName,
          this._metadata,
          this.client,
          this._includeAttachments
        );
      }
    } else {
      const caller = new AsyncCaller({
        maxConcurrency,
      });

      const futures: Array<Promise<_ForwardResults>> = [];

      for await (const example of examples) {
        futures.push(
          caller.call(
            _forward,
            target,
            example,
            this.experimentName,
            this._metadata,
            this.client,
            this._includeAttachments
          )
        );
      }

      for await (const future of futures) {
        yield future;
      }
    }

    // Close out the project.
    await this._end();
  }

  async _runEvaluators(
    evaluators: Array<RunEvaluator>,
    currentResults: ExperimentResultRow,
    fields: {
      client: Client;
    }
  ): Promise<ExperimentResultRow> {
    const { run, example, evaluationResults } = currentResults;
    for (const evaluator of evaluators) {
      try {
        const options = {
          reference_example_id: example.id,
          project_name: "evaluators",
          metadata: {
            example_version: example.modified_at
              ? new Date(example.modified_at).toISOString()
              : new Date(example.created_at).toISOString(),
          },
          client: fields.client,
          tracingEnabled: true,
        };
        const evaluatorResponse = await evaluator.evaluateRun(
          run,
          example,
          options
        );
        evaluationResults.results.push(
          ...(await fields.client.logEvaluationFeedback(evaluatorResponse, run))
        );
      } catch (e) {
        console.error(
          `Error running evaluator ${evaluator.evaluateRun.name} on run ${run.id}: ${e}`
        );
        printErrorStackTrace(e);
      }
    }

    return {
      run,
      example,
      evaluationResults,
    };
  }

  /**
   * Run the evaluators on the prediction stream.
   * Expects runs to be available in the manager.
   * (e.g. from a previous prediction step)
   * @param {Array<RunEvaluator>} evaluators
   * @param {number} maxConcurrency
   */
  async *_score(
    evaluators: Array<RunEvaluator>,
    options?: {
      maxConcurrency?: number;
    }
  ): AsyncGenerator<ExperimentResultRow> {
    const { maxConcurrency = 0 } = options || {};

    if (maxConcurrency === 0) {
      for await (const currentResults of this.getResults()) {
        yield this._runEvaluators(evaluators, currentResults, {
          client: this.client,
        });
      }
    } else {
      const caller = new AsyncCaller({
        maxConcurrency,
      });
      const futures: Promise<ExperimentResultRow>[] = [];
      for await (const currentResults of this.getResults()) {
        futures.push(
          caller.call(this._runEvaluators, evaluators, currentResults, {
            client: this.client,
          })
        );
      }

      for (const result of futures) {
        yield result;
      }
    }
  }

  async *_applySummaryEvaluators(
    summaryEvaluators: Array<SummaryEvaluatorT>
  ): AsyncGenerator<(runsArray: Run[]) => AsyncGenerator<EvaluationResults>> {
    const projectId = this._getExperiment().id;
    const examples = await this.getExamples();

    const options = Array.from({ length: summaryEvaluators.length }).map(
      () => ({
        project_name: "evaluators",
        experiment: this.experimentName,
        projectId: projectId,
      })
    );
    const wrappedEvaluators = await wrapSummaryEvaluators(
      summaryEvaluators,
      options
    );

    yield async function* (
      this: _ExperimentManager,
      runsArray: Run[]
    ): AsyncGenerator<EvaluationResults> {
      const aggregateFeedback = [];

      for (const evaluator of wrappedEvaluators) {
        try {
          const summaryEvalResult = await evaluator(runsArray, examples);

          const flattenedResults =
            this.client._selectEvalResults(summaryEvalResult);
          aggregateFeedback.push(...flattenedResults);
          for (const result of flattenedResults) {
            // eslint-disable-next-line @typescript-eslint/no-unused-vars
            const { targetRunId, key, ...feedback } = result;
            const evaluatorInfo = feedback.evaluatorInfo;
            delete feedback.evaluatorInfo;

            await this.client.createFeedback(null, key, {
              ...feedback,
              projectId: projectId,
              sourceInfo: evaluatorInfo,
            });
          }
        } catch (e) {
          console.error(
            `Error running summary evaluator ${
              evaluator.name
            }: ${JSON.stringify(e, null, 2)}`
          );
          printErrorStackTrace(e);
        }
      }

      yield {
        results: aggregateFeedback,
      };
    }.bind(this);
  }

  async _getDatasetVersion(): Promise<string | undefined> {
    const examples = await this.getExamples();
    const modifiedAt = examples.map((ex) => ex.modified_at);

    // Python might return microseconds, which we need
    // to account for when comparing dates.
    const modifiedAtTime = modifiedAt.filter(date => date !== undefined).map((date) => {
      function getMiliseconds(isoString: string) {
        const time = isoString.split("T").at(1);
        if (!time) return "";

        const regex = /[0-9]{2}:[0-9]{2}:[0-9]{2}.([0-9]+)/;
        const strMiliseconds = time.match(regex)?.[1];
        return strMiliseconds ?? "";
      }

      const jsDate = new Date(date);

      let source = getMiliseconds(date);
      let parsed = getMiliseconds(jsDate.toISOString());

      const length = Math.max(source.length, parsed.length);
      source = source.padEnd(length, "0");
      parsed = parsed.padEnd(length, "0");

      const microseconds =
        (Number.parseInt(source, 10) - Number.parseInt(parsed, 10)) / 1000;

      const time = jsDate.getTime() + microseconds;
      return { date, time };
    });

    if (modifiedAtTime.length === 0) return undefined;
    return modifiedAtTime.reduce(
      (max, current) => (current.time > max.time ? current : max),
      modifiedAtTime[0]
    ).date;
  }

  async _getDatasetSplits(): Promise<string[] | undefined> {
    const examples = await this.getExamples();
    const allSplits = examples.reduce((acc, ex) => {
      if (ex.metadata && ex.metadata.dataset_split) {
        if (Array.isArray(ex.metadata.dataset_split)) {
          ex.metadata.dataset_split.forEach((split) => acc.add(split));
        } else if (typeof ex.metadata.dataset_split === "string") {
          acc.add(ex.metadata.dataset_split);
        }
      }
      return acc;
    }, new Set<string>());
    return allSplits.size ? Array.from(allSplits) : undefined;
  }

  async _end(): Promise<void> {
    const experiment = this._experiment;
    if (!experiment) {
      throw new Error("Experiment not yet started.");
    }
    const projectMetadata = await this._getExperimentMetadata();
    projectMetadata["dataset_version"] = await this._getDatasetVersion();
    projectMetadata["dataset_splits"] = await this._getDatasetSplits();
    // Update revision_id if not already set
    if (!projectMetadata["revision_id"]) {
      projectMetadata["revision_id"] = await getDefaultRevisionId();
    }

    await this.client.updateProject(experiment.id, {
      endTime: new Date().toISOString(),
      metadata: projectMetadata,
    });
  }
}

/**
 * Represents the results of an evaluate() call.
 * This class provides an iterator interface to iterate over the experiment results
 * as they become available. It also provides methods to access the experiment name,
 * the number of results, and to wait for the results to be processed.
 */
class ExperimentResults implements AsyncIterableIterator<ExperimentResultRow> {
  private manager: _ExperimentManager;
  results: ExperimentResultRow[] = [];
  processedCount = 0;
  summaryResults: EvaluationResults;

  constructor(experimentManager: _ExperimentManager) {
    this.manager = experimentManager;
  }

  get experimentName(): string {
    return this.manager.experimentName;
  }

  [Symbol.asyncIterator](): AsyncIterableIterator<ExperimentResultRow> {
    return this;
  }

  async next(): Promise<IteratorResult<ExperimentResultRow>> {
    if (this.processedCount < this.results.length) {
      const result = this.results[this.processedCount];
      this.processedCount++;
      return Promise.resolve({ value: result, done: false });
    } else {
      return Promise.resolve({ value: undefined, done: true });
    }
  }

  async processData(manager: _ExperimentManager): Promise<void> {
    for await (const item of manager.getResults()) {
      this.results.push(item);
      this.processedCount++;
    }
    this.summaryResults = await manager.getSummaryScores();
  }

  get length(): number {
    return this.results.length;
  }
}

async function _evaluate(
  target: TargetT | AsyncGenerator<Run>,
  fields: (EvaluateOptions | ComparativeEvaluateOptions) & {
    experiment?: TracerSession;
  }
): Promise<ExperimentResults | ComparisonEvaluationResults> {
  // Add check for comparative evaluation
  if (Array.isArray(target)) {
    const comparativeOptions = fields as ComparativeEvaluateOptions;
    if (!comparativeOptions.evaluators) {
      throw new Error("Evaluators are required for comparative evaluation");
    }

    return evaluateComparative(target, {
      evaluators: comparativeOptions.evaluators,
      client: comparativeOptions.client,
      metadata: comparativeOptions.metadata,
      experimentPrefix: comparativeOptions.experimentPrefix,
      description: comparativeOptions.description,
      maxConcurrency: comparativeOptions.maxConcurrency,
      loadNested: comparativeOptions.loadNested ?? false,
      randomizeOrder: comparativeOptions.randomizeOrder ?? false,
    });
  }

  const client = fields.client ?? new Client();
  const runs = _isCallable(target) ? null : (target as AsyncGenerator<Run>);
  const standardFields = fields as EvaluateOptions;
  const [experiment_, newRuns] = await _resolveExperiment(
    fields.experiment ?? null,
    runs,
    client
  );


  let manager = await new _ExperimentManager({
    data: Array.isArray(standardFields.data) ? undefined : standardFields.data,
    examples: Array.isArray(standardFields.data)
      ? standardFields.data
      : undefined,
    client,
    metadata: fields.metadata,
    experiment: experiment_ ?? fields.experimentPrefix,
    runs: newRuns ?? undefined,
    numRepetitions: fields.numRepetitions ?? 1,
    includeAttachments: _includeAttachments(target),
  }).start();

  if (_isCallable(target)) {
    manager = await manager.withPredictions(target, {
      maxConcurrency: fields.maxConcurrency,
    });
  }

  if (standardFields.evaluators) {
    manager = await manager.withEvaluators(standardFields.evaluators, {
      maxConcurrency: fields.maxConcurrency,
    });
  }
  if (standardFields.summaryEvaluators) {
    manager = await manager.withSummaryEvaluators(
      standardFields.summaryEvaluators
    );
  }
  // Start consuming the results.
  const results = new ExperimentResults(manager);
  await results.processData(manager);
  return results;
}

async function _forward(
  fn: StandardTargetT,
  example: Example,
  experimentName: string,
  metadata: KVMap,
  client: Client,
  includeAttachments?: boolean
): Promise<_ForwardResults> {
  let run: BaseRun | null = null;

  const _getRun = (r: RunTree): void => {
    run = r;
  };

  const options = {
    reference_example_id: example.id,
    on_end: _getRun,
    project_name: experimentName,
    metadata: {
      ...metadata,
      example_version: example.modified_at
        ? new Date(example.modified_at).toISOString()
        : new Date(example.created_at).toISOString(),
    },
    client,
    tracingEnabled: true,
  };

  const wrappedFn =
    "invoke" in fn
      ? traceable(async (inputs) => {
        let langChainCallbacks;
        try {
          // TODO: Deprecate this and rely on interop on 0.2 minor bump.
          const { getLangchainCallbacks } = await import("../langchain.js");
          langChainCallbacks = await getLangchainCallbacks();
        } catch {
          // no-op
        }
        // Issue with retrieving LangChain callbacks, rely on interop
        if (langChainCallbacks === undefined) {
          return await fn.invoke(inputs);
        } else {
          return await fn.invoke(inputs, { callbacks: langChainCallbacks });
        }
      }, options)
    : traceable(fn, options);

  try {
    if (includeAttachments && example.attachment_urls) {
      await wrappedFn({ ...example.inputs }, example.attachment_urls);
      
      // Reset attachment streams after use
      for (const [_, { presigned_url, reader }] of Object.entries(example.attachment_urls)) {
        const response = await reader();
        const blob = await response.blob();
        // Create a new stream from the blob to reset position
        example.attachment_urls[_] = { presigned_url, reader: () => Promise.resolve(new Response(blob)) };
      }
    } else {
      await wrappedFn(example.inputs);
    }
  } catch (e) {
    console.error(`Error running target function: ${e}`);
    printErrorStackTrace(e);
  }

  if (!run) {
    throw new Error(`Run not created by target function.
This is most likely due to tracing not being enabled.\n
Try setting "LANGSMITH_TRACING=true" in your environment.`);
  }

  return {
    run,
    example,
  };
}

function _resolveData(
  data: DataT,
  options: {
    client: Client;
    includeAttachments?: boolean;
  }
): AsyncGenerator<Example> {
  let isUUID = false;
  try {
    if (typeof data === "string") {
      assertUuid(data);
      isUUID = true;
    }
  } catch (_) {
    isUUID = false;
  }

  if (typeof data === "string" && isUUID) {
    return options.client.listExamples({
      datasetId: data,
      includeAttachments: options.includeAttachments,
    }) as AsyncGenerator<Example>;
  }
  if (typeof data === "string") {
    return options.client.listExamples({
      datasetName: data,
      includeAttachments: options.includeAttachments,
    }) as AsyncGenerator<Example>;
  }
  return data as AsyncGenerator<Example>;
}

async function wrapSummaryEvaluators(
  evaluators: SummaryEvaluatorT[],
  optionsArray?: Partial<RunTreeConfig>[]
): Promise<
  Array<DeprecatedAsyncSummaryEvaluator | DeprecatedSyncSummaryEvaluator>
> {
  async function _wrap(
    evaluator: SummaryEvaluatorT
  ): Promise<DeprecatedAsyncSummaryEvaluator | DeprecatedSyncSummaryEvaluator> {
    const evalName = evaluator.name || "BatchEvaluator";

    const wrapperInner = (
      runs: Run[],
      examples: Example[]
    ): Promise<EvaluationResult | EvaluationResults> => {
      const wrapperSuperInner = traceable(
        (
          _runs_: string,
          _examples_: string
        ): Promise<EvaluationResult | EvaluationResults> => {
          // Check if the evaluator expects an object parameter
          if (evaluator.length === 1) {
            const inputs = examples.map((ex) => ex.inputs);
            const outputs = runs.map((run) => run.outputs || {});
            const referenceOutputs = examples.map((ex) => ex.outputs || {});

            return Promise.resolve(
              (
                evaluator as (args: {
                  runs: Run[];
                  examples: Example[];
                  inputs: Record<string, any>[];
                  outputs: Record<string, any>[];
                  referenceOutputs?: Record<string, any>[];
                }) => EvaluationResult | EvaluationResults
              )({
                runs,
                examples,
                inputs,
                outputs,
                referenceOutputs,
              })
            );
          }
          // Otherwise use the traditional (runs, examples) signature
          return Promise.resolve(
            (evaluator as DeprecatedSyncSummaryEvaluator)(runs, examples)
          );
        },
        { ...optionsArray, name: evalName }
      );

      return Promise.resolve(
        wrapperSuperInner(
          `Runs[] (Length=${runs.length})`,
          `Examples[] (Length=${examples.length})`
        )
      );
    };

    return wrapperInner;
  }

  const results: Array<
    DeprecatedAsyncSummaryEvaluator | DeprecatedSyncSummaryEvaluator
  > = [];
  for (let i = 0; i < evaluators.length; i++) {
    results.push(await _wrap(evaluators[i]));
  }
  return results;
}

function _resolveEvaluators(
  evaluators: Array<EvaluatorT>
): Array<RunEvaluator> {
  const results: Array<RunEvaluator> = [];
  for (const evaluator of evaluators) {
    if ("evaluateRun" in evaluator) {
      results.push(evaluator);
      // todo fix this by porting LangChainStringEvaluator to langsmith sdk
    } else if (evaluator.name === "LangChainStringEvaluator") {
      throw new Error("Not yet implemented");
    } else {
      results.push(runEvaluator(evaluator));
    }
  }
  return results;
}

async function _resolveExperiment(
  experiment: TracerSession | null,
  runs: AsyncGenerator<Run> | null,
  client: Client
): Promise<
  [TracerSession | string | undefined, AsyncGenerator<Run> | undefined]
> {
  // TODO: Remove this, handle outside the manager
  if (experiment !== null) {
    if (!experiment.name) {
      throw new Error("Experiment name must be defined if provided.");
    }
    return [experiment, undefined];
  }

  // If we have runs, that means the experiment was already started.
  if (runs !== null) {
    const results: AsyncGenerator<Run>[] = [];
    for await (const item of atee<Run>(runs)) {
      results.push(item);
    }
    const [runsClone, runsOriginal] = results;
    const runsCloneIterator = runsClone[Symbol.asyncIterator]();
    // todo: this is `any`. does it work properly?
    const firstRun = await runsCloneIterator
      .next()
      .then((result) => result.value);
    const retrievedExperiment = await client.readProject(firstRun.sessionId);
    if (!retrievedExperiment.name) {
      throw new Error("Experiment name not found for provided runs.");
    }
    return [retrievedExperiment, runsOriginal];
  }

  return [undefined, undefined];
}

function _isCallable(
  target: StandardTargetT | AsyncGenerator<Run>
): target is StandardTargetT {
  return Boolean(
    typeof target === "function" ||
      ("invoke" in target && typeof target.invoke === "function")
  );
}

// TODO: THIS NEEDS TO BE IMPROVED
export function _includeAttachments(
  target: TargetT | AsyncGenerator<Run>
): boolean {
  // If target is a runnable or not callable, return false
  if (!_isCallable(target) || "invoke" in target) {
    return false;
  }
  const paramCount = target.length;

  // In TypeScript, we can only check parameter count, not names
  return paramCount === 2;
}<|MERGE_RESOLUTION|>--- conflicted
+++ resolved
@@ -22,28 +22,15 @@
   ComparativeEvaluator,
 } from "./evaluate_comparative.js";
 
-<<<<<<< HEAD
-// eslint-disable-next-line @typescript-eslint/no-explicit-any
-export type TargetT<
-  TInput = any,
-  TOutput = KVMap,
-  TAttachments = Record<string, { presigned_url: string; reader: () => Promise<Response> }>
-> =
-  | {
-      invoke: (
-        input: TInput,
-        config?: { callbacks?: any } | KVMap
-      ) => Promise<TOutput> | TOutput;
-    }
-  | ((input: TInput, config?: KVMap) => Promise<TOutput> | TOutput)
-  | ((input: TInput, attachments?: TAttachments, config?: KVMap) => Promise<TOutput> | TOutput);
-=======
-type StandardTargetT<TInput = any, TOutput = KVMap> =
+type StandardTargetT<TInput = any, TOutput = KVMap, TAttachments = any> =
   | ((input: TInput, config?: KVMap) => Promise<TOutput>)
   | ((input: TInput, config?: KVMap) => TOutput)
+  | ((input: TInput, attachments?: TAttachments, config?: KVMap) => Promise<TOutput>)
+  | ((input: TInput, attachments?: TAttachments, config?: KVMap) => TOutput)
   | { invoke: (input: TInput, config?: KVMap) => TOutput }
-  | { invoke: (input: TInput, config?: KVMap) => Promise<TOutput> };
->>>>>>> 119e7284
+  | { invoke: (input: TInput, config?: KVMap) => Promise<TOutput> }
+  | { invoke: (input: TInput, attachments?: TAttachments, config?: KVMap) => TOutput }
+  | { invoke: (input: TInput, attachments?: TAttachments, config?: KVMap) => Promise<TOutput> };
 
 type ComparativeTargetT =
   | Array<string>
@@ -177,9 +164,6 @@
    * will be run this many times.
    * @default 1
    */
-<<<<<<< HEAD
-  numRepetitions?: number;  
-=======
   numRepetitions?: number;
 };
 
@@ -199,7 +183,6 @@
    * examples, or a generator of examples.
    */
   data: DataT;
->>>>>>> 119e7284
 }
 
 export interface ComparativeEvaluateOptions extends BaseEvaluateOptions {
