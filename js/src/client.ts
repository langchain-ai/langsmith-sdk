import * as uuid from "uuid";

import { AsyncCaller, AsyncCallerParams } from "./utils/async_caller.js";
import {
  ComparativeExperiment,
  DataType,
  Dataset,
  DatasetDiffInfo,
  DatasetShareSchema,
  Example,
  ExampleCreate,
  ExampleUpdate,
  ExampleUpdateWithId,
  Feedback,
  FeedbackConfig,
  FeedbackIngestToken,
  KVMap,
  LangChainBaseMessage,
  LangSmithSettings,
  LikePromptResponse,
  ListCommitsResponse,
  ListPromptsResponse,
  Prompt,
  PromptCommit,
  PromptSortField,
  Run,
  RunCreate,
  RunUpdate,
  ScoreType,
  ExampleSearch,
  TimeDelta,
  TracerSession,
  TracerSessionResult,
  ValueType,
  AnnotationQueue,
  RunWithAnnotationQueueInfo,
  Attachments,
  ExampleUploadWithAttachments,
  UploadExamplesResponse,
  ExampleUpdateWithAttachments,
  UpdateExamplesResponse,
  RawExample,
  AttachmentInfo,
  AttachmentData,
} from "./schemas.js";
import {
  convertLangChainMessageToExample,
  isLangChainMessage,
} from "./utils/messages.js";
import {
  getEnvironmentVariable,
  getLangChainEnvVarsMetadata,
  getLangSmithEnvironmentVariable,
  getRuntimeEnvironment,
} from "./utils/env.js";

import {
  EvaluationResult,
  EvaluationResults,
  RunEvaluator,
} from "./evaluation/evaluator.js";
import { __version__ } from "./index.js";
import { assertUuid } from "./utils/_uuid.js";
import { warnOnce } from "./utils/warn.js";
import { parsePromptIdentifier } from "./utils/prompts.js";
import { raiseForStatus } from "./utils/error.js";
import { _getFetchImplementation } from "./singletons/fetch.js";

import { stringify as stringifyForTracing } from "./utils/fast-safe-stringify/index.js";

export interface ClientConfig {
  apiUrl?: string;
  apiKey?: string;
  callerOptions?: AsyncCallerParams;
  timeout_ms?: number;
  webUrl?: string;
  anonymizer?: (values: KVMap) => KVMap;
  hideInputs?: boolean | ((inputs: KVMap) => KVMap);
  hideOutputs?: boolean | ((outputs: KVMap) => KVMap);
  autoBatchTracing?: boolean;
  batchSizeBytesLimit?: number;
  blockOnRootRunFinalization?: boolean;
  traceBatchConcurrency?: number;
  fetchOptions?: RequestInit;
  /**
   * Whether to require manual .flush() calls before sending traces.
   * Useful if encountering network rate limits at trace high volumes.
   */
  manualFlushMode?: boolean;
}

/**
 * Represents the parameters for listing runs (spans) from the Langsmith server.
 */
interface ListRunsParams {
  /**
   * The ID or IDs of the project(s) to filter by.
   */
  projectId?: string | string[];

  /**
   * The name or names of the project(s) to filter by.
   */
  projectName?: string | string[];

  /**
   * The ID of the trace to filter by.
   */
  traceId?: string;
  /**
   * isRoot - Whether to only include root runs.
   *  */
  isRoot?: boolean;

  /**
   * The execution order to filter by.
   */
  executionOrder?: number;

  /**
   * The ID of the parent run to filter by.
   */
  parentRunId?: string;

  /**
   * The ID of the reference example to filter by.
   */
  referenceExampleId?: string;

  /**
   * The start time to filter by.
   */
  startTime?: Date;

  /**
   * The run type to filter by.
   */
  runType?: string;

  /**
   * Indicates whether to filter by error runs.
   */
  error?: boolean;

  /**
   * The ID or IDs of the runs to filter by.
   */
  id?: string[];

  /**
   * The maximum number of runs to retrieve.
   */
  limit?: number;

  /**
   * The query string to filter by.
   */
  query?: string;

  /**
   * The filter string to apply.
   *
   * Run Filtering:
   * Listing runs with query params is useful for simple queries, but doesn't support many common needs, such as filtering by metadata, tags, or other fields.
   * LangSmith supports a filter query language to permit more complex filtering operations when fetching runs. This guide will provide a high level overview of the grammar as well as a few examples of when it can be useful.
   * If you'd prefer a more visual guide, you can get a taste of the language by viewing the table of runs on any of your projects' pages. We provide some recommended filters to get you started that you can copy and use the SDK.
   *
   * Grammar:
   * The filtering grammar is based on common comparators on fields in the run object. Supported comparators include:
   * - gte (greater than or equal to)
   * - gt (greater than)
   * - lte (less than or equal to)
   * - lt (less than)
   * - eq (equal to)
   * - neq (not equal to)
   * - has (check if run contains a tag or metadata json blob)
   * - search (search for a substring in a string field)
   */
  filter?: string;

  /**
   * Filter to apply to the ROOT run in the trace tree. This is meant to be used in conjunction with the regular
   *  `filter` parameter to let you filter runs by attributes of the root run within a trace. Example is filtering by
   * feedback assigned to the trace.
   */
  traceFilter?: string;

  /**
   * Filter to apply to OTHER runs in the trace tree, including sibling and child runs. This is meant to be used in
   * conjunction with the regular `filter` parameter to let you filter runs by attributes of any run within a trace.
   */
  treeFilter?: string;
  /**
   * The values to include in the response.
   */
  select?: string[];
}

interface UploadCSVParams {
  csvFile: Blob;
  fileName: string;
  inputKeys: string[];
  outputKeys: string[];
  description?: string;
  dataType?: DataType;
  name?: string;
}

interface feedback_source {
  type: string;
  metadata?: KVMap;
}

interface FeedbackCreate {
  id: string;
  run_id: string | null;
  key: string;
  score?: ScoreType;
  value?: ValueType;
  correction?: object | null;
  comment?: string | null;
  feedback_source?: feedback_source | KVMap | null;
  feedbackConfig?: FeedbackConfig;
  session_id?: string;
  comparative_experiment_id?: string;
}

interface FeedbackUpdate {
  score?: ScoreType;
  value?: ValueType;
  correction?: object | null;
  comment?: string | null;
}

interface CreateRunParams {
  name: string;
  inputs: KVMap;
  run_type: string;
  id?: string;
  start_time?: number;
  end_time?: number;
  extra?: KVMap;
  error?: string;
  serialized?: object;
  outputs?: KVMap;
  reference_example_id?: string;
  child_runs?: RunCreate[];
  parent_run_id?: string;
  project_name?: string;
  revision_id?: string;
  trace_id?: string;
  dotted_order?: string;
  attachments?: Attachments;
}

interface UpdateRunParams extends RunUpdate {
  id?: string;
}

interface ProjectOptions {
  projectName?: string;
  projectId?: string;
}

// eslint-disable-next-line @typescript-eslint/no-explicit-any
type RecordStringAny = Record<string, any>;

export type FeedbackSourceType = "model" | "api" | "app";

export type CreateExampleOptions = {
  /** The ID of the dataset to create the example in. */
  datasetId?: string;
  /** The name of the dataset to create the example in (if dataset ID is not provided). */
  datasetName?: string;
  /** The creation date of the example. */
  createdAt?: Date;
  /** A unique identifier for the example. */
  exampleId?: string;
  /** Additional metadata associated with the example. */
  metadata?: KVMap;
  /** The split(s) to assign the example to. */
  split?: string | string[];
  /** The ID of the source run associated with this example. */
  sourceRunId?: string;
};

type AutoBatchQueueItem = {
  action: "create" | "update";
  item: RunCreate | RunUpdate;
};

type MultipartPart = {
  name: string;
  payload: Blob;
};

export function mergeRuntimeEnvIntoRunCreate(run: RunCreate) {
  const runtimeEnv = getRuntimeEnvironment();
  const envVars = getLangChainEnvVarsMetadata();
  const extra = run.extra ?? {};
  const metadata = extra.metadata;
  run.extra = {
    ...extra,
    runtime: {
      ...runtimeEnv,
      ...extra?.runtime,
    },
    metadata: {
      ...envVars,
      ...(envVars.revision_id || run.revision_id
        ? { revision_id: run.revision_id ?? envVars.revision_id }
        : {}),
      ...metadata,
    },
  };
  return run;
}

const getTracingSamplingRate = () => {
  const samplingRateStr = getLangSmithEnvironmentVariable(
    "TRACING_SAMPLING_RATE"
  );
  if (samplingRateStr === undefined) {
    return undefined;
  }
  const samplingRate = parseFloat(samplingRateStr);
  if (samplingRate < 0 || samplingRate > 1) {
    throw new Error(
      `LANGSMITH_TRACING_SAMPLING_RATE must be between 0 and 1 if set. Got: ${samplingRate}`
    );
  }
  return samplingRate;
};

// utility functions
const isLocalhost = (url: string): boolean => {
  const strippedUrl = url.replace("http://", "").replace("https://", "");
  const hostname = strippedUrl.split("/")[0].split(":")[0];
  return (
    hostname === "localhost" || hostname === "127.0.0.1" || hostname === "::1"
  );
};

async function toArray<T>(iterable: AsyncIterable<T>): Promise<T[]> {
  const result: T[] = [];
  for await (const item of iterable) {
    result.push(item);
  }
  return result;
}

function trimQuotes(str?: string): string | undefined {
  if (str === undefined) {
    return undefined;
  }
  return str
    .trim()
    .replace(/^"(.*)"$/, "$1")
    .replace(/^'(.*)'$/, "$1");
}

const handle429 = async (response?: Response) => {
  if (response?.status === 429) {
    const retryAfter =
      parseInt(response.headers.get("retry-after") ?? "30", 10) * 1000;
    if (retryAfter > 0) {
      await new Promise((resolve) => setTimeout(resolve, retryAfter));
      // Return directly after calling this check
      return true;
    }
  }
  // Fall back to existing status checks
  return false;
};

export class AutoBatchQueue {
  items: {
    action: "create" | "update";
    payload: RunCreate | RunUpdate;
    itemPromiseResolve: () => void;
    itemPromise: Promise<void>;
    size: number;
  }[] = [];

  sizeBytes = 0;

  peek() {
    return this.items[0];
  }

  push(item: AutoBatchQueueItem): Promise<void> {
    let itemPromiseResolve;
    const itemPromise = new Promise<void>((resolve) => {
      // Setting itemPromiseResolve is synchronous with promise creation:
      // https://developer.mozilla.org/en-US/docs/Web/JavaScript/Reference/Global_Objects/Promise/Promise
      itemPromiseResolve = resolve;
    });
    const size = stringifyForTracing(item.item).length;
    this.items.push({
      action: item.action,
      payload: item.item,
      // eslint-disable-next-line @typescript-eslint/no-non-null-assertion
      itemPromiseResolve: itemPromiseResolve!,
      itemPromise,
      size,
    });
    this.sizeBytes += size;
    return itemPromise;
  }

  pop(upToSizeBytes: number): [AutoBatchQueueItem[], () => void] {
    if (upToSizeBytes < 1) {
      throw new Error("Number of bytes to pop off may not be less than 1.");
    }
    const popped: typeof this.items = [];
    let poppedSizeBytes = 0;
    // Pop items until we reach or exceed the size limit
    while (
      poppedSizeBytes + (this.peek()?.size ?? 0) < upToSizeBytes &&
      this.items.length > 0
    ) {
      const item = this.items.shift();
      if (item) {
        popped.push(item);
        poppedSizeBytes += item.size;
        this.sizeBytes -= item.size;
      }
    }
    // If there is an item on the queue we were unable to pop,
    // just return it as a single batch.
    if (popped.length === 0 && this.items.length > 0) {
      const item = this.items.shift()!;
      popped.push(item);
      poppedSizeBytes += item.size;
      this.sizeBytes -= item.size;
    }
    return [
      popped.map((it) => ({ action: it.action, item: it.payload })),
      () => popped.forEach((it) => it.itemPromiseResolve()),
    ];
  }
}

// 20 MB
export const DEFAULT_BATCH_SIZE_LIMIT_BYTES = 20_971_520;

const SERVER_INFO_REQUEST_TIMEOUT = 2500;

export class Client implements LangSmithTracingClientInterface {
  private apiKey?: string;

  private apiUrl: string;

  private webUrl?: string;

  private caller: AsyncCaller;

  private batchIngestCaller: AsyncCaller;

  private timeout_ms: number;

  private _tenantId: string | null = null;

  private hideInputs?: boolean | ((inputs: KVMap) => KVMap);

  private hideOutputs?: boolean | ((outputs: KVMap) => KVMap);

  private tracingSampleRate?: number;

  private filteredPostUuids = new Set();

  private autoBatchTracing = true;

  private autoBatchQueue = new AutoBatchQueue();

  private autoBatchTimeout: ReturnType<typeof setTimeout> | undefined;

  private autoBatchAggregationDelayMs = 250;

  private batchSizeBytesLimit?: number;

  private fetchOptions: RequestInit;

  private settings: Promise<LangSmithSettings> | null;

  private blockOnRootRunFinalization =
    getEnvironmentVariable("LANGSMITH_TRACING_BACKGROUND") === "false";

  private traceBatchConcurrency = 5;

  private _serverInfo: RecordStringAny | undefined;

  // eslint-disable-next-line @typescript-eslint/no-explicit-any
  private _getServerInfoPromise?: Promise<Record<string, any>>;

  private manualFlushMode = false;

  constructor(config: ClientConfig = {}) {
    const defaultConfig = Client.getDefaultClientConfig();

    this.tracingSampleRate = getTracingSamplingRate();
    this.apiUrl = trimQuotes(config.apiUrl ?? defaultConfig.apiUrl) ?? "";
    if (this.apiUrl.endsWith("/")) {
      this.apiUrl = this.apiUrl.slice(0, -1);
    }
    this.apiKey = trimQuotes(config.apiKey ?? defaultConfig.apiKey);
    this.webUrl = trimQuotes(config.webUrl ?? defaultConfig.webUrl);
    if (this.webUrl?.endsWith("/")) {
      this.webUrl = this.webUrl.slice(0, -1);
    }
    this.timeout_ms = config.timeout_ms ?? 90_000;
    this.caller = new AsyncCaller(config.callerOptions ?? {});
    this.traceBatchConcurrency =
      config.traceBatchConcurrency ?? this.traceBatchConcurrency;
    if (this.traceBatchConcurrency < 1) {
      throw new Error("Trace batch concurrency must be positive.");
    }
    this.batchIngestCaller = new AsyncCaller({
      maxRetries: 2,
      maxConcurrency: this.traceBatchConcurrency,
      ...(config.callerOptions ?? {}),
      onFailedResponseHook: handle429,
    });

    this.hideInputs =
      config.hideInputs ?? config.anonymizer ?? defaultConfig.hideInputs;
    this.hideOutputs =
      config.hideOutputs ?? config.anonymizer ?? defaultConfig.hideOutputs;

    this.autoBatchTracing = config.autoBatchTracing ?? this.autoBatchTracing;
    this.blockOnRootRunFinalization =
      config.blockOnRootRunFinalization ?? this.blockOnRootRunFinalization;
    this.batchSizeBytesLimit = config.batchSizeBytesLimit;
    this.fetchOptions = config.fetchOptions || {};
    this.manualFlushMode = config.manualFlushMode ?? this.manualFlushMode;
  }

  public static getDefaultClientConfig(): {
    apiUrl: string;
    apiKey?: string;
    webUrl?: string;
    hideInputs?: boolean;
    hideOutputs?: boolean;
  } {
    const apiKey = getLangSmithEnvironmentVariable("API_KEY");
    const apiUrl =
      getLangSmithEnvironmentVariable("ENDPOINT") ??
      "https://api.smith.langchain.com";
    const hideInputs =
      getLangSmithEnvironmentVariable("HIDE_INPUTS") === "true";
    const hideOutputs =
      getLangSmithEnvironmentVariable("HIDE_OUTPUTS") === "true";
    return {
      apiUrl: apiUrl,
      apiKey: apiKey,
      webUrl: undefined,
      hideInputs: hideInputs,
      hideOutputs: hideOutputs,
    };
  }

  public getHostUrl(): string {
    if (this.webUrl) {
      return this.webUrl;
    } else if (isLocalhost(this.apiUrl)) {
      this.webUrl = "http://localhost:3000";
      return this.webUrl;
    } else if (
      this.apiUrl.includes("/api") &&
      !this.apiUrl.split(".", 1)[0].endsWith("api")
    ) {
      this.webUrl = this.apiUrl.replace("/api", "");
      return this.webUrl;
    } else if (this.apiUrl.split(".", 1)[0].includes("dev")) {
      this.webUrl = "https://dev.smith.langchain.com";
      return this.webUrl;
    } else if (this.apiUrl.split(".", 1)[0].includes("eu")) {
      this.webUrl = "https://eu.smith.langchain.com";
      return this.webUrl;
    } else {
      this.webUrl = "https://smith.langchain.com";
      return this.webUrl;
    }
  }

  private get headers(): { [header: string]: string } {
    const headers: { [header: string]: string } = {
      "User-Agent": `langsmith-js/${__version__}`,
    };
    if (this.apiKey) {
      headers["x-api-key"] = `${this.apiKey}`;
    }
    return headers;
  }

  private processInputs(inputs: KVMap): KVMap {
    if (this.hideInputs === false) {
      return inputs;
    }
    if (this.hideInputs === true) {
      return {};
    }
    if (typeof this.hideInputs === "function") {
      return this.hideInputs(inputs);
    }
    return inputs;
  }

  private processOutputs(outputs: KVMap): KVMap {
    if (this.hideOutputs === false) {
      return outputs;
    }
    if (this.hideOutputs === true) {
      return {};
    }
    if (typeof this.hideOutputs === "function") {
      return this.hideOutputs(outputs);
    }
    return outputs;
  }

  private prepareRunCreateOrUpdateInputs(run: RunUpdate): RunUpdate;
  private prepareRunCreateOrUpdateInputs(run: RunCreate): RunCreate;
  private prepareRunCreateOrUpdateInputs(
    run: RunCreate | RunUpdate
  ): RunCreate | RunUpdate {
    const runParams = { ...run };
    if (runParams.inputs !== undefined) {
      runParams.inputs = this.processInputs(runParams.inputs);
    }
    if (runParams.outputs !== undefined) {
      runParams.outputs = this.processOutputs(runParams.outputs);
    }
    return runParams;
  }

  private async _getResponse(
    path: string,
    queryParams?: URLSearchParams
  ): Promise<Response> {
    const paramsString = queryParams?.toString() ?? "";
    const url = `${this.apiUrl}${path}?${paramsString}`;
    const response = await this.caller.call(_getFetchImplementation(), url, {
      method: "GET",
      headers: this.headers,
      signal: AbortSignal.timeout(this.timeout_ms),
      ...this.fetchOptions,
    });
    await raiseForStatus(response, `Failed to fetch ${path}`);
    return response;
  }

  private async _get<T>(
    path: string,
    queryParams?: URLSearchParams
  ): Promise<T> {
    const response = await this._getResponse(path, queryParams);
    return response.json() as T;
  }

  private async *_getPaginated<T, TResponse = unknown>(
    path: string,
    queryParams: URLSearchParams = new URLSearchParams(),
    transform?: (data: TResponse) => T[]
  ): AsyncIterable<T[]> {
    let offset = Number(queryParams.get("offset")) || 0;
    const limit = Number(queryParams.get("limit")) || 100;
    while (true) {
      queryParams.set("offset", String(offset));
      queryParams.set("limit", String(limit));

      const url = `${this.apiUrl}${path}?${queryParams}`;
      const response = await this.caller.call(_getFetchImplementation(), url, {
        method: "GET",
        headers: this.headers,
        signal: AbortSignal.timeout(this.timeout_ms),
        ...this.fetchOptions,
      });
      await raiseForStatus(response, `Failed to fetch ${path}`);
      const items: T[] = transform
        ? transform(await response.json())
        : await response.json();

      if (items.length === 0) {
        break;
      }
      yield items;

      if (items.length < limit) {
        break;
      }
      offset += items.length;
    }
  }

  private async *_getCursorPaginatedList<T>(
    path: string,
    body: RecordStringAny | null = null,
    requestMethod = "POST",
    dataKey = "runs"
  ): AsyncIterable<T[]> {
    const bodyParams = body ? { ...body } : {};
    while (true) {
      const response = await this.caller.call(
        _getFetchImplementation(),
        `${this.apiUrl}${path}`,
        {
          method: requestMethod,
          headers: { ...this.headers, "Content-Type": "application/json" },
          signal: AbortSignal.timeout(this.timeout_ms),
          ...this.fetchOptions,
          body: JSON.stringify(bodyParams),
        }
      );
      const responseBody = await response.json();
      if (!responseBody) {
        break;
      }
      if (!responseBody[dataKey]) {
        break;
      }
      yield responseBody[dataKey];
      const cursors = responseBody.cursors;
      if (!cursors) {
        break;
      }
      if (!cursors.next) {
        break;
      }
      bodyParams.cursor = cursors.next;
    }
  }

  private _filterForSampling(
    runs: CreateRunParams[] | UpdateRunParams[],
    patch = false
  ) {
    if (this.tracingSampleRate === undefined) {
      return runs;
    }

    if (patch) {
      const sampled = [];
      for (const run of runs) {
        if (!this.filteredPostUuids.has(run.id)) {
          sampled.push(run);
        } else {
          this.filteredPostUuids.delete(run.id);
        }
      }
      return sampled;
    } else {
      const sampled = [];
      for (const run of runs) {
        if (
          (run.id !== run.trace_id &&
            !this.filteredPostUuids.has(run.trace_id)) ||
          Math.random() < this.tracingSampleRate
        ) {
          sampled.push(run);
        } else {
          this.filteredPostUuids.add(run.id);
        }
      }
      return sampled;
    }
  }

  private async _getBatchSizeLimitBytes(): Promise<number> {
    const serverInfo = await this._ensureServerInfo();
    return (
      this.batchSizeBytesLimit ??
      serverInfo.batch_ingest_config?.size_limit_bytes ??
      DEFAULT_BATCH_SIZE_LIMIT_BYTES
    );
  }

  private async _getMultiPartSupport(): Promise<boolean> {
    const serverInfo = await this._ensureServerInfo();
    return (
      serverInfo.instance_flags?.dataset_examples_multipart_enabled ?? false
    );
  }

  private drainAutoBatchQueue(batchSizeLimit: number) {
    const promises = [];
    while (this.autoBatchQueue.items.length > 0) {
      const [batch, done] = this.autoBatchQueue.pop(batchSizeLimit);
      if (!batch.length) {
        done();
        break;
      }
      const batchPromise = this._processBatch(batch, done).catch(console.error);
      promises.push(batchPromise);
    }
    return Promise.all(promises);
  }

  private async _processBatch(batch: AutoBatchQueueItem[], done: () => void) {
    if (!batch.length) {
      done();
      return;
    }
    try {
      const ingestParams = {
        runCreates: batch
          .filter((item) => item.action === "create")
          .map((item) => item.item) as RunCreate[],
        runUpdates: batch
          .filter((item) => item.action === "update")
          .map((item) => item.item) as RunUpdate[],
      };
      const serverInfo = await this._ensureServerInfo();
      if (serverInfo?.batch_ingest_config?.use_multipart_endpoint) {
        await this.multipartIngestRuns(ingestParams);
      } else {
        await this.batchIngestRuns(ingestParams);
      }
    } finally {
      done();
    }
  }

  private async processRunOperation(item: AutoBatchQueueItem) {
    clearTimeout(this.autoBatchTimeout);
    this.autoBatchTimeout = undefined;
    if (item.action === "create") {
      item.item = mergeRuntimeEnvIntoRunCreate(item.item as RunCreate);
    }
    const itemPromise = this.autoBatchQueue.push(item);
    if (this.manualFlushMode) {
      // Rely on manual flushing in serverless environments
      return itemPromise;
    }
    const sizeLimitBytes = await this._getBatchSizeLimitBytes();
    if (this.autoBatchQueue.sizeBytes > sizeLimitBytes) {
      void this.drainAutoBatchQueue(sizeLimitBytes);
    }
    if (this.autoBatchQueue.items.length > 0) {
      this.autoBatchTimeout = setTimeout(() => {
        this.autoBatchTimeout = undefined;
        void this.drainAutoBatchQueue(sizeLimitBytes);
      }, this.autoBatchAggregationDelayMs);
    }
    return itemPromise;
  }

  protected async _getServerInfo() {
    const response = await _getFetchImplementation()(`${this.apiUrl}/info`, {
      method: "GET",
      headers: { Accept: "application/json" },
      signal: AbortSignal.timeout(SERVER_INFO_REQUEST_TIMEOUT),
      ...this.fetchOptions,
    });
    await raiseForStatus(response, "get server info");
    return response.json();
  }

  protected async _ensureServerInfo() {
    if (this._getServerInfoPromise === undefined) {
      this._getServerInfoPromise = (async () => {
        if (this._serverInfo === undefined) {
          try {
            this._serverInfo = await this._getServerInfo();
          } catch (e) {
            console.warn(
              `[WARNING]: LangSmith failed to fetch info on supported operations. Falling back to batch operations and default limits.`
            );
          }
        }
        return this._serverInfo ?? {};
      })();
    }
    return this._getServerInfoPromise.then((serverInfo) => {
      if (this._serverInfo === undefined) {
        this._getServerInfoPromise = undefined;
      }
      return serverInfo;
    });
  }

  protected async _getSettings() {
    if (!this.settings) {
      this.settings = this._get("/settings");
    }

    return await this.settings;
  }

  /**
   * Flushes current queued traces.
   */
  public async flush() {
    const sizeLimitBytes = await this._getBatchSizeLimitBytes();
    await this.drainAutoBatchQueue(sizeLimitBytes);
  }

  public async createRun(run: CreateRunParams): Promise<void> {
    if (!this._filterForSampling([run]).length) {
      return;
    }
    const headers = { ...this.headers, "Content-Type": "application/json" };
    const session_name = run.project_name;
    delete run.project_name;

    const runCreate: RunCreate = this.prepareRunCreateOrUpdateInputs({
      session_name,
      ...run,
      start_time: run.start_time ?? Date.now(),
    });
    if (
      this.autoBatchTracing &&
      runCreate.trace_id !== undefined &&
      runCreate.dotted_order !== undefined
    ) {
      void this.processRunOperation({
        action: "create",
        item: runCreate,
      }).catch(console.error);
      return;
    }
    const mergedRunCreateParam = mergeRuntimeEnvIntoRunCreate(runCreate);

    const response = await this.caller.call(
      _getFetchImplementation(),
      `${this.apiUrl}/runs`,
      {
        method: "POST",
        headers,
        body: stringifyForTracing(mergedRunCreateParam),
        signal: AbortSignal.timeout(this.timeout_ms),
        ...this.fetchOptions,
      }
    );
    await raiseForStatus(response, "create run", true);
  }

  /**
   * Batch ingest/upsert multiple runs in the Langsmith system.
   * @param runs
   */
  public async batchIngestRuns({
    runCreates,
    runUpdates,
  }: {
    runCreates?: RunCreate[];
    runUpdates?: RunUpdate[];
  }) {
    if (runCreates === undefined && runUpdates === undefined) {
      return;
    }
    let preparedCreateParams =
      runCreates?.map((create) =>
        this.prepareRunCreateOrUpdateInputs(create)
      ) ?? [];
    let preparedUpdateParams =
      runUpdates?.map((update) =>
        this.prepareRunCreateOrUpdateInputs(update)
      ) ?? [];

    if (preparedCreateParams.length > 0 && preparedUpdateParams.length > 0) {
      const createById = preparedCreateParams.reduce(
        (params: Record<string, RunCreate>, run) => {
          if (!run.id) {
            return params;
          }
          params[run.id] = run;
          return params;
        },
        {}
      );
      const standaloneUpdates = [];
      for (const updateParam of preparedUpdateParams) {
        if (updateParam.id !== undefined && createById[updateParam.id]) {
          createById[updateParam.id] = {
            ...createById[updateParam.id],
            ...updateParam,
          };
        } else {
          standaloneUpdates.push(updateParam);
        }
      }
      preparedCreateParams = Object.values(createById);
      preparedUpdateParams = standaloneUpdates;
    }
    const rawBatch = {
      post: this._filterForSampling(preparedCreateParams),
      patch: this._filterForSampling(preparedUpdateParams, true),
    };
    if (!rawBatch.post.length && !rawBatch.patch.length) {
      return;
    }
    const batchChunks = {
      post: [] as (typeof rawBatch)["post"],
      patch: [] as (typeof rawBatch)["patch"],
    };
    for (const k of ["post", "patch"]) {
      const key = k as keyof typeof rawBatch;
      const batchItems = rawBatch[key].reverse();
      let batchItem = batchItems.pop();
      while (batchItem !== undefined) {
        batchChunks[key].push(batchItem);
        batchItem = batchItems.pop();
      }
    }
    if (batchChunks.post.length > 0 || batchChunks.patch.length > 0) {
      await this._postBatchIngestRuns(stringifyForTracing(batchChunks));
    }
  }

  private async _postBatchIngestRuns(body: string) {
    const headers = {
      ...this.headers,
      "Content-Type": "application/json",
      Accept: "application/json",
    };
    const response = await this.batchIngestCaller.call(
      _getFetchImplementation(),
      `${this.apiUrl}/runs/batch`,
      {
        method: "POST",
        headers,
        body: body,
        signal: AbortSignal.timeout(this.timeout_ms),
        ...this.fetchOptions,
      }
    );
    await raiseForStatus(response, "batch create run", true);
  }

  /**
   * Batch ingest/upsert multiple runs in the Langsmith system.
   * @param runs
   */
  public async multipartIngestRuns({
    runCreates,
    runUpdates,
  }: {
    runCreates?: RunCreate[];
    runUpdates?: RunUpdate[];
  }) {
    if (runCreates === undefined && runUpdates === undefined) {
      return;
    }
    // transform and convert to dicts
    const allAttachments: Record<string, Attachments> = {};
    let preparedCreateParams = [];
    for (const create of runCreates ?? []) {
      const preparedCreate = this.prepareRunCreateOrUpdateInputs(create);
      if (
        preparedCreate.id !== undefined &&
        preparedCreate.attachments !== undefined
      ) {
        allAttachments[preparedCreate.id] = preparedCreate.attachments;
      }
      delete preparedCreate.attachments;
      preparedCreateParams.push(preparedCreate);
    }
    let preparedUpdateParams = [];
    for (const update of runUpdates ?? []) {
      preparedUpdateParams.push(this.prepareRunCreateOrUpdateInputs(update));
    }

    // require trace_id and dotted_order
    const invalidRunCreate = preparedCreateParams.find((runCreate) => {
      return (
        runCreate.trace_id === undefined || runCreate.dotted_order === undefined
      );
    });
    if (invalidRunCreate !== undefined) {
      throw new Error(
        `Multipart ingest requires "trace_id" and "dotted_order" to be set when creating a run`
      );
    }
    const invalidRunUpdate = preparedUpdateParams.find((runUpdate) => {
      return (
        runUpdate.trace_id === undefined || runUpdate.dotted_order === undefined
      );
    });
    if (invalidRunUpdate !== undefined) {
      throw new Error(
        `Multipart ingest requires "trace_id" and "dotted_order" to be set when updating a run`
      );
    }
    // combine post and patch dicts where possible
    if (preparedCreateParams.length > 0 && preparedUpdateParams.length > 0) {
      const createById = preparedCreateParams.reduce(
        (params: Record<string, RunCreate>, run) => {
          if (!run.id) {
            return params;
          }
          params[run.id] = run;
          return params;
        },
        {}
      );
      const standaloneUpdates = [];
      for (const updateParam of preparedUpdateParams) {
        if (updateParam.id !== undefined && createById[updateParam.id]) {
          createById[updateParam.id] = {
            ...createById[updateParam.id],
            ...updateParam,
          };
        } else {
          standaloneUpdates.push(updateParam);
        }
      }
      preparedCreateParams = Object.values(createById);
      preparedUpdateParams = standaloneUpdates;
    }
    if (
      preparedCreateParams.length === 0 &&
      preparedUpdateParams.length === 0
    ) {
      return;
    }
    // send the runs in multipart requests
    const accumulatedContext: string[] = [];
    const accumulatedParts: MultipartPart[] = [];
    for (const [method, payloads] of [
      ["post", preparedCreateParams] as const,
      ["patch", preparedUpdateParams] as const,
    ]) {
      for (const originalPayload of payloads) {
        // collect fields to be sent as separate parts
        const { inputs, outputs, events, attachments, ...payload } =
          originalPayload;
        const fields = { inputs, outputs, events };
        // encode the main run payload
        const stringifiedPayload = stringifyForTracing(payload);
        accumulatedParts.push({
          name: `${method}.${payload.id}`,
          payload: new Blob([stringifiedPayload], {
            type: `application/json; length=${stringifiedPayload.length}`, // encoding=gzip
          }),
        });
        // encode the fields we collected
        for (const [key, value] of Object.entries(fields)) {
          if (value === undefined) {
            continue;
          }
          const stringifiedValue = stringifyForTracing(value);
          accumulatedParts.push({
            name: `${method}.${payload.id}.${key}`,
            payload: new Blob([stringifiedValue], {
              type: `application/json; length=${stringifiedValue.length}`,
            }),
          });
        }
        // encode the attachments
        if (payload.id !== undefined) {
          const attachments = allAttachments[payload.id];
          if (attachments) {
            delete allAttachments[payload.id];
            for (const [name, attachment] of Object.entries(attachments)) {
              let contentType: string;
              let content: AttachmentData;

              if (Array.isArray(attachment)) {
                [contentType, content] = attachment;
              } else {
                contentType = attachment.mimeType;
                content = attachment.data;
              }

              // Validate that the attachment name doesn't contain a '.'
              if (name.includes(".")) {
                console.warn(
                  `Skipping attachment '${name}' for run ${payload.id}: Invalid attachment name. ` +
                    `Attachment names must not contain periods ('.'). Please rename the attachment and try again.`
                );
                continue;
              }
              accumulatedParts.push({
                name: `attachment.${payload.id}.${name}`,
                payload: new Blob([content], {
                  type: `${contentType}; length=${content.byteLength}`,
                }),
              });
            }
          }
        }
        // compute context
        accumulatedContext.push(`trace=${payload.trace_id},id=${payload.id}`);
      }
    }
    await this._sendMultipartRequest(
      accumulatedParts,
      accumulatedContext.join("; ")
    );
  }

  private async _sendMultipartRequest(parts: MultipartPart[], context: string) {
    try {
      // Create multipart form data manually using Blobs
      const boundary =
        "----LangSmithFormBoundary" + Math.random().toString(36).slice(2);
      const chunks: Blob[] = [];

      for (const part of parts) {
        // Add field boundary
        chunks.push(new Blob([`--${boundary}\r\n`]));
        chunks.push(
          new Blob([
            `Content-Disposition: form-data; name="${part.name}"\r\n`,
            `Content-Type: ${part.payload.type}\r\n\r\n`,
          ])
        );
        chunks.push(part.payload);
        chunks.push(new Blob(["\r\n"]));
      }

      // Add final boundary
      chunks.push(new Blob([`--${boundary}--\r\n`]));

      // Combine all chunks into a single Blob
      const body = new Blob(chunks);

      // Convert Blob to ArrayBuffer for compatibility
      const arrayBuffer = await body.arrayBuffer();

      const res = await this.batchIngestCaller.call(
        _getFetchImplementation(),
        `${this.apiUrl}/runs/multipart`,
        {
          method: "POST",
          headers: {
            ...this.headers,
            "Content-Type": `multipart/form-data; boundary=${boundary}`,
          },
          body: arrayBuffer,
          signal: AbortSignal.timeout(this.timeout_ms),
          ...this.fetchOptions,
        }
      );
      await raiseForStatus(res, "ingest multipart runs", true);
      // eslint-disable-next-line @typescript-eslint/no-explicit-any
    } catch (e: any) {
      console.warn(`${e.message.trim()}\n\nContext: ${context}`);
    }
  }

  public async updateRun(runId: string, run: RunUpdate): Promise<void> {
    assertUuid(runId);
    if (run.inputs) {
      run.inputs = this.processInputs(run.inputs);
    }

    if (run.outputs) {
      run.outputs = this.processOutputs(run.outputs);
    }
    // TODO: Untangle types
    const data: UpdateRunParams = { ...run, id: runId };
    if (!this._filterForSampling([data], true).length) {
      return;
    }
    if (
      this.autoBatchTracing &&
      data.trace_id !== undefined &&
      data.dotted_order !== undefined
    ) {
      if (
        run.end_time !== undefined &&
        data.parent_run_id === undefined &&
        this.blockOnRootRunFinalization &&
        !this.manualFlushMode
      ) {
        // Trigger batches as soon as a root trace ends and wait to ensure trace finishes
        // in serverless environments.
        await this.processRunOperation({ action: "update", item: data }).catch(
          console.error
        );
        return;
      } else {
        void this.processRunOperation({ action: "update", item: data }).catch(
          console.error
        );
      }
      return;
    }
    const headers = { ...this.headers, "Content-Type": "application/json" };
    const response = await this.caller.call(
      _getFetchImplementation(),
      `${this.apiUrl}/runs/${runId}`,
      {
        method: "PATCH",
        headers,
        body: stringifyForTracing(run),
        signal: AbortSignal.timeout(this.timeout_ms),
        ...this.fetchOptions,
      }
    );
    await raiseForStatus(response, "update run", true);
  }

  public async readRun(
    runId: string,
    { loadChildRuns }: { loadChildRuns: boolean } = { loadChildRuns: false }
  ): Promise<Run> {
    assertUuid(runId);
    let run = await this._get<Run>(`/runs/${runId}`);
    if (loadChildRuns && run.child_run_ids) {
      run = await this._loadChildRuns(run);
    }
    return run;
  }

  public async getRunUrl({
    runId,
    run,
    projectOpts,
  }: {
    runId?: string;
    run?: Run;
    projectOpts?: ProjectOptions;
  }): Promise<string> {
    if (run !== undefined) {
      let sessionId: string;
      if (run.session_id) {
        sessionId = run.session_id;
      } else if (projectOpts?.projectName) {
        sessionId = (
          await this.readProject({ projectName: projectOpts?.projectName })
        ).id;
      } else if (projectOpts?.projectId) {
        sessionId = projectOpts?.projectId;
      } else {
        const project = await this.readProject({
          projectName: getLangSmithEnvironmentVariable("PROJECT") || "default",
        });
        sessionId = project.id;
      }
      const tenantId = await this._getTenantId();
      return `${this.getHostUrl()}/o/${tenantId}/projects/p/${sessionId}/r/${
        run.id
      }?poll=true`;
    } else if (runId !== undefined) {
      const run_ = await this.readRun(runId);
      if (!run_.app_path) {
        throw new Error(`Run ${runId} has no app_path`);
      }
      const baseUrl = this.getHostUrl();
      return `${baseUrl}${run_.app_path}`;
    } else {
      throw new Error("Must provide either runId or run");
    }
  }

  private async _loadChildRuns(run: Run): Promise<Run> {
    const childRuns = await toArray(this.listRuns({ id: run.child_run_ids }));
    const treemap: { [key: string]: Run[] } = {};
    const runs: { [key: string]: Run } = {};
    // TODO: make dotted order required when the migration finishes
    childRuns.sort((a, b) =>
      (a?.dotted_order ?? "").localeCompare(b?.dotted_order ?? "")
    );
    for (const childRun of childRuns) {
      if (
        childRun.parent_run_id === null ||
        childRun.parent_run_id === undefined
      ) {
        throw new Error(`Child run ${childRun.id} has no parent`);
      }
      if (!(childRun.parent_run_id in treemap)) {
        treemap[childRun.parent_run_id] = [];
      }
      treemap[childRun.parent_run_id].push(childRun);
      runs[childRun.id] = childRun;
    }
    run.child_runs = treemap[run.id] || [];
    for (const runId in treemap) {
      if (runId !== run.id) {
        runs[runId].child_runs = treemap[runId];
      }
    }
    return run;
  }

  /**
   * List runs from the LangSmith server.
   * @param projectId - The ID of the project to filter by.
   * @param projectName - The name of the project to filter by.
   * @param parentRunId - The ID of the parent run to filter by.
   * @param traceId - The ID of the trace to filter by.
   * @param referenceExampleId - The ID of the reference example to filter by.
   * @param startTime - The start time to filter by.
   * @param isRoot - Indicates whether to only return root runs.
   * @param runType - The run type to filter by.
   * @param error - Indicates whether to filter by error runs.
   * @param id - The ID of the run to filter by.
   * @param query - The query string to filter by.
   * @param filter - The filter string to apply to the run spans.
   * @param traceFilter - The filter string to apply on the root run of the trace.
   * @param limit - The maximum number of runs to retrieve.
   * @returns {AsyncIterable<Run>} - The runs.
   *
   * @example
   * // List all runs in a project
   * const projectRuns = client.listRuns({ projectName: "<your_project>" });
   *
   * @example
   * // List LLM and Chat runs in the last 24 hours
   * const todaysLLMRuns = client.listRuns({
   *   projectName: "<your_project>",
   *   start_time: new Date(Date.now() - 24 * 60 * 60 * 1000),
   *   run_type: "llm",
   * });
   *
   * @example
   * // List traces in a project
   * const rootRuns = client.listRuns({
   *   projectName: "<your_project>",
   *   execution_order: 1,
   * });
   *
   * @example
   * // List runs without errors
   * const correctRuns = client.listRuns({
   *   projectName: "<your_project>",
   *   error: false,
   * });
   *
   * @example
   * // List runs by run ID
   * const runIds = [
   *   "a36092d2-4ad5-4fb4-9c0d-0dba9a2ed836",
   *   "9398e6be-964f-4aa4-8ae9-ad78cd4b7074",
   * ];
   * const selectedRuns = client.listRuns({ run_ids: runIds });
   *
   * @example
   * // List all "chain" type runs that took more than 10 seconds and had `total_tokens` greater than 5000
   * const chainRuns = client.listRuns({
   *   projectName: "<your_project>",
   *   filter: 'and(eq(run_type, "chain"), gt(latency, 10), gt(total_tokens, 5000))',
   * });
   *
   * @example
   * // List all runs called "extractor" whose root of the trace was assigned feedback "user_score" score of 1
   * const goodExtractorRuns = client.listRuns({
   *   projectName: "<your_project>",
   *   filter: 'eq(name, "extractor")',
   *   traceFilter: 'and(eq(feedback_key, "user_score"), eq(feedback_score, 1))',
   * });
   *
   * @example
   * // List all runs that started after a specific timestamp and either have "error" not equal to null or a "Correctness" feedback score equal to 0
   * const complexRuns = client.listRuns({
   *   projectName: "<your_project>",
   *   filter: 'and(gt(start_time, "2023-07-15T12:34:56Z"), or(neq(error, null), and(eq(feedback_key, "Correctness"), eq(feedback_score, 0.0))))',
   * });
   *
   * @example
   * // List all runs where `tags` include "experimental" or "beta" and `latency` is greater than 2 seconds
   * const taggedRuns = client.listRuns({
   *   projectName: "<your_project>",
   *   filter: 'and(or(has(tags, "experimental"), has(tags, "beta")), gt(latency, 2))',
   * });
   */
  public async *listRuns(props: ListRunsParams): AsyncIterable<Run> {
    const {
      projectId,
      projectName,
      parentRunId,
      traceId,
      referenceExampleId,
      startTime,
      executionOrder,
      isRoot,
      runType,
      error,
      id,
      query,
      filter,
      traceFilter,
      treeFilter,
      limit,
      select,
    } = props;
    let projectIds: string[] = [];
    if (projectId) {
      projectIds = Array.isArray(projectId) ? projectId : [projectId];
    }
    if (projectName) {
      const projectNames = Array.isArray(projectName)
        ? projectName
        : [projectName];
      const projectIds_ = await Promise.all(
        projectNames.map((name) =>
          this.readProject({ projectName: name }).then((project) => project.id)
        )
      );
      projectIds.push(...projectIds_);
    }
    const default_select = [
      "app_path",
      "child_run_ids",
      "completion_cost",
      "completion_tokens",
      "dotted_order",
      "end_time",
      "error",
      "events",
      "extra",
      "feedback_stats",
      "first_token_time",
      "id",
      "inputs",
      "name",
      "outputs",
      "parent_run_id",
      "parent_run_ids",
      "prompt_cost",
      "prompt_tokens",
      "reference_example_id",
      "run_type",
      "session_id",
      "start_time",
      "status",
      "tags",
      "total_cost",
      "total_tokens",
      "trace_id",
    ];
    const body = {
      session: projectIds.length ? projectIds : null,
      run_type: runType,
      reference_example: referenceExampleId,
      query,
      filter,
      trace_filter: traceFilter,
      tree_filter: treeFilter,
      execution_order: executionOrder,
      parent_run: parentRunId,
      start_time: startTime ? startTime.toISOString() : null,
      error,
      id,
      limit,
      trace: traceId,
      select: select ? select : default_select,
      is_root: isRoot,
    };

    let runsYielded = 0;
    for await (const runs of this._getCursorPaginatedList<Run>(
      "/runs/query",
      body
    )) {
      if (limit) {
        if (runsYielded >= limit) {
          break;
        }
        if (runs.length + runsYielded > limit) {
          const newRuns = runs.slice(0, limit - runsYielded);
          yield* newRuns;
          break;
        }
        runsYielded += runs.length;
        yield* runs;
      } else {
        yield* runs;
      }
    }
  }

  public async getRunStats({
    id,
    trace,
    parentRun,
    runType,
    projectNames,
    projectIds,
    referenceExampleIds,
    startTime,
    endTime,
    error,
    query,
    filter,
    traceFilter,
    treeFilter,
    isRoot,
    dataSourceType,
  }: {
    id?: string[];
    trace?: string;
    parentRun?: string;
    runType?: string;
    projectNames?: string[];
    projectIds?: string[];
    referenceExampleIds?: string[];
    startTime?: string;
    endTime?: string;
    error?: boolean;
    query?: string;
    filter?: string;
    traceFilter?: string;
    treeFilter?: string;
    isRoot?: boolean;
    dataSourceType?: string;
  }): Promise<any> {
    let projectIds_ = projectIds || [];
    if (projectNames) {
      projectIds_ = [
        ...(projectIds || []),
        ...(await Promise.all(
          projectNames.map((name) =>
            this.readProject({ projectName: name }).then(
              (project) => project.id
            )
          )
        )),
      ];
    }

    const payload = {
      id,
      trace,
      parent_run: parentRun,
      run_type: runType,
      session: projectIds_,
      reference_example: referenceExampleIds,
      start_time: startTime,
      end_time: endTime,
      error,
      query,
      filter,
      trace_filter: traceFilter,
      tree_filter: treeFilter,
      is_root: isRoot,
      data_source_type: dataSourceType,
    };

    // Remove undefined values from the payload
    const filteredPayload = Object.fromEntries(
      Object.entries(payload).filter(([_, value]) => value !== undefined)
    );

    const response = await this.caller.call(
      _getFetchImplementation(),
      `${this.apiUrl}/runs/stats`,
      {
        method: "POST",
        headers: this.headers,
        body: JSON.stringify(filteredPayload),
        signal: AbortSignal.timeout(this.timeout_ms),
        ...this.fetchOptions,
      }
    );

    const result = await response.json();
    return result;
  }

  public async shareRun(
    runId: string,
    { shareId }: { shareId?: string } = {}
  ): Promise<string> {
    const data = {
      run_id: runId,
      share_token: shareId || uuid.v4(),
    };
    assertUuid(runId);
    const response = await this.caller.call(
      _getFetchImplementation(),
      `${this.apiUrl}/runs/${runId}/share`,
      {
        method: "PUT",
        headers: this.headers,
        body: JSON.stringify(data),
        signal: AbortSignal.timeout(this.timeout_ms),
        ...this.fetchOptions,
      }
    );
    const result = await response.json();
    if (result === null || !("share_token" in result)) {
      throw new Error("Invalid response from server");
    }
    return `${this.getHostUrl()}/public/${result["share_token"]}/r`;
  }

  public async unshareRun(runId: string): Promise<void> {
    assertUuid(runId);
    const response = await this.caller.call(
      _getFetchImplementation(),
      `${this.apiUrl}/runs/${runId}/share`,
      {
        method: "DELETE",
        headers: this.headers,
        signal: AbortSignal.timeout(this.timeout_ms),
        ...this.fetchOptions,
      }
    );
    await raiseForStatus(response, "unshare run", true);
  }

  public async readRunSharedLink(runId: string): Promise<string | undefined> {
    assertUuid(runId);
    const response = await this.caller.call(
      _getFetchImplementation(),
      `${this.apiUrl}/runs/${runId}/share`,
      {
        method: "GET",
        headers: this.headers,
        signal: AbortSignal.timeout(this.timeout_ms),
        ...this.fetchOptions,
      }
    );
    const result = await response.json();
    if (result === null || !("share_token" in result)) {
      return undefined;
    }
    return `${this.getHostUrl()}/public/${result["share_token"]}/r`;
  }

  public async listSharedRuns(
    shareToken: string,
    {
      runIds,
    }: {
      runIds?: string[];
    } = {}
  ): Promise<Run[]> {
    const queryParams = new URLSearchParams({
      share_token: shareToken,
    });
    if (runIds !== undefined) {
      for (const runId of runIds) {
        queryParams.append("id", runId);
      }
    }
    assertUuid(shareToken);
    const response = await this.caller.call(
      _getFetchImplementation(),
      `${this.apiUrl}/public/${shareToken}/runs${queryParams}`,
      {
        method: "GET",
        headers: this.headers,
        signal: AbortSignal.timeout(this.timeout_ms),
        ...this.fetchOptions,
      }
    );
    const runs = await response.json();
    return runs as Run[];
  }

  public async readDatasetSharedSchema(
    datasetId?: string,
    datasetName?: string
  ): Promise<DatasetShareSchema> {
    if (!datasetId && !datasetName) {
      throw new Error("Either datasetId or datasetName must be given");
    }
    if (!datasetId) {
      const dataset = await this.readDataset({ datasetName });
      datasetId = dataset.id;
    }
    assertUuid(datasetId);
    const response = await this.caller.call(
      _getFetchImplementation(),
      `${this.apiUrl}/datasets/${datasetId}/share`,
      {
        method: "GET",
        headers: this.headers,
        signal: AbortSignal.timeout(this.timeout_ms),
        ...this.fetchOptions,
      }
    );
    const shareSchema = await response.json();
    shareSchema.url = `${this.getHostUrl()}/public/${
      shareSchema.share_token
    }/d`;
    return shareSchema as DatasetShareSchema;
  }

  public async shareDataset(
    datasetId?: string,
    datasetName?: string
  ): Promise<DatasetShareSchema> {
    if (!datasetId && !datasetName) {
      throw new Error("Either datasetId or datasetName must be given");
    }
    if (!datasetId) {
      const dataset = await this.readDataset({ datasetName });
      datasetId = dataset.id;
    }
    const data = {
      dataset_id: datasetId,
    };
    assertUuid(datasetId);
    const response = await this.caller.call(
      _getFetchImplementation(),
      `${this.apiUrl}/datasets/${datasetId}/share`,
      {
        method: "PUT",
        headers: this.headers,
        body: JSON.stringify(data),
        signal: AbortSignal.timeout(this.timeout_ms),
        ...this.fetchOptions,
      }
    );
    const shareSchema = await response.json();
    shareSchema.url = `${this.getHostUrl()}/public/${
      shareSchema.share_token
    }/d`;
    return shareSchema as DatasetShareSchema;
  }

  public async unshareDataset(datasetId: string): Promise<void> {
    assertUuid(datasetId);
    const response = await this.caller.call(
      _getFetchImplementation(),
      `${this.apiUrl}/datasets/${datasetId}/share`,
      {
        method: "DELETE",
        headers: this.headers,
        signal: AbortSignal.timeout(this.timeout_ms),
        ...this.fetchOptions,
      }
    );
    await raiseForStatus(response, "unshare dataset", true);
  }

  public async readSharedDataset(shareToken: string): Promise<Dataset> {
    assertUuid(shareToken);
    const response = await this.caller.call(
      _getFetchImplementation(),
      `${this.apiUrl}/public/${shareToken}/datasets`,
      {
        method: "GET",
        headers: this.headers,
        signal: AbortSignal.timeout(this.timeout_ms),
        ...this.fetchOptions,
      }
    );
    const dataset = await response.json();
    return dataset as Dataset;
  }

  /**
   * Get shared examples.
   *
   * @param {string} shareToken The share token to get examples for. A share token is the UUID (or LangSmith URL, including UUID) generated when explicitly marking an example as public.
   * @param {Object} [options] Additional options for listing the examples.
   * @param {string[] | undefined} [options.exampleIds] A list of example IDs to filter by.
   * @returns {Promise<Example[]>} The shared examples.
   */
  public async listSharedExamples(
    shareToken: string,
    options?: { exampleIds?: string[] }
  ): Promise<Example[]> {
    const params: Record<string, string | string[]> = {};
    if (options?.exampleIds) {
      params.id = options.exampleIds;
    }

    const urlParams = new URLSearchParams();
    Object.entries(params).forEach(([key, value]) => {
      if (Array.isArray(value)) {
        value.forEach((v) => urlParams.append(key, v));
      } else {
        urlParams.append(key, value);
      }
    });

    const response = await this.caller.call(
      _getFetchImplementation(),
      `${this.apiUrl}/public/${shareToken}/examples?${urlParams.toString()}`,
      {
        method: "GET",
        headers: this.headers,
        signal: AbortSignal.timeout(this.timeout_ms),
        ...this.fetchOptions,
      }
    );
    const result = await response.json();
    if (!response.ok) {
      if ("detail" in result) {
        throw new Error(
          `Failed to list shared examples.\nStatus: ${
            response.status
          }\nMessage: ${result.detail.join("\n")}`
        );
      }
      throw new Error(
        `Failed to list shared examples: ${response.status} ${response.statusText}`
      );
    }
    return result.map((example: any) => ({
      ...example,
      _hostUrl: this.getHostUrl(),
    }));
  }

  public async createProject({
    projectName,
    description = null,
    metadata = null,
    upsert = false,
    projectExtra = null,
    referenceDatasetId = null,
  }: {
    projectName: string;
    description?: string | null;
    metadata?: RecordStringAny | null;
    upsert?: boolean;
    projectExtra?: RecordStringAny | null;
    referenceDatasetId?: string | null;
  }): Promise<TracerSession> {
    const upsert_ = upsert ? `?upsert=true` : "";
    const endpoint = `${this.apiUrl}/sessions${upsert_}`;
    const extra: RecordStringAny = projectExtra || {};
    if (metadata) {
      extra["metadata"] = metadata;
    }
    const body: RecordStringAny = {
      name: projectName,
      extra,
      description,
    };
    if (referenceDatasetId !== null) {
      body["reference_dataset_id"] = referenceDatasetId;
    }
    const response = await this.caller.call(
      _getFetchImplementation(),
      endpoint,
      {
        method: "POST",
        headers: { ...this.headers, "Content-Type": "application/json" },
        body: JSON.stringify(body),
        signal: AbortSignal.timeout(this.timeout_ms),
        ...this.fetchOptions,
      }
    );
    await raiseForStatus(response, "create project");
    const result = await response.json();
    return result as TracerSession;
  }

  public async updateProject(
    projectId: string,
    {
      name = null,
      description = null,
      metadata = null,
      projectExtra = null,
      endTime = null,
    }: {
      name?: string | null;
      description?: string | null;
      metadata?: RecordStringAny | null;
      projectExtra?: RecordStringAny | null;
      endTime?: string | null;
    }
  ): Promise<TracerSession> {
    const endpoint = `${this.apiUrl}/sessions/${projectId}`;
    let extra = projectExtra;
    if (metadata) {
      extra = { ...(extra || {}), metadata };
    }
    const body: RecordStringAny = {
      name,
      extra,
      description,
      end_time: endTime ? new Date(endTime).toISOString() : null,
    };
    const response = await this.caller.call(
      _getFetchImplementation(),
      endpoint,
      {
        method: "PATCH",
        headers: { ...this.headers, "Content-Type": "application/json" },
        body: JSON.stringify(body),
        signal: AbortSignal.timeout(this.timeout_ms),
        ...this.fetchOptions,
      }
    );
    await raiseForStatus(response, "update project");
    const result = await response.json();
    return result as TracerSession;
  }

  public async hasProject({
    projectId,
    projectName,
  }: {
    projectId?: string;
    projectName?: string;
  }): Promise<boolean> {
    // TODO: Add a head request
    let path = "/sessions";
    const params = new URLSearchParams();
    if (projectId !== undefined && projectName !== undefined) {
      throw new Error("Must provide either projectName or projectId, not both");
    } else if (projectId !== undefined) {
      assertUuid(projectId);
      path += `/${projectId}`;
    } else if (projectName !== undefined) {
      params.append("name", projectName);
    } else {
      throw new Error("Must provide projectName or projectId");
    }
    const response = await this.caller.call(
      _getFetchImplementation(),
      `${this.apiUrl}${path}?${params}`,
      {
        method: "GET",
        headers: this.headers,
        signal: AbortSignal.timeout(this.timeout_ms),
        ...this.fetchOptions,
      }
    );
    // consume the response body to release the connection
    // https://undici.nodejs.org/#/?id=garbage-collection
    try {
      const result = await response.json();
      if (!response.ok) {
        return false;
      }
      // If it's OK and we're querying by name, need to check the list is not empty
      if (Array.isArray(result)) {
        return result.length > 0;
      }
      // projectId querying
      return true;
    } catch (e) {
      return false;
    }
  }

  public async readProject({
    projectId,
    projectName,
    includeStats,
  }: {
    projectId?: string;
    projectName?: string;
    includeStats?: boolean;
  }): Promise<TracerSessionResult> {
    let path = "/sessions";
    const params = new URLSearchParams();
    if (projectId !== undefined && projectName !== undefined) {
      throw new Error("Must provide either projectName or projectId, not both");
    } else if (projectId !== undefined) {
      assertUuid(projectId);
      path += `/${projectId}`;
    } else if (projectName !== undefined) {
      params.append("name", projectName);
    } else {
      throw new Error("Must provide projectName or projectId");
    }
    if (includeStats !== undefined) {
      params.append("include_stats", includeStats.toString());
    }

    const response = await this._get<TracerSession | TracerSession[]>(
      path,
      params
    );
    let result: TracerSession;
    if (Array.isArray(response)) {
      if (response.length === 0) {
        throw new Error(
          `Project[id=${projectId}, name=${projectName}] not found`
        );
      }
      result = response[0] as TracerSessionResult;
    } else {
      result = response as TracerSessionResult;
    }
    return result;
  }

  public async getProjectUrl({
    projectId,
    projectName,
  }: {
    projectId?: string;
    projectName?: string;
  }) {
    if (projectId === undefined && projectName === undefined) {
      throw new Error("Must provide either projectName or projectId");
    }
    const project = await this.readProject({ projectId, projectName });
    const tenantId = await this._getTenantId();
    return `${this.getHostUrl()}/o/${tenantId}/projects/p/${project.id}`;
  }

  public async getDatasetUrl({
    datasetId,
    datasetName,
  }: {
    datasetId?: string;
    datasetName?: string;
  }) {
    if (datasetId === undefined && datasetName === undefined) {
      throw new Error("Must provide either datasetName or datasetId");
    }
    const dataset = await this.readDataset({ datasetId, datasetName });
    const tenantId = await this._getTenantId();
    return `${this.getHostUrl()}/o/${tenantId}/datasets/${dataset.id}`;
  }

  private async _getTenantId(): Promise<string> {
    if (this._tenantId !== null) {
      return this._tenantId;
    }
    const queryParams = new URLSearchParams({ limit: "1" });
    for await (const projects of this._getPaginated<TracerSession>(
      "/sessions",
      queryParams
    )) {
      this._tenantId = projects[0].tenant_id;
      return projects[0].tenant_id;
    }
    throw new Error("No projects found to resolve tenant.");
  }

  public async *listProjects({
    projectIds,
    name,
    nameContains,
    referenceDatasetId,
    referenceDatasetName,
    referenceFree,
    metadata,
  }: {
    projectIds?: string[];
    name?: string;
    nameContains?: string;
    referenceDatasetId?: string;
    referenceDatasetName?: string;
    referenceFree?: boolean;
    metadata?: RecordStringAny;
  } = {}): AsyncIterable<TracerSession> {
    const params = new URLSearchParams();
    if (projectIds !== undefined) {
      for (const projectId of projectIds) {
        params.append("id", projectId);
      }
    }
    if (name !== undefined) {
      params.append("name", name);
    }
    if (nameContains !== undefined) {
      params.append("name_contains", nameContains);
    }
    if (referenceDatasetId !== undefined) {
      params.append("reference_dataset", referenceDatasetId);
    } else if (referenceDatasetName !== undefined) {
      const dataset = await this.readDataset({
        datasetName: referenceDatasetName,
      });
      params.append("reference_dataset", dataset.id);
    }
    if (referenceFree !== undefined) {
      params.append("reference_free", referenceFree.toString());
    }
    if (metadata !== undefined) {
      params.append("metadata", JSON.stringify(metadata));
    }
    for await (const projects of this._getPaginated<TracerSession>(
      "/sessions",
      params
    )) {
      yield* projects;
    }
  }

  public async deleteProject({
    projectId,
    projectName,
  }: {
    projectId?: string;
    projectName?: string;
  }): Promise<void> {
    let projectId_: string | undefined;
    if (projectId === undefined && projectName === undefined) {
      throw new Error("Must provide projectName or projectId");
    } else if (projectId !== undefined && projectName !== undefined) {
      throw new Error("Must provide either projectName or projectId, not both");
    } else if (projectId === undefined) {
      projectId_ = (await this.readProject({ projectName })).id;
    } else {
      projectId_ = projectId;
    }
    assertUuid(projectId_);
    const response = await this.caller.call(
      _getFetchImplementation(),
      `${this.apiUrl}/sessions/${projectId_}`,
      {
        method: "DELETE",
        headers: this.headers,
        signal: AbortSignal.timeout(this.timeout_ms),
        ...this.fetchOptions,
      }
    );
    await raiseForStatus(
      response,
      `delete session ${projectId_} (${projectName})`,
      true
    );
  }

  public async uploadCsv({
    csvFile,
    fileName,
    inputKeys,
    outputKeys,
    description,
    dataType,
    name,
  }: UploadCSVParams): Promise<Dataset> {
    const url = `${this.apiUrl}/datasets/upload`;
    const formData = new FormData();
    formData.append("file", csvFile, fileName);
    inputKeys.forEach((key) => {
      formData.append("input_keys", key);
    });

    outputKeys.forEach((key) => {
      formData.append("output_keys", key);
    });
    if (description) {
      formData.append("description", description);
    }
    if (dataType) {
      formData.append("data_type", dataType);
    }
    if (name) {
      formData.append("name", name);
    }

    const response = await this.caller.call(_getFetchImplementation(), url, {
      method: "POST",
      headers: this.headers,
      body: formData,
      signal: AbortSignal.timeout(this.timeout_ms),
      ...this.fetchOptions,
    });
    await raiseForStatus(response, "upload CSV");

    const result = await response.json();
    return result as Dataset;
  }

  public async createDataset(
    name: string,
    {
      description,
      dataType,
      inputsSchema,
      outputsSchema,
      metadata,
    }: {
      description?: string;
      dataType?: DataType;
      inputsSchema?: KVMap;
      outputsSchema?: KVMap;
      metadata?: RecordStringAny;
    } = {}
  ): Promise<Dataset> {
    const body: KVMap = {
      name,
      description,
      extra: metadata ? { metadata } : undefined,
    };
    if (dataType) {
      body.data_type = dataType;
    }
    if (inputsSchema) {
      body.inputs_schema_definition = inputsSchema;
    }
    if (outputsSchema) {
      body.outputs_schema_definition = outputsSchema;
    }
    const response = await this.caller.call(
      _getFetchImplementation(),
      `${this.apiUrl}/datasets`,
      {
        method: "POST",
        headers: { ...this.headers, "Content-Type": "application/json" },
        body: JSON.stringify(body),
        signal: AbortSignal.timeout(this.timeout_ms),
        ...this.fetchOptions,
      }
    );
    await raiseForStatus(response, "create dataset");
    const result = await response.json();
    return result as Dataset;
  }

  public async readDataset({
    datasetId,
    datasetName,
  }: {
    datasetId?: string;
    datasetName?: string;
  }): Promise<Dataset> {
    let path = "/datasets";
    // limit to 1 result
    const params = new URLSearchParams({ limit: "1" });
    if (datasetId !== undefined && datasetName !== undefined) {
      throw new Error("Must provide either datasetName or datasetId, not both");
    } else if (datasetId !== undefined) {
      assertUuid(datasetId);
      path += `/${datasetId}`;
    } else if (datasetName !== undefined) {
      params.append("name", datasetName);
    } else {
      throw new Error("Must provide datasetName or datasetId");
    }
    const response = await this._get<Dataset | Dataset[]>(path, params);
    let result: Dataset;
    if (Array.isArray(response)) {
      if (response.length === 0) {
        throw new Error(
          `Dataset[id=${datasetId}, name=${datasetName}] not found`
        );
      }
      result = response[0] as Dataset;
    } else {
      result = response as Dataset;
    }
    return result;
  }

  public async hasDataset({
    datasetId,
    datasetName,
  }: {
    datasetId?: string;
    datasetName?: string;
  }): Promise<boolean> {
    try {
      await this.readDataset({ datasetId, datasetName });
      return true;
    } catch (e) {
      if (
        // eslint-disable-next-line no-instanceof/no-instanceof
        e instanceof Error &&
        e.message.toLocaleLowerCase().includes("not found")
      ) {
        return false;
      }
      throw e;
    }
  }

  public async diffDatasetVersions({
    datasetId,
    datasetName,
    fromVersion,
    toVersion,
  }: {
    datasetId?: string;
    datasetName?: string;
    fromVersion: string | Date;
    toVersion: string | Date;
  }): Promise<DatasetDiffInfo> {
    let datasetId_ = datasetId;
    if (datasetId_ === undefined && datasetName === undefined) {
      throw new Error("Must provide either datasetName or datasetId");
    } else if (datasetId_ !== undefined && datasetName !== undefined) {
      throw new Error("Must provide either datasetName or datasetId, not both");
    } else if (datasetId_ === undefined) {
      const dataset = await this.readDataset({ datasetName });
      datasetId_ = dataset.id;
    }
    const urlParams = new URLSearchParams({
      from_version:
        typeof fromVersion === "string"
          ? fromVersion
          : fromVersion.toISOString(),
      to_version:
        typeof toVersion === "string" ? toVersion : toVersion.toISOString(),
    });
    const response = await this._get<DatasetDiffInfo>(
      `/datasets/${datasetId_}/versions/diff`,
      urlParams
    );
    return response as DatasetDiffInfo;
  }

  public async readDatasetOpenaiFinetuning({
    datasetId,
    datasetName,
  }: {
    datasetId?: string;
    datasetName?: string;
    // eslint-disable-next-line @typescript-eslint/no-explicit-any
  }): Promise<any[]> {
    const path = "/datasets";
    if (datasetId !== undefined) {
      // do nothing
    } else if (datasetName !== undefined) {
      datasetId = (await this.readDataset({ datasetName })).id;
    } else {
      throw new Error("Must provide datasetName or datasetId");
    }
    const response = await this._getResponse(`${path}/${datasetId}/openai_ft`);
    const datasetText = await response.text();
    const dataset = datasetText
      .trim()
      .split("\n")
      .map((line: string) => JSON.parse(line));
    return dataset;
  }

  public async *listDatasets({
    limit = 100,
    offset = 0,
    datasetIds,
    datasetName,
    datasetNameContains,
    metadata,
  }: {
    limit?: number;
    offset?: number;
    datasetIds?: string[];
    datasetName?: string;
    datasetNameContains?: string;
    metadata?: RecordStringAny;
  } = {}): AsyncIterable<Dataset> {
    const path = "/datasets";
    const params = new URLSearchParams({
      limit: limit.toString(),
      offset: offset.toString(),
    });
    if (datasetIds !== undefined) {
      for (const id_ of datasetIds) {
        params.append("id", id_);
      }
    }
    if (datasetName !== undefined) {
      params.append("name", datasetName);
    }
    if (datasetNameContains !== undefined) {
      params.append("name_contains", datasetNameContains);
    }
    if (metadata !== undefined) {
      params.append("metadata", JSON.stringify(metadata));
    }
    for await (const datasets of this._getPaginated<Dataset>(path, params)) {
      yield* datasets;
    }
  }

  /**
   * Update a dataset
   * @param props The dataset details to update
   * @returns The updated dataset
   */
  public async updateDataset(props: {
    datasetId?: string;
    datasetName?: string;
    name?: string;
    description?: string;
  }): Promise<Dataset> {
    const { datasetId, datasetName, ...update } = props;

    if (!datasetId && !datasetName) {
      throw new Error("Must provide either datasetName or datasetId");
    }
    const _datasetId =
      datasetId ?? (await this.readDataset({ datasetName })).id;
    assertUuid(_datasetId);

    const response = await this.caller.call(
      _getFetchImplementation(),
      `${this.apiUrl}/datasets/${_datasetId}`,
      {
        method: "PATCH",
        headers: { ...this.headers, "Content-Type": "application/json" },
        body: JSON.stringify(update),
        signal: AbortSignal.timeout(this.timeout_ms),
        ...this.fetchOptions,
      }
    );
    await raiseForStatus(response, "update dataset");
    return (await response.json()) as Dataset;
  }

  public async deleteDataset({
    datasetId,
    datasetName,
  }: {
    datasetId?: string;
    datasetName?: string;
  }): Promise<void> {
    let path = "/datasets";
    let datasetId_ = datasetId;
    if (datasetId !== undefined && datasetName !== undefined) {
      throw new Error("Must provide either datasetName or datasetId, not both");
    } else if (datasetName !== undefined) {
      const dataset = await this.readDataset({ datasetName });
      datasetId_ = dataset.id;
    }
    if (datasetId_ !== undefined) {
      assertUuid(datasetId_);
      path += `/${datasetId_}`;
    } else {
      throw new Error("Must provide datasetName or datasetId");
    }
    const response = await this.caller.call(
      _getFetchImplementation(),
      this.apiUrl + path,
      {
        method: "DELETE",
        headers: this.headers,
        signal: AbortSignal.timeout(this.timeout_ms),
        ...this.fetchOptions,
      }
    );
    await raiseForStatus(response, `delete ${path}`);

    await response.json();
  }

  public async indexDataset({
    datasetId,
    datasetName,
    tag,
  }: {
    datasetId?: string;
    datasetName?: string;
    tag?: string;
  }): Promise<void> {
    let datasetId_ = datasetId;
    if (!datasetId_ && !datasetName) {
      throw new Error("Must provide either datasetName or datasetId");
    } else if (datasetId_ && datasetName) {
      throw new Error("Must provide either datasetName or datasetId, not both");
    } else if (!datasetId_) {
      const dataset = await this.readDataset({ datasetName });
      datasetId_ = dataset.id;
    }
    assertUuid(datasetId_);

    const data = {
      tag: tag,
    };
    const response = await this.caller.call(
      _getFetchImplementation(),
      `${this.apiUrl}/datasets/${datasetId_}/index`,
      {
        method: "POST",
        headers: { ...this.headers, "Content-Type": "application/json" },
        body: JSON.stringify(data),
        signal: AbortSignal.timeout(this.timeout_ms),
        ...this.fetchOptions,
      }
    );
    await raiseForStatus(response, "index dataset");
    await response.json();
  }

  /**
   * Lets you run a similarity search query on a dataset.
   *
   * Requires the dataset to be indexed. Please see the `indexDataset` method to set up indexing.
   *
   * @param inputs      The input on which to run the similarity search. Must have the
   *                    same schema as the dataset.
   *
   * @param datasetId   The dataset to search for similar examples.
   *
   * @param limit       The maximum number of examples to return. Will return the top `limit` most
   *                    similar examples in order of most similar to least similar. If no similar
   *                    examples are found, random examples will be returned.
   *
   * @param filter      A filter string to apply to the search. Only examples will be returned that
   *                    match the filter string. Some examples of filters
   *
   *                    - eq(metadata.mykey, "value")
   *                    - and(neq(metadata.my.nested.key, "value"), neq(metadata.mykey, "value"))
   *                    - or(eq(metadata.mykey, "value"), eq(metadata.mykey, "othervalue"))
   *
   * @returns           A list of similar examples.
   *
   *
   * @example
   * dataset_id = "123e4567-e89b-12d3-a456-426614174000"
   * inputs = {"text": "How many people live in Berlin?"}
   * limit = 5
   * examples = await client.similarExamples(inputs, dataset_id, limit)
   */
  public async similarExamples(
    inputs: KVMap,
    datasetId: string,
    limit: number,
    {
      filter,
    }: {
      filter?: string;
    } = {}
  ): Promise<ExampleSearch[]> {
    const data: KVMap = {
      limit: limit,
      inputs: inputs,
    };

    if (filter !== undefined) {
      data["filter"] = filter;
    }

    assertUuid(datasetId);
    const response = await this.caller.call(
      _getFetchImplementation(),
      `${this.apiUrl}/datasets/${datasetId}/search`,
      {
        method: "POST",
        headers: { ...this.headers, "Content-Type": "application/json" },
        body: JSON.stringify(data),
        signal: AbortSignal.timeout(this.timeout_ms),
        ...this.fetchOptions,
      }
    );
    await raiseForStatus(response, "fetch similar examples");
    const result = await response.json();
    return result["examples"] as ExampleSearch[];
  }

  public async createExample(
    inputs: KVMap,
    outputs: KVMap,
    {
      datasetId,
      datasetName,
      createdAt,
      exampleId,
      metadata,
      split,
      sourceRunId,
    }: CreateExampleOptions
  ): Promise<Example> {
    let datasetId_ = datasetId;
    if (datasetId_ === undefined && datasetName === undefined) {
      throw new Error("Must provide either datasetName or datasetId");
    } else if (datasetId_ !== undefined && datasetName !== undefined) {
      throw new Error("Must provide either datasetName or datasetId, not both");
    } else if (datasetId_ === undefined) {
      const dataset = await this.readDataset({ datasetName });
      datasetId_ = dataset.id;
    }

    const createdAt_ = createdAt || new Date();
    const data: ExampleCreate = {
      dataset_id: datasetId_,
      inputs,
      outputs,
      created_at: createdAt_?.toISOString(),
      id: exampleId,
      metadata,
      split,
      source_run_id: sourceRunId,
    };

    const response = await this.caller.call(
      _getFetchImplementation(),
      `${this.apiUrl}/examples`,
      {
        method: "POST",
        headers: { ...this.headers, "Content-Type": "application/json" },
        body: JSON.stringify(data),
        signal: AbortSignal.timeout(this.timeout_ms),
        ...this.fetchOptions,
      }
    );

    await raiseForStatus(response, "create example");
    const result = await response.json();
    return result as Example;
  }

  public async createExamples(props: {
    inputs: Array<KVMap>;
    outputs?: Array<KVMap>;
    metadata?: Array<KVMap>;
    splits?: Array<string | Array<string>>;
    sourceRunIds?: Array<string>;
    exampleIds?: Array<string>;
    datasetId?: string;
    datasetName?: string;
  }): Promise<Example[]> {
    const {
      inputs,
      outputs,
      metadata,
      sourceRunIds,
      exampleIds,
      datasetId,
      datasetName,
    } = props;
    let datasetId_ = datasetId;
    if (datasetId_ === undefined && datasetName === undefined) {
      throw new Error("Must provide either datasetName or datasetId");
    } else if (datasetId_ !== undefined && datasetName !== undefined) {
      throw new Error("Must provide either datasetName or datasetId, not both");
    } else if (datasetId_ === undefined) {
      const dataset = await this.readDataset({ datasetName });
      datasetId_ = dataset.id;
    }

    const formattedExamples = inputs.map((input, idx) => {
      return {
        dataset_id: datasetId_,
        inputs: input,
        outputs: outputs ? outputs[idx] : undefined,
        metadata: metadata ? metadata[idx] : undefined,
        split: props.splits ? props.splits[idx] : undefined,
        id: exampleIds ? exampleIds[idx] : undefined,
        source_run_id: sourceRunIds ? sourceRunIds[idx] : undefined,
      };
    });

    const response = await this.caller.call(
      _getFetchImplementation(),
      `${this.apiUrl}/examples/bulk`,
      {
        method: "POST",
        headers: { ...this.headers, "Content-Type": "application/json" },
        body: JSON.stringify(formattedExamples),
        signal: AbortSignal.timeout(this.timeout_ms),
        ...this.fetchOptions,
      }
    );
    await raiseForStatus(response, "create examples");
    const result = await response.json();
    return result as Example[];
  }

  public async createLLMExample(
    input: string,
    generation: string | undefined,
    options: CreateExampleOptions
  ) {
    return this.createExample({ input }, { output: generation }, options);
  }

  public async createChatExample(
    input: KVMap[] | LangChainBaseMessage[],
    generations: KVMap | LangChainBaseMessage | undefined,
    options: CreateExampleOptions
  ) {
    const finalInput = input.map((message) => {
      if (isLangChainMessage(message)) {
        return convertLangChainMessageToExample(message);
      }
      return message;
    });
    const finalOutput = isLangChainMessage(generations)
      ? convertLangChainMessageToExample(generations)
      : generations;
    return this.createExample(
      { input: finalInput },
      { output: finalOutput },
      options
    );
  }

  public async readExample(exampleId: string): Promise<Example> {
    assertUuid(exampleId);
    const path = `/examples/${exampleId}`;
    const rawExample: RawExample = await this._get(path);
    const { attachment_urls, ...rest } = rawExample;
    const example: Example = rest;
    if (attachment_urls) {
      // add attachments back to the example
      example.attachments = Object.entries(attachment_urls).reduce(
        (acc, [key, value]) => {
          acc[key.slice("attachment.".length)] = {
            presigned_url: value.presigned_url,
          };
          return acc;
        },
        {} as Record<string, AttachmentInfo>
      );
    }
    return example;
  }

  public async *listExamples({
    datasetId,
    datasetName,
    exampleIds,
    asOf,
    splits,
    inlineS3Urls,
    metadata,
    limit,
    offset,
    filter,
    includeAttachments,
  }: {
    datasetId?: string;
    datasetName?: string;
    exampleIds?: string[];
    asOf?: string | Date;
    splits?: string[];
    inlineS3Urls?: boolean;
    metadata?: KVMap;
    limit?: number;
    offset?: number;
    filter?: string;
    includeAttachments?: boolean;
  } = {}): AsyncIterable<Example> {
    let datasetId_;
    if (datasetId !== undefined && datasetName !== undefined) {
      throw new Error("Must provide either datasetName or datasetId, not both");
    } else if (datasetId !== undefined) {
      datasetId_ = datasetId;
    } else if (datasetName !== undefined) {
      const dataset = await this.readDataset({ datasetName });
      datasetId_ = dataset.id;
    } else {
      throw new Error("Must provide a datasetName or datasetId");
    }
    const params = new URLSearchParams({ dataset: datasetId_ });
    const dataset_version = asOf
      ? typeof asOf === "string"
        ? asOf
        : asOf?.toISOString()
      : undefined;
    if (dataset_version) {
      params.append("as_of", dataset_version);
    }
    const inlineS3Urls_ = inlineS3Urls ?? true;
    params.append("inline_s3_urls", inlineS3Urls_.toString());
    if (exampleIds !== undefined) {
      for (const id_ of exampleIds) {
        params.append("id", id_);
      }
    }
    if (splits !== undefined) {
      for (const split of splits) {
        params.append("splits", split);
      }
    }
    if (metadata !== undefined) {
      const serializedMetadata = JSON.stringify(metadata);
      params.append("metadata", serializedMetadata);
    }
    if (limit !== undefined) {
      params.append("limit", limit.toString());
    }
    if (offset !== undefined) {
      params.append("offset", offset.toString());
    }
    if (filter !== undefined) {
      params.append("filter", filter);
    }
    if (includeAttachments === true) {
      ["attachment_urls", "outputs", "metadata"].forEach((field) =>
        params.append("select", field)
      );
    }
    let i = 0;
    for await (const rawExamples of this._getPaginated<RawExample>(
      "/examples",
      params
    )) {
      for (const rawExample of rawExamples) {
        const { attachment_urls, ...rest } = rawExample;
        const example: Example = rest;
        if (attachment_urls) {
          example.attachments = Object.entries(attachment_urls).reduce(
            (acc, [key, value]) => {
              acc[key.slice("attachment.".length)] = {
                presigned_url: value.presigned_url,
              };
              return acc;
            },
            {} as Record<string, AttachmentInfo>
          );
        }
        yield example;
        i++;
      }
      if (limit !== undefined && i >= limit) {
        break;
      }
    }
  }

  public async deleteExample(exampleId: string): Promise<void> {
    assertUuid(exampleId);
    const path = `/examples/${exampleId}`;
    const response = await this.caller.call(
      _getFetchImplementation(),
      this.apiUrl + path,
      {
        method: "DELETE",
        headers: this.headers,
        signal: AbortSignal.timeout(this.timeout_ms),
        ...this.fetchOptions,
      }
    );
    await raiseForStatus(response, `delete ${path}`);
    await response.json();
  }

  public async updateExample(
    exampleId: string,
    update: ExampleUpdate
  ): Promise<object> {
    assertUuid(exampleId);
    const response = await this.caller.call(
      _getFetchImplementation(),
      `${this.apiUrl}/examples/${exampleId}`,
      {
        method: "PATCH",
        headers: { ...this.headers, "Content-Type": "application/json" },
        body: JSON.stringify(update),
        signal: AbortSignal.timeout(this.timeout_ms),
        ...this.fetchOptions,
      }
    );
    await raiseForStatus(response, "update example");
    const result = await response.json();
    return result;
  }

  public async updateExamples(update: ExampleUpdateWithId[]): Promise<object> {
    const response = await this.caller.call(
      _getFetchImplementation(),
      `${this.apiUrl}/examples/bulk`,
      {
        method: "PATCH",
        headers: { ...this.headers, "Content-Type": "application/json" },
        body: JSON.stringify(update),
        signal: AbortSignal.timeout(this.timeout_ms),
        ...this.fetchOptions,
      }
    );
    await raiseForStatus(response, "update examples");
    const result = await response.json();
    return result;
  }

  public async listDatasetSplits({
    datasetId,
    datasetName,
    asOf,
  }: {
    datasetId?: string;
    datasetName?: string;
    asOf?: string | Date;
  }): Promise<string[]> {
    let datasetId_: string;
    if (datasetId === undefined && datasetName === undefined) {
      throw new Error("Must provide dataset name or ID");
    } else if (datasetId !== undefined && datasetName !== undefined) {
      throw new Error("Must provide either datasetName or datasetId, not both");
    } else if (datasetId === undefined) {
      const dataset = await this.readDataset({ datasetName });
      datasetId_ = dataset.id;
    } else {
      datasetId_ = datasetId;
    }

    assertUuid(datasetId_);

    const params = new URLSearchParams();
    const dataset_version = asOf
      ? typeof asOf === "string"
        ? asOf
        : asOf?.toISOString()
      : undefined;
    if (dataset_version) {
      params.append("as_of", dataset_version);
    }

    const response = await this._get<string[]>(
      `/datasets/${datasetId_}/splits`,
      params
    );
    return response;
  }

  public async updateDatasetSplits({
    datasetId,
    datasetName,
    splitName,
    exampleIds,
    remove = false,
  }: {
    datasetId?: string;
    datasetName?: string;
    splitName: string;
    exampleIds: string[];
    remove?: boolean;
  }): Promise<void> {
    let datasetId_: string;
    if (datasetId === undefined && datasetName === undefined) {
      throw new Error("Must provide dataset name or ID");
    } else if (datasetId !== undefined && datasetName !== undefined) {
      throw new Error("Must provide either datasetName or datasetId, not both");
    } else if (datasetId === undefined) {
      const dataset = await this.readDataset({ datasetName });
      datasetId_ = dataset.id;
    } else {
      datasetId_ = datasetId;
    }

    assertUuid(datasetId_);

    const data = {
      split_name: splitName,
      examples: exampleIds.map((id) => {
        assertUuid(id);
        return id;
      }),
      remove,
    };

    const response = await this.caller.call(
      _getFetchImplementation(),
      `${this.apiUrl}/datasets/${datasetId_}/splits`,
      {
        method: "PUT",
        headers: { ...this.headers, "Content-Type": "application/json" },
        body: JSON.stringify(data),
        signal: AbortSignal.timeout(this.timeout_ms),
        ...this.fetchOptions,
      }
    );

    await raiseForStatus(response, "update dataset splits", true);
  }

  /**
   * @deprecated This method is deprecated and will be removed in future LangSmith versions, use `evaluate` from `langsmith/evaluation` instead.
   */
  public async evaluateRun(
    run: Run | string,
    evaluator: RunEvaluator,
    {
      sourceInfo,
      loadChildRuns,
      referenceExample,
    }: {
      sourceInfo?: KVMap;
      loadChildRuns: boolean;
      referenceExample?: Example;
    } = { loadChildRuns: false }
  ): Promise<Feedback> {
    warnOnce(
      "This method is deprecated and will be removed in future LangSmith versions, use `evaluate` from `langsmith/evaluation` instead."
    );
    let run_: Run;
    if (typeof run === "string") {
      run_ = await this.readRun(run, { loadChildRuns });
    } else if (typeof run === "object" && "id" in run) {
      run_ = run as Run;
    } else {
      throw new Error(`Invalid run type: ${typeof run}`);
    }
    if (
      run_.reference_example_id !== null &&
      run_.reference_example_id !== undefined
    ) {
      referenceExample = await this.readExample(run_.reference_example_id);
    }

    const feedbackResult = await evaluator.evaluateRun(run_, referenceExample);
    const [_, feedbacks] = await this._logEvaluationFeedback(
      feedbackResult,
      run_,
      sourceInfo
    );

    return feedbacks[0];
  }

  public async createFeedback(
    runId: string | null,
    key: string,
    {
      score,
      value,
      correction,
      comment,
      sourceInfo,
      feedbackSourceType = "api",
      sourceRunId,
      feedbackId,
      feedbackConfig,
      projectId,
      comparativeExperimentId,
    }: {
      score?: ScoreType;
      value?: ValueType;
      correction?: object;
      comment?: string;
      sourceInfo?: object;
      feedbackSourceType?: FeedbackSourceType;
      feedbackConfig?: FeedbackConfig;
      sourceRunId?: string;
      feedbackId?: string;
      eager?: boolean;
      projectId?: string;
      comparativeExperimentId?: string;
    }
  ): Promise<Feedback> {
    if (!runId && !projectId) {
      throw new Error("One of runId or projectId must be provided");
    }
    if (runId && projectId) {
      throw new Error("Only one of runId or projectId can be provided");
    }
    const feedback_source: feedback_source = {
      type: feedbackSourceType ?? "api",
      metadata: sourceInfo ?? {},
    };
    if (
      sourceRunId !== undefined &&
      feedback_source?.metadata !== undefined &&
      !feedback_source.metadata["__run"]
    ) {
      feedback_source.metadata["__run"] = { run_id: sourceRunId };
    }
    if (
      feedback_source?.metadata !== undefined &&
      feedback_source.metadata["__run"]?.run_id !== undefined
    ) {
      assertUuid(feedback_source.metadata["__run"].run_id);
    }
    const feedback: FeedbackCreate = {
      id: feedbackId ?? uuid.v4(),
      run_id: runId,
      key,
      score,
      value,
      correction,
      comment,
      feedback_source: feedback_source,
      comparative_experiment_id: comparativeExperimentId,
      feedbackConfig,
      session_id: projectId,
    };
    const url = `${this.apiUrl}/feedback`;
    const response = await this.caller.call(_getFetchImplementation(), url, {
      method: "POST",
      headers: { ...this.headers, "Content-Type": "application/json" },
      body: JSON.stringify(feedback),
      signal: AbortSignal.timeout(this.timeout_ms),
      ...this.fetchOptions,
    });
    await raiseForStatus(response, "create feedback", true);
    return feedback as Feedback;
  }

  public async updateFeedback(
    feedbackId: string,
    {
      score,
      value,
      correction,
      comment,
    }: {
      score?: number | boolean | null;
      value?: number | boolean | string | object | null;
      correction?: object | null;
      comment?: string | null;
    }
  ): Promise<void> {
    const feedbackUpdate: FeedbackUpdate = {};
    if (score !== undefined && score !== null) {
      feedbackUpdate["score"] = score;
    }
    if (value !== undefined && value !== null) {
      feedbackUpdate["value"] = value;
    }
    if (correction !== undefined && correction !== null) {
      feedbackUpdate["correction"] = correction;
    }
    if (comment !== undefined && comment !== null) {
      feedbackUpdate["comment"] = comment;
    }
    assertUuid(feedbackId);
    const response = await this.caller.call(
      _getFetchImplementation(),
      `${this.apiUrl}/feedback/${feedbackId}`,
      {
        method: "PATCH",
        headers: { ...this.headers, "Content-Type": "application/json" },
        body: JSON.stringify(feedbackUpdate),
        signal: AbortSignal.timeout(this.timeout_ms),
        ...this.fetchOptions,
      }
    );
    await raiseForStatus(response, "update feedback", true);
  }

  public async readFeedback(feedbackId: string): Promise<Feedback> {
    assertUuid(feedbackId);
    const path = `/feedback/${feedbackId}`;
    const response = await this._get<Feedback>(path);
    return response;
  }

  public async deleteFeedback(feedbackId: string): Promise<void> {
    assertUuid(feedbackId);
    const path = `/feedback/${feedbackId}`;
    const response = await this.caller.call(
      _getFetchImplementation(),
      this.apiUrl + path,
      {
        method: "DELETE",
        headers: this.headers,
        signal: AbortSignal.timeout(this.timeout_ms),
        ...this.fetchOptions,
      }
    );
    await raiseForStatus(response, `delete ${path}`);
    await response.json();
  }

  public async *listFeedback({
    runIds,
    feedbackKeys,
    feedbackSourceTypes,
  }: {
    runIds?: string[];
    feedbackKeys?: string[];
    feedbackSourceTypes?: FeedbackSourceType[];
  } = {}): AsyncIterable<Feedback> {
    const queryParams = new URLSearchParams();
    if (runIds) {
      queryParams.append("run", runIds.join(","));
    }
    if (feedbackKeys) {
      for (const key of feedbackKeys) {
        queryParams.append("key", key);
      }
    }
    if (feedbackSourceTypes) {
      for (const type of feedbackSourceTypes) {
        queryParams.append("source", type);
      }
    }
    for await (const feedbacks of this._getPaginated<Feedback>(
      "/feedback",
      queryParams
    )) {
      yield* feedbacks;
    }
  }

  /**
   * Creates a presigned feedback token and URL.
   *
   * The token can be used to authorize feedback metrics without
   * needing an API key. This is useful for giving browser-based
   * applications the ability to submit feedback without needing
   * to expose an API key.
   *
   * @param runId - The ID of the run.
   * @param feedbackKey - The feedback key.
   * @param options - Additional options for the token.
   * @param options.expiration - The expiration time for the token.
   *
   * @returns A promise that resolves to a FeedbackIngestToken.
   */
  public async createPresignedFeedbackToken(
    runId: string,
    feedbackKey: string,
    {
      expiration,
      feedbackConfig,
    }: {
      expiration?: string | TimeDelta;
      feedbackConfig?: FeedbackConfig;
    } = {}
  ): Promise<FeedbackIngestToken> {
    const body: KVMap = {
      run_id: runId,
      feedback_key: feedbackKey,
      feedback_config: feedbackConfig,
    };
    if (expiration) {
      if (typeof expiration === "string") {
        body["expires_at"] = expiration;
      } else if (expiration?.hours || expiration?.minutes || expiration?.days) {
        body["expires_in"] = expiration;
      }
    } else {
      body["expires_in"] = {
        hours: 3,
      };
    }

    const response = await this.caller.call(
      _getFetchImplementation(),
      `${this.apiUrl}/feedback/tokens`,
      {
        method: "POST",
        headers: { ...this.headers, "Content-Type": "application/json" },
        body: JSON.stringify(body),
        signal: AbortSignal.timeout(this.timeout_ms),
        ...this.fetchOptions,
      }
    );
    const result = await response.json();
    return result as FeedbackIngestToken;
  }

  public async createComparativeExperiment({
    name,
    experimentIds,
    referenceDatasetId,
    createdAt,
    description,
    metadata,
    id,
  }: {
    name: string;
    experimentIds: Array<string>;
    referenceDatasetId?: string;
    createdAt?: Date;
    description?: string;
    metadata?: Record<string, unknown>;
    id?: string;
  }): Promise<ComparativeExperiment> {
    if (experimentIds.length === 0) {
      throw new Error("At least one experiment is required");
    }

    if (!referenceDatasetId) {
      referenceDatasetId = (
        await this.readProject({
          projectId: experimentIds[0],
        })
      ).reference_dataset_id;
    }

    if (!referenceDatasetId == null) {
      throw new Error("A reference dataset is required");
    }

    const body = {
      id,
      name,
      experiment_ids: experimentIds,
      reference_dataset_id: referenceDatasetId,
      description,
      created_at: (createdAt ?? new Date())?.toISOString(),
      extra: {} as Record<string, unknown>,
    };

    if (metadata) body.extra["metadata"] = metadata;

    const response = await this.caller.call(
      _getFetchImplementation(),
      `${this.apiUrl}/datasets/comparative`,
      {
        method: "POST",
        headers: { ...this.headers, "Content-Type": "application/json" },
        body: JSON.stringify(body),
        signal: AbortSignal.timeout(this.timeout_ms),
        ...this.fetchOptions,
      }
    );
    return await response.json();
  }

  /**
   * Retrieves a list of presigned feedback tokens for a given run ID.
   * @param runId The ID of the run.
   * @returns An async iterable of FeedbackIngestToken objects.
   */
  public async *listPresignedFeedbackTokens(
    runId: string
  ): AsyncIterable<FeedbackIngestToken> {
    assertUuid(runId);
    const params = new URLSearchParams({ run_id: runId });
    for await (const tokens of this._getPaginated<FeedbackIngestToken>(
      "/feedback/tokens",
      params
    )) {
      yield* tokens;
    }
  }

  _selectEvalResults(
    results: EvaluationResult | EvaluationResults
  ): Array<EvaluationResult> {
    let results_: Array<EvaluationResult>;
    if ("results" in results) {
      results_ = results.results;
    } else {
      results_ = [results];
    }
    return results_;
  }

  async _logEvaluationFeedback(
    evaluatorResponse: EvaluationResult | EvaluationResults,
    run?: Run,
    sourceInfo?: { [key: string]: any }
  ): Promise<[results: EvaluationResult[], feedbacks: Feedback[]]> {
    const evalResults: Array<EvaluationResult> =
      this._selectEvalResults(evaluatorResponse);

    const feedbacks: Feedback[] = [];

    for (const res of evalResults) {
      let sourceInfo_ = sourceInfo || {};
      if (res.evaluatorInfo) {
        sourceInfo_ = { ...res.evaluatorInfo, ...sourceInfo_ };
      }
      let runId_: string | null = null;
      if (res.targetRunId) {
        runId_ = res.targetRunId;
      } else if (run) {
        runId_ = run.id;
      }

      feedbacks.push(
        await this.createFeedback(runId_, res.key, {
          score: res.score,
          value: res.value,
          comment: res.comment,
          correction: res.correction,
          sourceInfo: sourceInfo_,
          sourceRunId: res.sourceRunId,
          feedbackConfig: res.feedbackConfig as FeedbackConfig | undefined,
          feedbackSourceType: "model",
        })
      );
    }

    return [evalResults, feedbacks];
  }

  public async logEvaluationFeedback(
    evaluatorResponse: EvaluationResult | EvaluationResults,
    run?: Run,
    sourceInfo?: { [key: string]: any }
  ): Promise<EvaluationResult[]> {
    const [results] = await this._logEvaluationFeedback(
      evaluatorResponse,
      run,
      sourceInfo
    );
    return results;
  }

  /**
   * API for managing annotation queues
   */

  /**
   * List the annotation queues on the LangSmith API.
   * @param options - The options for listing annotation queues
   * @param options.queueIds - The IDs of the queues to filter by
   * @param options.name - The name of the queue to filter by
   * @param options.nameContains - The substring that the queue name should contain
   * @param options.limit - The maximum number of queues to return
   * @returns An iterator of AnnotationQueue objects
   */
  public async *listAnnotationQueues(
    options: {
      queueIds?: string[];
      name?: string;
      nameContains?: string;
      limit?: number;
    } = {}
  ): AsyncIterableIterator<AnnotationQueue> {
    const { queueIds, name, nameContains, limit } = options;
    const params = new URLSearchParams();
    if (queueIds) {
      queueIds.forEach((id, i) => {
        assertUuid(id, `queueIds[${i}]`);
        params.append("ids", id);
      });
    }
    if (name) params.append("name", name);
    if (nameContains) params.append("name_contains", nameContains);
    params.append(
      "limit",
      (limit !== undefined ? Math.min(limit, 100) : 100).toString()
    );

    let count = 0;
    for await (const queues of this._getPaginated<AnnotationQueue>(
      "/annotation-queues",
      params
    )) {
      yield* queues;
      count++;
      if (limit !== undefined && count >= limit) break;
    }
  }

  /**
   * Create an annotation queue on the LangSmith API.
   * @param options - The options for creating an annotation queue
   * @param options.name - The name of the annotation queue
   * @param options.description - The description of the annotation queue
   * @param options.queueId - The ID of the annotation queue
   * @returns The created AnnotationQueue object
   */
  public async createAnnotationQueue(options: {
    name: string;
    description?: string;
    queueId?: string;
  }): Promise<AnnotationQueue> {
    const { name, description, queueId } = options;
    const body = {
      name,
      description,
      id: queueId || uuid.v4(),
    };

    const response = await this.caller.call(
      _getFetchImplementation(),
      `${this.apiUrl}/annotation-queues`,
      {
        method: "POST",
        headers: { ...this.headers, "Content-Type": "application/json" },
        body: JSON.stringify(
          Object.fromEntries(
            Object.entries(body).filter(([_, v]) => v !== undefined)
          )
        ),
        signal: AbortSignal.timeout(this.timeout_ms),
        ...this.fetchOptions,
      }
    );
    await raiseForStatus(response, "create annotation queue");
    const data = await response.json();
    return data as AnnotationQueue;
  }

  /**
   * Read an annotation queue with the specified queue ID.
   * @param queueId - The ID of the annotation queue to read
   * @returns The AnnotationQueue object
   */
  public async readAnnotationQueue(queueId: string): Promise<AnnotationQueue> {
    // TODO: Replace when actual endpoint is added
    const queueIteratorResult = await this.listAnnotationQueues({
      queueIds: [queueId],
    }).next();
    if (queueIteratorResult.done) {
      throw new Error(`Annotation queue with ID ${queueId} not found`);
    }
    return queueIteratorResult.value;
  }

  /**
   * Update an annotation queue with the specified queue ID.
   * @param queueId - The ID of the annotation queue to update
   * @param options - The options for updating the annotation queue
   * @param options.name - The new name for the annotation queue
   * @param options.description - The new description for the annotation queue
   */
  public async updateAnnotationQueue(
    queueId: string,
    options: {
      name: string;
      description?: string;
    }
  ): Promise<void> {
    const { name, description } = options;
    const response = await this.caller.call(
      _getFetchImplementation(),
      `${this.apiUrl}/annotation-queues/${assertUuid(queueId, "queueId")}`,
      {
        method: "PATCH",
        headers: { ...this.headers, "Content-Type": "application/json" },
        body: JSON.stringify({ name, description }),
        signal: AbortSignal.timeout(this.timeout_ms),
        ...this.fetchOptions,
      }
    );
    await raiseForStatus(response, "update annotation queue");
  }

  /**
   * Delete an annotation queue with the specified queue ID.
   * @param queueId - The ID of the annotation queue to delete
   */
  public async deleteAnnotationQueue(queueId: string): Promise<void> {
    const response = await this.caller.call(
      _getFetchImplementation(),
      `${this.apiUrl}/annotation-queues/${assertUuid(queueId, "queueId")}`,
      {
        method: "DELETE",
        headers: { ...this.headers, Accept: "application/json" },
        signal: AbortSignal.timeout(this.timeout_ms),
        ...this.fetchOptions,
      }
    );
    await raiseForStatus(response, "delete annotation queue");
  }

  /**
   * Add runs to an annotation queue with the specified queue ID.
   * @param queueId - The ID of the annotation queue
   * @param runIds - The IDs of the runs to be added to the annotation queue
   */
  public async addRunsToAnnotationQueue(
    queueId: string,
    runIds: string[]
  ): Promise<void> {
    const response = await this.caller.call(
      _getFetchImplementation(),
      `${this.apiUrl}/annotation-queues/${assertUuid(queueId, "queueId")}/runs`,
      {
        method: "POST",
        headers: { ...this.headers, "Content-Type": "application/json" },
        body: JSON.stringify(
          runIds.map((id, i) => assertUuid(id, `runIds[${i}]`).toString())
        ),
        signal: AbortSignal.timeout(this.timeout_ms),
        ...this.fetchOptions,
      }
    );
    await raiseForStatus(response, "add runs to annotation queue");
  }

  /**
   * Get a run from an annotation queue at the specified index.
   * @param queueId - The ID of the annotation queue
   * @param index - The index of the run to retrieve
   * @returns A Promise that resolves to a RunWithAnnotationQueueInfo object
   * @throws {Error} If the run is not found at the given index or for other API-related errors
   */
  public async getRunFromAnnotationQueue(
    queueId: string,
    index: number
  ): Promise<RunWithAnnotationQueueInfo> {
    const baseUrl = `/annotation-queues/${assertUuid(queueId, "queueId")}/run`;
    const response = await this.caller.call(
      _getFetchImplementation(),
      `${this.apiUrl}${baseUrl}/${index}`,
      {
        method: "GET",
        headers: this.headers,
        signal: AbortSignal.timeout(this.timeout_ms),
        ...this.fetchOptions,
      }
    );

    await raiseForStatus(response, "get run from annotation queue");
    return await response.json();
  }

  /**
<<<<<<< HEAD
   * Delete a run from an an annotation queue.
   * @param queueId - The ID of the annotation queue to delete the run from
   * @param queueRunId - The ID of the run to delete from the annotation queue
   */
  public async deleteRunFromAnnotationQueue(
    queueId: string,
    queueRunId: string
  ): Promise<void> {
    const response = await this.caller.call(
      _getFetchImplementation(),
      `${this.apiUrl}/annotation-queues/${assertUuid(
        queueId,
        "queueId"
      )}/runs/${assertUuid(queueRunId, "queueRunId")}`,
      {
        method: "DELETE",
        headers: { ...this.headers, Accept: "application/json" },
=======
   * Get the size of an annotation queue.
   * @param queueId - The ID of the annotation queue
   */
  public async getSizeFromAnnotationQueue(
    queueId: string
  ): Promise<Record<"size", number>> {
    const response = await this.caller.call(
      _getFetchImplementation(),
      `${this.apiUrl}/annotation-queues/${assertUuid(queueId, "queueId")}/size`,
      {
        method: "GET",
        headers: this.headers,
>>>>>>> bd48aeb0
        signal: AbortSignal.timeout(this.timeout_ms),
        ...this.fetchOptions,
      }
    );
<<<<<<< HEAD
    await raiseForStatus(response, "delete run from annotation queue");
=======
    await raiseForStatus(response, "get size from annotation queue");
    return await response.json();
>>>>>>> bd48aeb0
  }

  protected async _currentTenantIsOwner(owner: string): Promise<boolean> {
    const settings = await this._getSettings();
    return owner == "-" || settings.tenant_handle === owner;
  }

  protected async _ownerConflictError(
    action: string,
    owner: string
  ): Promise<Error> {
    const settings = await this._getSettings();
    return new Error(
      `Cannot ${action} for another tenant.\n
      Current tenant: ${settings.tenant_handle}\n
      Requested tenant: ${owner}`
    );
  }

  protected async _getLatestCommitHash(
    promptOwnerAndName: string
  ): Promise<string | undefined> {
    const res = await this.caller.call(
      _getFetchImplementation(),
      `${this.apiUrl}/commits/${promptOwnerAndName}/?limit=${1}&offset=${0}`,
      {
        method: "GET",
        headers: this.headers,
        signal: AbortSignal.timeout(this.timeout_ms),
        ...this.fetchOptions,
      }
    );

    const json = await res.json();
    if (!res.ok) {
      const detail =
        typeof json.detail === "string"
          ? json.detail
          : JSON.stringify(json.detail);
      const error = new Error(
        `Error ${res.status}: ${res.statusText}\n${detail}`
      );
      // eslint-disable-next-line @typescript-eslint/no-explicit-any
      (error as any).statusCode = res.status;
      throw error;
    }

    if (json.commits.length === 0) {
      return undefined;
    }

    return json.commits[0].commit_hash;
  }

  protected async _likeOrUnlikePrompt(
    promptIdentifier: string,
    like: boolean
  ): Promise<LikePromptResponse> {
    const [owner, promptName, _] = parsePromptIdentifier(promptIdentifier);
    const response = await this.caller.call(
      _getFetchImplementation(),
      `${this.apiUrl}/likes/${owner}/${promptName}`,
      {
        method: "POST",
        body: JSON.stringify({ like: like }),
        headers: { ...this.headers, "Content-Type": "application/json" },
        signal: AbortSignal.timeout(this.timeout_ms),
        ...this.fetchOptions,
      }
    );
    await raiseForStatus(response, `${like ? "like" : "unlike"} prompt`);

    return await response.json();
  }

  protected async _getPromptUrl(promptIdentifier: string): Promise<string> {
    const [owner, promptName, commitHash] =
      parsePromptIdentifier(promptIdentifier);
    if (!(await this._currentTenantIsOwner(owner))) {
      if (commitHash !== "latest") {
        return `${this.getHostUrl()}/hub/${owner}/${promptName}/${commitHash.substring(
          0,
          8
        )}`;
      } else {
        return `${this.getHostUrl()}/hub/${owner}/${promptName}`;
      }
    } else {
      const settings = await this._getSettings();
      if (commitHash !== "latest") {
        return `${this.getHostUrl()}/prompts/${promptName}/${commitHash.substring(
          0,
          8
        )}?organizationId=${settings.id}`;
      } else {
        return `${this.getHostUrl()}/prompts/${promptName}?organizationId=${
          settings.id
        }`;
      }
    }
  }

  public async promptExists(promptIdentifier: string): Promise<boolean> {
    const prompt = await this.getPrompt(promptIdentifier);
    return !!prompt;
  }

  public async likePrompt(
    promptIdentifier: string
  ): Promise<LikePromptResponse> {
    return this._likeOrUnlikePrompt(promptIdentifier, true);
  }

  public async unlikePrompt(
    promptIdentifier: string
  ): Promise<LikePromptResponse> {
    return this._likeOrUnlikePrompt(promptIdentifier, false);
  }

  public async *listCommits(
    promptOwnerAndName: string
  ): AsyncIterableIterator<PromptCommit> {
    for await (const commits of this._getPaginated<
      PromptCommit,
      ListCommitsResponse
    >(
      `/commits/${promptOwnerAndName}/`,
      new URLSearchParams(),
      (res) => res.commits
    )) {
      yield* commits;
    }
  }

  public async *listPrompts(options?: {
    isPublic?: boolean;
    isArchived?: boolean;
    sortField?: PromptSortField;
    query?: string;
  }): AsyncIterableIterator<Prompt> {
    const params = new URLSearchParams();
    params.append("sort_field", options?.sortField ?? "updated_at");
    params.append("sort_direction", "desc");
    params.append("is_archived", (!!options?.isArchived).toString());

    if (options?.isPublic !== undefined) {
      params.append("is_public", options.isPublic.toString());
    }

    if (options?.query) {
      params.append("query", options.query);
    }

    for await (const prompts of this._getPaginated<Prompt, ListPromptsResponse>(
      "/repos",
      params,
      (res) => res.repos
    )) {
      yield* prompts;
    }
  }

  public async getPrompt(promptIdentifier: string): Promise<Prompt | null> {
    const [owner, promptName, _] = parsePromptIdentifier(promptIdentifier);
    const response = await this.caller.call(
      _getFetchImplementation(),
      `${this.apiUrl}/repos/${owner}/${promptName}`,
      {
        method: "GET",
        headers: this.headers,
        signal: AbortSignal.timeout(this.timeout_ms),
        ...this.fetchOptions,
      }
    );

    if (response.status === 404) {
      return null;
    }
    await raiseForStatus(response, "get prompt");

    const result = await response.json();
    if (result.repo) {
      return result.repo as Prompt;
    } else {
      return null;
    }
  }

  public async createPrompt(
    promptIdentifier: string,
    options?: {
      description?: string;
      readme?: string;
      tags?: string[];
      isPublic?: boolean;
    }
  ): Promise<Prompt> {
    const settings = await this._getSettings();
    if (options?.isPublic && !settings.tenant_handle) {
      throw new Error(
        `Cannot create a public prompt without first\n
        creating a LangChain Hub handle. 
        You can add a handle by creating a public prompt at:\n
        https://smith.langchain.com/prompts`
      );
    }

    const [owner, promptName, _] = parsePromptIdentifier(promptIdentifier);
    if (!(await this._currentTenantIsOwner(owner))) {
      throw await this._ownerConflictError("create a prompt", owner);
    }

    const data = {
      repo_handle: promptName,
      ...(options?.description && { description: options.description }),
      ...(options?.readme && { readme: options.readme }),
      ...(options?.tags && { tags: options.tags }),
      is_public: !!options?.isPublic,
    };

    const response = await this.caller.call(
      _getFetchImplementation(),
      `${this.apiUrl}/repos/`,
      {
        method: "POST",
        headers: { ...this.headers, "Content-Type": "application/json" },
        body: JSON.stringify(data),
        signal: AbortSignal.timeout(this.timeout_ms),
        ...this.fetchOptions,
      }
    );

    await raiseForStatus(response, "create prompt");

    const { repo } = await response.json();
    return repo as Prompt;
  }

  public async createCommit(
    promptIdentifier: string,
    object: any,
    options?: {
      parentCommitHash?: string;
    }
  ): Promise<string> {
    if (!(await this.promptExists(promptIdentifier))) {
      throw new Error("Prompt does not exist, you must create it first.");
    }

    const [owner, promptName, _] = parsePromptIdentifier(promptIdentifier);
    const resolvedParentCommitHash =
      options?.parentCommitHash === "latest" || !options?.parentCommitHash
        ? await this._getLatestCommitHash(`${owner}/${promptName}`)
        : options?.parentCommitHash;

    const payload = {
      manifest: JSON.parse(JSON.stringify(object)),
      parent_commit: resolvedParentCommitHash,
    };

    const response = await this.caller.call(
      _getFetchImplementation(),
      `${this.apiUrl}/commits/${owner}/${promptName}`,
      {
        method: "POST",
        headers: { ...this.headers, "Content-Type": "application/json" },
        body: JSON.stringify(payload),
        signal: AbortSignal.timeout(this.timeout_ms),
        ...this.fetchOptions,
      }
    );

    await raiseForStatus(response, "create commit");

    const result = await response.json();
    return this._getPromptUrl(
      `${owner}/${promptName}${
        result.commit_hash ? `:${result.commit_hash}` : ""
      }`
    );
  }

  /**
   * Update examples with attachments using multipart form data.
   * @param updates List of ExampleUpdateWithAttachments objects to upsert
   * @returns Promise with the update response
   */
  public async updateExamplesMultipart(
    datasetId: string,
    updates: ExampleUpdateWithAttachments[] = []
  ): Promise<UpdateExamplesResponse> {
    if (!(await this._getMultiPartSupport())) {
      throw new Error(
        "Your LangSmith version does not allow using the multipart examples endpoint, please update to the latest version."
      );
    }
    const formData = new FormData();

    for (const example of updates) {
      const exampleId = example.id;

      // Prepare the main example body
      const exampleBody = {
        ...(example.metadata && { metadata: example.metadata }),
        ...(example.split && { split: example.split }),
      };

      // Add main example data
      const stringifiedExample = stringifyForTracing(exampleBody);
      const exampleBlob = new Blob([stringifiedExample], {
        type: "application/json",
      });
      formData.append(exampleId, exampleBlob);

      // Add inputs
      if (example.inputs) {
        const stringifiedInputs = stringifyForTracing(example.inputs);
        const inputsBlob = new Blob([stringifiedInputs], {
          type: "application/json",
        });
        formData.append(`${exampleId}.inputs`, inputsBlob);
      }

      // Add outputs if present
      if (example.outputs) {
        const stringifiedOutputs = stringifyForTracing(example.outputs);
        const outputsBlob = new Blob([stringifiedOutputs], {
          type: "application/json",
        });
        formData.append(`${exampleId}.outputs`, outputsBlob);
      }

      // Add attachments if present
      if (example.attachments) {
        for (const [name, attachment] of Object.entries(example.attachments)) {
          let mimeType: string;
          let data: AttachmentData;

          if (Array.isArray(attachment)) {
            [mimeType, data] = attachment;
          } else {
            mimeType = attachment.mimeType;
            data = attachment.data;
          }
          const attachmentBlob = new Blob([data], {
            type: `${mimeType}; length=${data.byteLength}`,
          });
          formData.append(`${exampleId}.attachment.${name}`, attachmentBlob);
        }
      }

      if (example.attachments_operations) {
        const stringifiedAttachmentsOperations = stringifyForTracing(
          example.attachments_operations
        );
        const attachmentsOperationsBlob = new Blob(
          [stringifiedAttachmentsOperations],
          {
            type: "application/json",
          }
        );
        formData.append(
          `${exampleId}.attachments_operations`,
          attachmentsOperationsBlob
        );
      }
    }

    const response = await this.caller.call(
      _getFetchImplementation(),
      `${this.apiUrl}/v1/platform/datasets/${datasetId}/examples`,
      {
        method: "PATCH",
        headers: this.headers,
        body: formData,
      }
    );
    const result = await response.json();
    return result;
  }

  /**
   * Upload examples with attachments using multipart form data.
   * @param uploads List of ExampleUploadWithAttachments objects to upload
   * @returns Promise with the upload response
   */
  public async uploadExamplesMultipart(
    datasetId: string,
    uploads: ExampleUploadWithAttachments[] = []
  ): Promise<UploadExamplesResponse> {
    if (!(await this._getMultiPartSupport())) {
      throw new Error(
        "Your LangSmith version does not allow using the multipart examples endpoint, please update to the latest version."
      );
    }
    const formData = new FormData();

    for (const example of uploads) {
      const exampleId = (example.id ?? uuid.v4()).toString();

      // Prepare the main example body
      const exampleBody = {
        created_at: example.created_at,
        ...(example.metadata && { metadata: example.metadata }),
        ...(example.split && { split: example.split }),
      };

      // Add main example data
      const stringifiedExample = stringifyForTracing(exampleBody);
      const exampleBlob = new Blob([stringifiedExample], {
        type: "application/json",
      });
      formData.append(exampleId, exampleBlob);

      // Add inputs
      const stringifiedInputs = stringifyForTracing(example.inputs);
      const inputsBlob = new Blob([stringifiedInputs], {
        type: "application/json",
      });
      formData.append(`${exampleId}.inputs`, inputsBlob);

      // Add outputs if present
      if (example.outputs) {
        const stringifiedOutputs = stringifyForTracing(example.outputs);
        const outputsBlob = new Blob([stringifiedOutputs], {
          type: "application/json",
        });
        formData.append(`${exampleId}.outputs`, outputsBlob);
      }

      // Add attachments if present
      if (example.attachments) {
        for (const [name, attachment] of Object.entries(example.attachments)) {
          let mimeType: string;
          let data: AttachmentData;

          if (Array.isArray(attachment)) {
            [mimeType, data] = attachment;
          } else {
            mimeType = attachment.mimeType;
            data = attachment.data;
          }
          const attachmentBlob = new Blob([data], {
            type: `${mimeType}; length=${data.byteLength}`,
          });
          formData.append(`${exampleId}.attachment.${name}`, attachmentBlob);
        }
      }
    }

    const response = await this.caller.call(
      _getFetchImplementation(),
      `${this.apiUrl}/v1/platform/datasets/${datasetId}/examples`,
      {
        method: "POST",
        headers: this.headers,
        body: formData,
      }
    );
    const result = await response.json();
    return result;
  }

  public async updatePrompt(
    promptIdentifier: string,
    options?: {
      description?: string;
      readme?: string;
      tags?: string[];
      isPublic?: boolean;
      isArchived?: boolean;
    }
  ): Promise<Record<string, any>> {
    if (!(await this.promptExists(promptIdentifier))) {
      throw new Error("Prompt does not exist, you must create it first.");
    }

    const [owner, promptName] = parsePromptIdentifier(promptIdentifier);

    if (!(await this._currentTenantIsOwner(owner))) {
      throw await this._ownerConflictError("update a prompt", owner);
    }

    const payload: Record<string, any> = {};

    if (options?.description !== undefined)
      payload.description = options.description;
    if (options?.readme !== undefined) payload.readme = options.readme;
    if (options?.tags !== undefined) payload.tags = options.tags;
    if (options?.isPublic !== undefined) payload.is_public = options.isPublic;
    if (options?.isArchived !== undefined)
      payload.is_archived = options.isArchived;

    // Check if payload is empty
    if (Object.keys(payload).length === 0) {
      throw new Error("No valid update options provided");
    }

    const response = await this.caller.call(
      _getFetchImplementation(),
      `${this.apiUrl}/repos/${owner}/${promptName}`,
      {
        method: "PATCH",
        body: JSON.stringify(payload),
        headers: {
          ...this.headers,
          "Content-Type": "application/json",
        },
        signal: AbortSignal.timeout(this.timeout_ms),
        ...this.fetchOptions,
      }
    );

    await raiseForStatus(response, "update prompt");

    return response.json();
  }

  public async deletePrompt(promptIdentifier: string): Promise<void> {
    if (!(await this.promptExists(promptIdentifier))) {
      throw new Error("Prompt does not exist, you must create it first.");
    }

    const [owner, promptName, _] = parsePromptIdentifier(promptIdentifier);

    if (!(await this._currentTenantIsOwner(owner))) {
      throw await this._ownerConflictError("delete a prompt", owner);
    }

    const response = await this.caller.call(
      _getFetchImplementation(),
      `${this.apiUrl}/repos/${owner}/${promptName}`,
      {
        method: "DELETE",
        headers: this.headers,
        signal: AbortSignal.timeout(this.timeout_ms),
        ...this.fetchOptions,
      }
    );

    return await response.json();
  }

  public async pullPromptCommit(
    promptIdentifier: string,
    options?: {
      includeModel?: boolean;
    }
  ): Promise<PromptCommit> {
    const [owner, promptName, commitHash] =
      parsePromptIdentifier(promptIdentifier);
    const response = await this.caller.call(
      _getFetchImplementation(),
      `${this.apiUrl}/commits/${owner}/${promptName}/${commitHash}${
        options?.includeModel ? "?include_model=true" : ""
      }`,
      {
        method: "GET",
        headers: this.headers,
        signal: AbortSignal.timeout(this.timeout_ms),
        ...this.fetchOptions,
      }
    );

    await raiseForStatus(response, "pull prompt commit");

    const result = await response.json();

    return {
      owner,
      repo: promptName,
      commit_hash: result.commit_hash,
      manifest: result.manifest,
      examples: result.examples,
    };
  }

  /**
   * This method should not be used directly, use `import { pull } from "langchain/hub"` instead.
   * Using this method directly returns the JSON string of the prompt rather than a LangChain object.
   * @private
   */
  public async _pullPrompt(
    promptIdentifier: string,
    options?: {
      includeModel?: boolean;
    }
  ): Promise<any> {
    const promptObject = await this.pullPromptCommit(promptIdentifier, {
      includeModel: options?.includeModel,
    });
    const prompt = JSON.stringify(promptObject.manifest);
    return prompt;
  }

  public async pushPrompt(
    promptIdentifier: string,
    options?: {
      object?: any;
      parentCommitHash?: string;
      isPublic?: boolean;
      description?: string;
      readme?: string;
      tags?: string[];
    }
  ): Promise<string> {
    // Create or update prompt metadata
    if (await this.promptExists(promptIdentifier)) {
      if (options && Object.keys(options).some((key) => key !== "object")) {
        await this.updatePrompt(promptIdentifier, {
          description: options?.description,
          readme: options?.readme,
          tags: options?.tags,
          isPublic: options?.isPublic,
        });
      }
    } else {
      await this.createPrompt(promptIdentifier, {
        description: options?.description,
        readme: options?.readme,
        tags: options?.tags,
        isPublic: options?.isPublic,
      });
    }

    if (!options?.object) {
      return await this._getPromptUrl(promptIdentifier);
    }

    // Create a commit with the new manifest
    const url = await this.createCommit(promptIdentifier, options?.object, {
      parentCommitHash: options?.parentCommitHash,
    });
    return url;
  }

  /**
   * Clone a public dataset to your own langsmith tenant. 
   * This operation is idempotent. If you already have a dataset with the given name, 
   * this function will do nothing.

   * @param {string} tokenOrUrl The token of the public dataset to clone.
   * @param {Object} [options] Additional options for cloning the dataset.
   * @param {string} [options.sourceApiUrl] The URL of the langsmith server where the data is hosted. Defaults to the API URL of your current client.
   * @param {string} [options.datasetName] The name of the dataset to create in your tenant. Defaults to the name of the public dataset.
   * @returns {Promise<void>}
   */
  async clonePublicDataset(
    tokenOrUrl: string,
    options: {
      sourceApiUrl?: string;
      datasetName?: string;
    } = {}
  ): Promise<void> {
    const { sourceApiUrl = this.apiUrl, datasetName } = options;
    const [parsedApiUrl, tokenUuid] = this.parseTokenOrUrl(
      tokenOrUrl,
      sourceApiUrl
    );
    const sourceClient = new Client({
      apiUrl: parsedApiUrl,
      // Placeholder API key not needed anymore in most cases, but
      // some private deployments may have API key-based rate limiting
      // that would cause this to fail if we provide no value.
      apiKey: "placeholder",
    });

    const ds = await sourceClient.readSharedDataset(tokenUuid);
    const finalDatasetName = datasetName || ds.name;

    try {
      if (await this.hasDataset({ datasetId: finalDatasetName })) {
        console.log(
          `Dataset ${finalDatasetName} already exists in your tenant. Skipping.`
        );
        return;
      }
    } catch (_) {
      // `.hasDataset` will throw an error if the dataset does not exist.
      // no-op in that case
    }

    // Fetch examples first, then create the dataset
    const examples = await sourceClient.listSharedExamples(tokenUuid);
    const dataset = await this.createDataset(finalDatasetName, {
      description: ds.description,
      dataType: ds.data_type || "kv",
      inputsSchema: ds.inputs_schema_definition ?? undefined,
      outputsSchema: ds.outputs_schema_definition ?? undefined,
    });
    try {
      await this.createExamples({
        inputs: examples.map((e) => e.inputs),
        outputs: examples.flatMap((e) => (e.outputs ? [e.outputs] : [])),
        datasetId: dataset.id,
      });
    } catch (e) {
      console.error(
        `An error occurred while creating dataset ${finalDatasetName}. ` +
          "You should delete it manually."
      );
      throw e;
    }
  }

  private parseTokenOrUrl(
    urlOrToken: string,
    apiUrl: string,
    numParts = 2,
    kind = "dataset"
  ): [string, string] {
    // Try parsing as UUID
    try {
      assertUuid(urlOrToken); // Will throw if it's not a UUID.
      return [apiUrl, urlOrToken];
    } catch (_) {
      // no-op if it's not a uuid
    }

    // Parse as URL
    try {
      const parsedUrl = new URL(urlOrToken);
      const pathParts = parsedUrl.pathname
        .split("/")
        .filter((part) => part !== "");

      if (pathParts.length >= numParts) {
        const tokenUuid = pathParts[pathParts.length - numParts];
        return [apiUrl, tokenUuid];
      } else {
        throw new Error(`Invalid public ${kind} URL: ${urlOrToken}`);
      }
    } catch (error) {
      throw new Error(`Invalid public ${kind} URL or token: ${urlOrToken}`);
    }
  }

  /**
   * Awaits all pending trace batches. Useful for environments where
   * you need to be sure that all tracing requests finish before execution ends,
   * such as serverless environments.
   *
   * @example
   * ```
   * import { Client } from "langsmith";
   *
   * const client = new Client();
   *
   * try {
   *   // Tracing happens here
   *   ...
   * } finally {
   *   await client.awaitPendingTraceBatches();
   * }
   * ```
   *
   * @returns A promise that resolves once all currently pending traces have sent.
   */
  public awaitPendingTraceBatches() {
    if (this.manualFlushMode) {
      console.warn(
        "[WARNING]: When tracing in manual flush mode, you must call `await client.flush()` manually to submit trace batches."
      );
      return Promise.resolve();
    }
    return Promise.all([
      ...this.autoBatchQueue.items.map(({ itemPromise }) => itemPromise),
      this.batchIngestCaller.queue.onIdle(),
    ]);
  }
}

export interface LangSmithTracingClientInterface {
  createRun: (run: CreateRunParams) => Promise<void>;

  updateRun: (runId: string, run: RunUpdate) => Promise<void>;
}<|MERGE_RESOLUTION|>--- conflicted
+++ resolved
@@ -3649,7 +3649,6 @@
   }
 
   /**
-<<<<<<< HEAD
    * Delete a run from an an annotation queue.
    * @param queueId - The ID of the annotation queue to delete the run from
    * @param queueRunId - The ID of the run to delete from the annotation queue
@@ -3667,30 +3666,32 @@
       {
         method: "DELETE",
         headers: { ...this.headers, Accept: "application/json" },
-=======
+        signal: AbortSignal.timeout(this.timeout_ms),
+        ...this.fetchOptions,
+      }
+    );
+    await raiseForStatus(response, "delete run from annotation queue");
+  }
+
+  /**
    * Get the size of an annotation queue.
    * @param queueId - The ID of the annotation queue
    */
   public async getSizeFromAnnotationQueue(
     queueId: string
-  ): Promise<Record<"size", number>> {
+  ): Promise<{ size: number }> {
     const response = await this.caller.call(
       _getFetchImplementation(),
       `${this.apiUrl}/annotation-queues/${assertUuid(queueId, "queueId")}/size`,
       {
         method: "GET",
         headers: this.headers,
->>>>>>> bd48aeb0
-        signal: AbortSignal.timeout(this.timeout_ms),
-        ...this.fetchOptions,
-      }
-    );
-<<<<<<< HEAD
-    await raiseForStatus(response, "delete run from annotation queue");
-=======
+        signal: AbortSignal.timeout(this.timeout_ms),
+        ...this.fetchOptions,
+      }
+    );
     await raiseForStatus(response, "get size from annotation queue");
     return await response.json();
->>>>>>> bd48aeb0
   }
 
   protected async _currentTenantIsOwner(owner: string): Promise<boolean> {
