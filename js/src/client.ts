import * as uuid from "uuid";

import { AsyncCaller, AsyncCallerParams } from "./utils/async_caller.js";
import {
  ComparativeExperiment,
  DataType,
  Dataset,
  DatasetDiffInfo,
  DatasetShareSchema,
  Example,
  ExampleCreate,
  ExampleUpdate,
  ExampleUpdateWithId,
  Feedback,
  FeedbackConfig,
  FeedbackIngestToken,
  KVMap,
  LangChainBaseMessage,
  LangSmithSettings,
  LikePromptResponse,
  ListCommitsResponse,
  ListPromptsResponse,
  Prompt,
  PromptCommit,
  PromptSortField,
  Run,
  RunCreate,
  RunUpdate,
  ScoreType,
  ExampleSearch,
  TimeDelta,
  TracerSession,
  TracerSessionResult,
  ValueType,
  AnnotationQueue,
  RunWithAnnotationQueueInfo,
  Attachments,
} from "./schemas.js";
import {
  convertLangChainMessageToExample,
  isLangChainMessage,
} from "./utils/messages.js";
import {
  getEnvironmentVariable,
  getLangChainEnvVarsMetadata,
  getLangSmithEnvironmentVariable,
  getRuntimeEnvironment,
} from "./utils/env.js";

import {
  EvaluationResult,
  EvaluationResults,
  RunEvaluator,
} from "./evaluation/evaluator.js";
import { __version__ } from "./index.js";
import { assertUuid } from "./utils/_uuid.js";
import { warnOnce } from "./utils/warn.js";
import {
  isVersionGreaterOrEqual,
  parsePromptIdentifier,
} from "./utils/prompts.js";
import { raiseForStatus } from "./utils/error.js";
import { _getFetchImplementation } from "./singletons/fetch.js";

import { stringify as stringifyForTracing } from "./utils/fast-safe-stringify/index.js";

export interface ClientConfig {
  apiUrl?: string;
  apiKey?: string;
  callerOptions?: AsyncCallerParams;
  timeout_ms?: number;
  webUrl?: string;
  anonymizer?: (values: KVMap) => KVMap;
  hideInputs?: boolean | ((inputs: KVMap) => KVMap);
  hideOutputs?: boolean | ((outputs: KVMap) => KVMap);
  autoBatchTracing?: boolean;
  batchSizeBytesLimit?: number;
<<<<<<< HEAD
  tracePayloadByteCompressionLimit?: number;
=======
>>>>>>> ec45e534
  blockOnRootRunFinalization?: boolean;
  traceBatchConcurrency?: number;
  fetchOptions?: RequestInit;
}

/**
 * Represents the parameters for listing runs (spans) from the Langsmith server.
 */
interface ListRunsParams {
  /**
   * The ID or IDs of the project(s) to filter by.
   */
  projectId?: string | string[];

  /**
   * The name or names of the project(s) to filter by.
   */
  projectName?: string | string[];

  /**
   * The ID of the trace to filter by.
   */
  traceId?: string;
  /**
   * isRoot - Whether to only include root runs.
   *  */
  isRoot?: boolean;

  /**
   * The execution order to filter by.
   */
  executionOrder?: number;

  /**
   * The ID of the parent run to filter by.
   */
  parentRunId?: string;

  /**
   * The ID of the reference example to filter by.
   */
  referenceExampleId?: string;

  /**
   * The start time to filter by.
   */
  startTime?: Date;

  /**
   * The run type to filter by.
   */
  runType?: string;

  /**
   * Indicates whether to filter by error runs.
   */
  error?: boolean;

  /**
   * The ID or IDs of the runs to filter by.
   */
  id?: string[];

  /**
   * The maximum number of runs to retrieve.
   */
  limit?: number;

  /**
   * The query string to filter by.
   */
  query?: string;

  /**
   * The filter string to apply.
   *
   * Run Filtering:
   * Listing runs with query params is useful for simple queries, but doesn't support many common needs, such as filtering by metadata, tags, or other fields.
   * LangSmith supports a filter query language to permit more complex filtering operations when fetching runs. This guide will provide a high level overview of the grammar as well as a few examples of when it can be useful.
   * If you'd prefer a more visual guide, you can get a taste of the language by viewing the table of runs on any of your projects' pages. We provide some recommended filters to get you started that you can copy and use the SDK.
   *
   * Grammar:
   * The filtering grammar is based on common comparators on fields in the run object. Supported comparators include:
   * - gte (greater than or equal to)
   * - gt (greater than)
   * - lte (less than or equal to)
   * - lt (less than)
   * - eq (equal to)
   * - neq (not equal to)
   * - has (check if run contains a tag or metadata json blob)
   * - search (search for a substring in a string field)
   */
  filter?: string;

  /**
   * Filter to apply to the ROOT run in the trace tree. This is meant to be used in conjunction with the regular
   *  `filter` parameter to let you filter runs by attributes of the root run within a trace. Example is filtering by
   * feedback assigned to the trace.
   */
  traceFilter?: string;

  /**
   * Filter to apply to OTHER runs in the trace tree, including sibling and child runs. This is meant to be used in
   * conjunction with the regular `filter` parameter to let you filter runs by attributes of any run within a trace.
   */
  treeFilter?: string;
  /**
   * The values to include in the response.
   */
  select?: string[];
}

interface UploadCSVParams {
  csvFile: Blob;
  fileName: string;
  inputKeys: string[];
  outputKeys: string[];
  description?: string;
  dataType?: DataType;
  name?: string;
}

interface feedback_source {
  type: string;
  metadata?: KVMap;
}

interface FeedbackCreate {
  id: string;
  run_id: string | null;
  key: string;
  score?: ScoreType;
  value?: ValueType;
  correction?: object | null;
  comment?: string | null;
  feedback_source?: feedback_source | KVMap | null;
  feedbackConfig?: FeedbackConfig;
  session_id?: string;
  comparative_experiment_id?: string;
}

interface FeedbackUpdate {
  score?: ScoreType;
  value?: ValueType;
  correction?: object | null;
  comment?: string | null;
}

interface CreateRunParams {
  name: string;
  inputs: KVMap;
  run_type: string;
  id?: string;
  start_time?: number;
  end_time?: number;
  extra?: KVMap;
  error?: string;
  serialized?: object;
  outputs?: KVMap;
  reference_example_id?: string;
  child_runs?: RunCreate[];
  parent_run_id?: string;
  project_name?: string;
  revision_id?: string;
  trace_id?: string;
  dotted_order?: string;
<<<<<<< HEAD
  attachments?: Record<string, [string, Uint8Array]>;
=======
  attachments?: Attachments;
>>>>>>> ec45e534
}

interface UpdateRunParams extends RunUpdate {
  id?: string;
}

interface ProjectOptions {
  projectName?: string;
  projectId?: string;
}

// eslint-disable-next-line @typescript-eslint/no-explicit-any
type RecordStringAny = Record<string, any>;

export type FeedbackSourceType = "model" | "api" | "app";

export type CreateExampleOptions = {
  /** The ID of the dataset to create the example in. */
  datasetId?: string;
  /** The name of the dataset to create the example in (if dataset ID is not provided). */
  datasetName?: string;
  /** The creation date of the example. */
  createdAt?: Date;
  /** A unique identifier for the example. */
  exampleId?: string;
  /** Additional metadata associated with the example. */
  metadata?: KVMap;
  /** The split(s) to assign the example to. */
  split?: string | string[];
  /** The ID of the source run associated with this example. */
  sourceRunId?: string;
};

type AutoBatchQueueItem = {
  action: "create" | "update";
  item: RunCreate | RunUpdate;
};

type MultipartPart = {
  name: string;
  payload: Blob;
};

export function mergeRuntimeEnvIntoRunCreate(run: RunCreate) {
  const runtimeEnv = getRuntimeEnvironment();
  const envVars = getLangChainEnvVarsMetadata();
  const extra = run.extra ?? {};
  const metadata = extra.metadata;
  run.extra = {
    ...extra,
    runtime: {
      ...runtimeEnv,
      ...extra?.runtime,
    },
    metadata: {
      ...envVars,
      ...(envVars.revision_id || run.revision_id
        ? { revision_id: run.revision_id ?? envVars.revision_id }
        : {}),
      ...metadata,
    },
  };
  return run;
}

const getTracingSamplingRate = () => {
  const samplingRateStr = getLangSmithEnvironmentVariable(
    "TRACING_SAMPLING_RATE"
  );
  if (samplingRateStr === undefined) {
    return undefined;
  }
  const samplingRate = parseFloat(samplingRateStr);
  if (samplingRate < 0 || samplingRate > 1) {
    throw new Error(
      `LANGSMITH_TRACING_SAMPLING_RATE must be between 0 and 1 if set. Got: ${samplingRate}`
    );
  }
  return samplingRate;
};

// utility functions
const isLocalhost = (url: string): boolean => {
  const strippedUrl = url.replace("http://", "").replace("https://", "");
  const hostname = strippedUrl.split("/")[0].split(":")[0];
  return (
    hostname === "localhost" || hostname === "127.0.0.1" || hostname === "::1"
  );
};

async function toArray<T>(iterable: AsyncIterable<T>): Promise<T[]> {
  const result: T[] = [];
  for await (const item of iterable) {
    result.push(item);
  }
  return result;
}

function trimQuotes(str?: string): string | undefined {
  if (str === undefined) {
    return undefined;
  }
  return str
    .trim()
    .replace(/^"(.*)"$/, "$1")
    .replace(/^'(.*)'$/, "$1");
}

const handle429 = async (response?: Response) => {
  if (response?.status === 429) {
    const retryAfter =
      parseInt(response.headers.get("retry-after") ?? "30", 10) * 1000;
    if (retryAfter > 0) {
      await new Promise((resolve) => setTimeout(resolve, retryAfter));
      // Return directly after calling this check
      return true;
    }
  }
  // Fall back to existing status checks
  return false;
};

<<<<<<< HEAD
const _compressPayload = async (
  payload: string | Uint8Array,
  contentType: string
) => {
  const compressedPayloadStream = new Blob([payload])
    .stream()
    .pipeThrough(new CompressionStream("gzip"));
  const reader = compressedPayloadStream.getReader();
  const chunks = [];
  let totalLength = 0;
  // eslint-disable-next-line no-constant-condition
  while (true) {
    const { done, value } = await reader.read();
    if (done) break;
    chunks.push(value);
    totalLength += value.length;
  }
  return new Blob(chunks, {
    type: `${contentType}; length=${totalLength}; encoding=gzip`,
  });
};

const _preparePayload = async (
  payload: any,
  contentType: string,
  compressionThreshold: number
) => {
  let finalPayload = payload;
  // eslint-disable-next-line no-instanceof/no-instanceof
  if (!(payload instanceof Uint8Array)) {
    finalPayload = stringifyForTracing(payload);
=======
export class AutoBatchQueue {
  items: {
    action: "create" | "update";
    payload: RunCreate | RunUpdate;
    itemPromiseResolve: () => void;
    itemPromise: Promise<void>;
    size: number;
  }[] = [];

  sizeBytes = 0;

  peek() {
    return this.items[0];
>>>>>>> ec45e534
  }
  if (finalPayload.length < compressionThreshold) {
    return new Blob([finalPayload], {
      type: `${contentType}; length=${finalPayload.length}`,
    });
  }
  return _compressPayload(finalPayload, contentType);
};

export class Queue {
  items: {
    action: "create" | "update";
    payload: RunCreate | RunUpdate;
    itemPromiseResolve: () => void;
    itemPromise: Promise<void>;
    size: number;
  }[] = [];

<<<<<<< HEAD
  sizeBytes = 0;

  peek() {
    return this.items[0];
  }

=======
>>>>>>> ec45e534
  push(item: AutoBatchQueueItem): Promise<void> {
    let itemPromiseResolve;
    const itemPromise = new Promise<void>((resolve) => {
      // Setting itemPromiseResolve is synchronous with promise creation:
      // https://developer.mozilla.org/en-US/docs/Web/JavaScript/Reference/Global_Objects/Promise/Promise
      itemPromiseResolve = resolve;
    });
    const size = stringifyForTracing(item.item).length;
    this.items.push({
      action: item.action,
      payload: item.item,
      // eslint-disable-next-line @typescript-eslint/no-non-null-assertion
      itemPromiseResolve: itemPromiseResolve!,
      itemPromise,
      size,
    });
    this.sizeBytes += size;
    return itemPromise;
  }

  pop(upToSizeBytes: number): [AutoBatchQueueItem[], () => void] {
    if (upToSizeBytes < 1) {
      throw new Error("Number of bytes to pop off may not be less than 1.");
    }
    const popped: typeof this.items = [];
    let poppedSizeBytes = 0;
    // Pop items until we reach or exceed the size limit
    while (
      poppedSizeBytes + (this.peek()?.size ?? 0) < upToSizeBytes &&
      this.items.length > 0
    ) {
      const item = this.items.shift();
      if (item) {
        popped.push(item);
        poppedSizeBytes += item.size;
        this.sizeBytes -= item.size;
      }
    }
    // If there is an item on the queue we were unable to pop,
    // just return it as a single batch.
    if (popped.length === 0 && this.items.length > 0) {
      const item = this.items.shift()!;
      popped.push(item);
      poppedSizeBytes += item.size;
      this.sizeBytes -= item.size;
    }
    return [
      popped.map((it) => ({ action: it.action, item: it.payload })),
      () => popped.forEach((it) => it.itemPromiseResolve()),
    ];
  }
}

// 20 MB
export const DEFAULT_BATCH_SIZE_LIMIT_BYTES = 20_971_520;

<<<<<<< HEAD
const DEFAULT_MAX_UNCOMPRESSED_PAYLOAD_LIMIT = 10 * 1024;

=======
>>>>>>> ec45e534
const SERVER_INFO_REQUEST_TIMEOUT = 1000;

export class Client {
  private apiKey?: string;

  private apiUrl: string;

  private webUrl?: string;

  private caller: AsyncCaller;

  private batchIngestCaller: AsyncCaller;

  private timeout_ms: number;

  private _tenantId: string | null = null;

  private hideInputs?: boolean | ((inputs: KVMap) => KVMap);

  private hideOutputs?: boolean | ((outputs: KVMap) => KVMap);

  private tracingSampleRate?: number;

  private filteredPostUuids = new Set();

  private autoBatchTracing = true;

<<<<<<< HEAD
  private autoBatchQueue = new Queue();
=======
  private autoBatchQueue = new AutoBatchQueue();
>>>>>>> ec45e534

  private autoBatchTimeout: ReturnType<typeof setTimeout> | undefined;

  private autoBatchAggregationDelayMs = 250;

<<<<<<< HEAD
  private autoBatchAggregationDelayMs = 50;

  private tracePayloadByteCompressionLimit =
    DEFAULT_MAX_UNCOMPRESSED_PAYLOAD_LIMIT;

=======
>>>>>>> ec45e534
  private batchSizeBytesLimit?: number;

  private fetchOptions: RequestInit;

  private settings: Promise<LangSmithSettings> | null;

  private blockOnRootRunFinalization =
    getEnvironmentVariable("LANGSMITH_TRACING_BACKGROUND") === "false";

  private traceBatchConcurrency = 5;

  private _serverInfo: RecordStringAny | undefined;

  // eslint-disable-next-line @typescript-eslint/no-explicit-any
  private _getServerInfoPromise?: Promise<Record<string, any>>;

  private _serverInfo: RecordStringAny | undefined;

  // eslint-disable-next-line @typescript-eslint/no-explicit-any
  private _getServerInfoPromise?: Promise<Record<string, any>>;

  constructor(config: ClientConfig = {}) {
    const defaultConfig = Client.getDefaultClientConfig();

    this.tracingSampleRate = getTracingSamplingRate();
    this.apiUrl = trimQuotes(config.apiUrl ?? defaultConfig.apiUrl) ?? "";
    if (this.apiUrl.endsWith("/")) {
      this.apiUrl = this.apiUrl.slice(0, -1);
    }
    this.apiKey = trimQuotes(config.apiKey ?? defaultConfig.apiKey);
    this.webUrl = trimQuotes(config.webUrl ?? defaultConfig.webUrl);
    if (this.webUrl?.endsWith("/")) {
      this.webUrl = this.webUrl.slice(0, -1);
    }
    this.timeout_ms = config.timeout_ms ?? 90_000;
    this.caller = new AsyncCaller(config.callerOptions ?? {});
    this.traceBatchConcurrency =
      config.traceBatchConcurrency ?? this.traceBatchConcurrency;
    if (this.traceBatchConcurrency < 1) {
      throw new Error("Trace batch concurrency must be positive.");
    }
    this.batchIngestCaller = new AsyncCaller({
      maxRetries: 2,
      maxConcurrency: this.traceBatchConcurrency,
      ...(config.callerOptions ?? {}),
      onFailedResponseHook: handle429,
    });

    this.hideInputs =
      config.hideInputs ?? config.anonymizer ?? defaultConfig.hideInputs;
    this.hideOutputs =
      config.hideOutputs ?? config.anonymizer ?? defaultConfig.hideOutputs;

    this.autoBatchTracing = config.autoBatchTracing ?? this.autoBatchTracing;
    this.blockOnRootRunFinalization =
      config.blockOnRootRunFinalization ?? this.blockOnRootRunFinalization;
    this.batchSizeBytesLimit = config.batchSizeBytesLimit;
<<<<<<< HEAD
    this.tracePayloadByteCompressionLimit =
      config.tracePayloadByteCompressionLimit ??
      this.tracePayloadByteCompressionLimit;
=======
>>>>>>> ec45e534
    this.fetchOptions = config.fetchOptions || {};
  }

  public static getDefaultClientConfig(): {
    apiUrl: string;
    apiKey?: string;
    webUrl?: string;
    hideInputs?: boolean;
    hideOutputs?: boolean;
  } {
    const apiKey = getLangSmithEnvironmentVariable("API_KEY");
    const apiUrl =
      getLangSmithEnvironmentVariable("ENDPOINT") ??
      "https://api.smith.langchain.com";
    const hideInputs =
      getLangSmithEnvironmentVariable("HIDE_INPUTS") === "true";
    const hideOutputs =
      getLangSmithEnvironmentVariable("HIDE_OUTPUTS") === "true";
    return {
      apiUrl: apiUrl,
      apiKey: apiKey,
      webUrl: undefined,
      hideInputs: hideInputs,
      hideOutputs: hideOutputs,
    };
  }

  public getHostUrl(): string {
    if (this.webUrl) {
      return this.webUrl;
    } else if (isLocalhost(this.apiUrl)) {
      this.webUrl = "http://localhost:3000";
      return this.webUrl;
    } else if (
      this.apiUrl.includes("/api") &&
      !this.apiUrl.split(".", 1)[0].endsWith("api")
    ) {
      this.webUrl = this.apiUrl.replace("/api", "");
      return this.webUrl;
    } else if (this.apiUrl.split(".", 1)[0].includes("dev")) {
      this.webUrl = "https://dev.smith.langchain.com";
      return this.webUrl;
    } else if (this.apiUrl.split(".", 1)[0].includes("eu")) {
      this.webUrl = "https://eu.smith.langchain.com";
      return this.webUrl;
    } else {
      this.webUrl = "https://smith.langchain.com";
      return this.webUrl;
    }
  }

  private get headers(): { [header: string]: string } {
    const headers: { [header: string]: string } = {
      "User-Agent": `langsmith-js/${__version__}`,
    };
    if (this.apiKey) {
      headers["x-api-key"] = `${this.apiKey}`;
    }
    return headers;
  }

  private processInputs(inputs: KVMap): KVMap {
    if (this.hideInputs === false) {
      return inputs;
    }
    if (this.hideInputs === true) {
      return {};
    }
    if (typeof this.hideInputs === "function") {
      return this.hideInputs(inputs);
    }
    return inputs;
  }

  private processOutputs(outputs: KVMap): KVMap {
    if (this.hideOutputs === false) {
      return outputs;
    }
    if (this.hideOutputs === true) {
      return {};
    }
    if (typeof this.hideOutputs === "function") {
      return this.hideOutputs(outputs);
    }
    return outputs;
  }

  private prepareRunCreateOrUpdateInputs(run: RunUpdate): RunUpdate;
  private prepareRunCreateOrUpdateInputs(run: RunCreate): RunCreate;
  private prepareRunCreateOrUpdateInputs(
    run: RunCreate | RunUpdate
  ): RunCreate | RunUpdate {
    const runParams = { ...run };
    if (runParams.inputs !== undefined) {
      runParams.inputs = this.processInputs(runParams.inputs);
    }
    if (runParams.outputs !== undefined) {
      runParams.outputs = this.processOutputs(runParams.outputs);
    }
    return runParams;
  }

  private async _getResponse(
    path: string,
    queryParams?: URLSearchParams
  ): Promise<Response> {
    const paramsString = queryParams?.toString() ?? "";
    const url = `${this.apiUrl}${path}?${paramsString}`;
    const response = await this.caller.call(_getFetchImplementation(), url, {
      method: "GET",
      headers: this.headers,
      signal: AbortSignal.timeout(this.timeout_ms),
      ...this.fetchOptions,
    });
    await raiseForStatus(response, `Failed to fetch ${path}`);
    return response;
  }

  private async _get<T>(
    path: string,
    queryParams?: URLSearchParams
  ): Promise<T> {
    const response = await this._getResponse(path, queryParams);
    return response.json() as T;
  }

  private async *_getPaginated<T, TResponse = unknown>(
    path: string,
    queryParams: URLSearchParams = new URLSearchParams(),
    transform?: (data: TResponse) => T[]
  ): AsyncIterable<T[]> {
    let offset = Number(queryParams.get("offset")) || 0;
    const limit = Number(queryParams.get("limit")) || 100;
    while (true) {
      queryParams.set("offset", String(offset));
      queryParams.set("limit", String(limit));

      const url = `${this.apiUrl}${path}?${queryParams}`;
      const response = await this.caller.call(_getFetchImplementation(), url, {
        method: "GET",
        headers: this.headers,
        signal: AbortSignal.timeout(this.timeout_ms),
        ...this.fetchOptions,
      });
      await raiseForStatus(response, `Failed to fetch ${path}`);
      const items: T[] = transform
        ? transform(await response.json())
        : await response.json();

      if (items.length === 0) {
        break;
      }
      yield items;

      if (items.length < limit) {
        break;
      }
      offset += items.length;
    }
  }

  private async *_getCursorPaginatedList<T>(
    path: string,
    body: RecordStringAny | null = null,
    requestMethod = "POST",
    dataKey = "runs"
  ): AsyncIterable<T[]> {
    const bodyParams = body ? { ...body } : {};
    while (true) {
      const response = await this.caller.call(
        _getFetchImplementation(),
        `${this.apiUrl}${path}`,
        {
          method: requestMethod,
          headers: { ...this.headers, "Content-Type": "application/json" },
          signal: AbortSignal.timeout(this.timeout_ms),
          ...this.fetchOptions,
          body: JSON.stringify(bodyParams),
        }
      );
      const responseBody = await response.json();
      if (!responseBody) {
        break;
      }
      if (!responseBody[dataKey]) {
        break;
      }
      yield responseBody[dataKey];
      const cursors = responseBody.cursors;
      if (!cursors) {
        break;
      }
      if (!cursors.next) {
        break;
      }
      bodyParams.cursor = cursors.next;
    }
  }

  private _filterForSampling(
    runs: CreateRunParams[] | UpdateRunParams[],
    patch = false
  ) {
    if (this.tracingSampleRate === undefined) {
      return runs;
    }

    if (patch) {
      const sampled = [];
      for (const run of runs) {
        if (!this.filteredPostUuids.has(run.id)) {
          sampled.push(run);
        } else {
          this.filteredPostUuids.delete(run.id);
        }
      }
      return sampled;
    } else {
      const sampled = [];
      for (const run of runs) {
        if (
          (run.id !== run.trace_id &&
            !this.filteredPostUuids.has(run.trace_id)) ||
          Math.random() < this.tracingSampleRate
        ) {
          sampled.push(run);
        } else {
          this.filteredPostUuids.add(run.id);
        }
      }
      return sampled;
    }
  }

<<<<<<< HEAD
  private async _getBatchSizeLimitBytes() {
=======
  private async _getBatchSizeLimitBytes(): Promise<number> {
>>>>>>> ec45e534
    const serverInfo = await this._ensureServerInfo();
    return (
      this.batchSizeBytesLimit ??
      serverInfo.batch_ingest_config?.size_limit_bytes ??
      DEFAULT_BATCH_SIZE_LIMIT_BYTES
    );
  }

<<<<<<< HEAD
  private async drainAutoBatchQueue() {
    while (this.autoBatchQueue.items.length >= 0) {
      const [batch, done] = this.autoBatchQueue.pop(
        await this._getBatchSizeLimitBytes()
      );
=======
  private drainAutoBatchQueue(batchSizeLimit: number) {
    while (this.autoBatchQueue.items.length > 0) {
      const [batch, done] = this.autoBatchQueue.pop(batchSizeLimit);
>>>>>>> ec45e534
      if (!batch.length) {
        done();
        break;
      }
<<<<<<< HEAD
      try {
        const ingestParams = {
          runCreates: batch
            .filter((item) => item.action === "create")
            .map((item) => item.item) as RunCreate[],
          runUpdates: batch
            .filter((item) => item.action === "update")
            .map((item) => item.item) as RunUpdate[],
        };
        const serverInfo = await this._ensureServerInfo();
        if (serverInfo?.batch_ingest_config?.use_multipart_endpoint) {
          await this.multipartIngestRuns(ingestParams);
        } else {
          await this.batchIngestRuns(ingestParams);
        }
      } finally {
        done();
=======
      void this._processBatch(batch, done).catch(console.error);
    }
  }

  private async _processBatch(batch: AutoBatchQueueItem[], done: () => void) {
    if (!batch.length) {
      done();
      return;
    }
    try {
      const ingestParams = {
        runCreates: batch
          .filter((item) => item.action === "create")
          .map((item) => item.item) as RunCreate[],
        runUpdates: batch
          .filter((item) => item.action === "update")
          .map((item) => item.item) as RunUpdate[],
      };
      const serverInfo = await this._ensureServerInfo();
      if (serverInfo?.batch_ingest_config?.use_multipart_endpoint) {
        await this.multipartIngestRuns(ingestParams);
      } else {
        await this.batchIngestRuns(ingestParams);
>>>>>>> ec45e534
      }
    } finally {
      done();
    }
  }

  private async processRunOperation(item: AutoBatchQueueItem) {
    clearTimeout(this.autoBatchTimeout);
    this.autoBatchTimeout = undefined;
    if (item.action === "create") {
      item.item = mergeRuntimeEnvIntoRunCreate(item.item as RunCreate);
    }
    const itemPromise = this.autoBatchQueue.push(item);
    const sizeLimitBytes = await this._getBatchSizeLimitBytes();
<<<<<<< HEAD
    if (
      immediatelyTriggerBatch ||
      this.autoBatchQueue.sizeBytes > sizeLimitBytes
    ) {
      await this.drainAutoBatchQueue().catch(console.error);
    }
    if (this.autoBatchQueue.items.length > 0) {
      this.autoBatchTimeout = setTimeout(
        () => {
          this.autoBatchTimeout = undefined;
          // This error would happen in the background and is uncatchable
          // from the outside. So just log instead.
          void this.drainAutoBatchQueue().catch(console.error);
        },
        oldTimeout
          ? this.autoBatchAggregationDelayMs
          : this.autoBatchInitialDelayMs
      );
=======
    if (this.autoBatchQueue.sizeBytes > sizeLimitBytes) {
      this.drainAutoBatchQueue(sizeLimitBytes);
    }
    if (this.autoBatchQueue.items.length > 0) {
      this.autoBatchTimeout = setTimeout(() => {
        this.autoBatchTimeout = undefined;
        this.drainAutoBatchQueue(sizeLimitBytes);
      }, this.autoBatchAggregationDelayMs);
>>>>>>> ec45e534
    }
    return itemPromise;
  }

  protected async _getServerInfo() {
    const response = await _getFetchImplementation()(`${this.apiUrl}/info`, {
      method: "GET",
      headers: { Accept: "application/json" },
      signal: AbortSignal.timeout(SERVER_INFO_REQUEST_TIMEOUT),
      ...this.fetchOptions,
    });
    await raiseForStatus(response, "get server info");
    return response.json();
  }

  protected async _ensureServerInfo() {
    if (this._getServerInfoPromise === undefined) {
      this._getServerInfoPromise = (async () => {
        if (this._serverInfo === undefined) {
          try {
            this._serverInfo = await this._getServerInfo();
          } catch (e) {
            console.warn(
              `[WARNING]: LangSmith failed to fetch info on supported operations. Falling back to single calls and default limits.`
            );
          }
        }
        return this._serverInfo ?? {};
      })();
    }
    return this._getServerInfoPromise.then((serverInfo) => {
      if (this._serverInfo === undefined) {
        this._getServerInfoPromise = undefined;
      }
      return serverInfo;
    });
  }

  protected async _getSettings() {
    if (!this.settings) {
      this.settings = this._get("/settings");
    }

    return await this.settings;
  }

  public async createRun(run: CreateRunParams): Promise<void> {
    if (!this._filterForSampling([run]).length) {
      return;
    }
    const headers = { ...this.headers, "Content-Type": "application/json" };
    const session_name = run.project_name;
    delete run.project_name;

    const runCreate: RunCreate = this.prepareRunCreateOrUpdateInputs({
      session_name,
      ...run,
      start_time: run.start_time ?? Date.now(),
    });
    if (
      this.autoBatchTracing &&
      runCreate.trace_id !== undefined &&
      runCreate.dotted_order !== undefined
    ) {
      void this.processRunOperation({
        action: "create",
        item: runCreate,
      }).catch(console.error);
      return;
    }
    const mergedRunCreateParam = mergeRuntimeEnvIntoRunCreate(runCreate);

    const response = await this.caller.call(
      _getFetchImplementation(),
      `${this.apiUrl}/runs`,
      {
        method: "POST",
        headers,
        body: stringifyForTracing(mergedRunCreateParam),
        signal: AbortSignal.timeout(this.timeout_ms),
        ...this.fetchOptions,
      }
    );
    await raiseForStatus(response, "create run", true);
  }

  /**
   * Batch ingest/upsert multiple runs in the Langsmith system.
   * @param runs
   */
  public async batchIngestRuns({
    runCreates,
    runUpdates,
  }: {
    runCreates?: RunCreate[];
    runUpdates?: RunUpdate[];
  }) {
    if (runCreates === undefined && runUpdates === undefined) {
      return;
    }
    let preparedCreateParams =
      runCreates?.map((create) =>
        this.prepareRunCreateOrUpdateInputs(create)
      ) ?? [];
    let preparedUpdateParams =
      runUpdates?.map((update) =>
        this.prepareRunCreateOrUpdateInputs(update)
      ) ?? [];

    if (preparedCreateParams.length > 0 && preparedUpdateParams.length > 0) {
      const createById = preparedCreateParams.reduce(
        (params: Record<string, RunCreate>, run) => {
          if (!run.id) {
            return params;
          }
          params[run.id] = run;
          return params;
        },
        {}
      );
      const standaloneUpdates = [];
      for (const updateParam of preparedUpdateParams) {
        if (updateParam.id !== undefined && createById[updateParam.id]) {
          createById[updateParam.id] = {
            ...createById[updateParam.id],
            ...updateParam,
          };
        } else {
          standaloneUpdates.push(updateParam);
        }
      }
      preparedCreateParams = Object.values(createById);
      preparedUpdateParams = standaloneUpdates;
    }
    const rawBatch = {
      post: this._filterForSampling(preparedCreateParams),
      patch: this._filterForSampling(preparedUpdateParams, true),
    };
    if (!rawBatch.post.length && !rawBatch.patch.length) {
      return;
    }
    const serverInfo = await this._ensureServerInfo();
    if (serverInfo.version === undefined) {
      this.autoBatchTracing = false;
      for (const preparedCreateParam of rawBatch.post) {
        await this.createRun(preparedCreateParam as CreateRunParams);
      }
      for (const preparedUpdateParam of rawBatch.patch) {
        if (preparedUpdateParam.id !== undefined) {
          await this.updateRun(
            preparedUpdateParam.id,
            preparedUpdateParam as UpdateRunParams
          );
        }
      }
      return;
    }
    const batchChunks = {
      post: [] as (typeof rawBatch)["post"],
      patch: [] as (typeof rawBatch)["patch"],
    };
    for (const k of ["post", "patch"]) {
      const key = k as keyof typeof rawBatch;
      const batchItems = rawBatch[key].reverse();
      let batchItem = batchItems.pop();
      while (batchItem !== undefined) {
        batchChunks[key].push(batchItem);
        batchItem = batchItems.pop();
      }
    }
    if (batchChunks.post.length > 0 || batchChunks.patch.length > 0) {
      await this._postBatchIngestRuns(stringifyForTracing(batchChunks));
    }
  }

  private async _postBatchIngestRuns(body: string) {
    const headers = {
      ...this.headers,
      "Content-Type": "application/json",
      Accept: "application/json",
    };
    const response = await this.batchIngestCaller.call(
      _getFetchImplementation(),
      `${this.apiUrl}/runs/batch`,
      {
        method: "POST",
        headers,
        body: body,
        signal: AbortSignal.timeout(this.timeout_ms),
        ...this.fetchOptions,
      }
    );
    await raiseForStatus(response, "batch create run", true);
  }

  /**
   * Batch ingest/upsert multiple runs in the Langsmith system.
   * @param runs
   */
  public async multipartIngestRuns({
    runCreates,
    runUpdates,
  }: {
    runCreates?: RunCreate[];
    runUpdates?: RunUpdate[];
  }) {
    if (runCreates === undefined && runUpdates === undefined) {
      return;
    }
    // transform and convert to dicts
<<<<<<< HEAD
    const allAttachments: Record<
      string,
      Record<string, [string, Uint8Array]>
    > = {};
=======
    const allAttachments: Record<string, Attachments> = {};
>>>>>>> ec45e534
    let preparedCreateParams = [];
    for (const create of runCreates ?? []) {
      const preparedCreate = this.prepareRunCreateOrUpdateInputs(create);
      if (
        preparedCreate.id !== undefined &&
        preparedCreate.attachments !== undefined
      ) {
        allAttachments[preparedCreate.id] = preparedCreate.attachments;
      }
      delete preparedCreate.attachments;
      preparedCreateParams.push(preparedCreate);
    }
<<<<<<< HEAD

=======
>>>>>>> ec45e534
    let preparedUpdateParams = [];
    for (const update of runUpdates ?? []) {
      preparedUpdateParams.push(this.prepareRunCreateOrUpdateInputs(update));
    }

    // require trace_id and dotted_order
    const invalidRunCreate = preparedCreateParams.find((runCreate) => {
      return (
        runCreate.trace_id === undefined || runCreate.dotted_order === undefined
      );
    });
    if (invalidRunCreate !== undefined) {
      throw new Error(
        `Multipart ingest requires "trace_id" and "dotted_order" to be set when creating a run`
      );
    }
    const invalidRunUpdate = preparedUpdateParams.find((runUpdate) => {
      return (
        runUpdate.trace_id === undefined || runUpdate.dotted_order === undefined
      );
    });
    if (invalidRunUpdate !== undefined) {
      throw new Error(
        `Multipart ingest requires "trace_id" and "dotted_order" to be set when updating a run`
      );
    }
    // combine post and patch dicts where possible
    if (preparedCreateParams.length > 0 && preparedUpdateParams.length > 0) {
      const createById = preparedCreateParams.reduce(
        (params: Record<string, RunCreate>, run) => {
          if (!run.id) {
            return params;
          }
          params[run.id] = run;
          return params;
        },
        {}
      );
      const standaloneUpdates = [];
      for (const updateParam of preparedUpdateParams) {
        if (updateParam.id !== undefined && createById[updateParam.id]) {
          createById[updateParam.id] = {
            ...createById[updateParam.id],
            ...updateParam,
          };
        } else {
          standaloneUpdates.push(updateParam);
        }
      }
      preparedCreateParams = Object.values(createById);
      preparedUpdateParams = standaloneUpdates;
    }
    if (
      preparedCreateParams.length === 0 &&
      preparedUpdateParams.length === 0
    ) {
      return;
    }
    // send the runs in multipart requests
    const accumulatedContext: string[] = [];
    const accumulatedParts: MultipartPart[] = [];
    for (const [method, payloads] of [
      ["post", preparedCreateParams] as const,
      ["patch", preparedUpdateParams] as const,
    ]) {
      for (const originalPayload of payloads) {
        // collect fields to be sent as separate parts
<<<<<<< HEAD
        const { inputs, outputs, events, ...payload } = originalPayload;
        const fields = { inputs, outputs, events };
        // encode the main run payload
        accumulatedParts.push({
          name: `${method}.${payload.id}`,
          payload: await _preparePayload(
            payload,
            "application/json",
            this.tracePayloadByteCompressionLimit
          ),
=======
        const { inputs, outputs, events, attachments, ...payload } =
          originalPayload;
        const fields = { inputs, outputs, events };
        // encode the main run payload
        const stringifiedPayload = stringifyForTracing(payload);
        accumulatedParts.push({
          name: `${method}.${payload.id}`,
          payload: new Blob([stringifiedPayload], {
            type: `application/json; length=${stringifiedPayload.length}`, // encoding=gzip
          }),
>>>>>>> ec45e534
        });
        // encode the fields we collected
        for (const [key, value] of Object.entries(fields)) {
          if (value === undefined) {
            continue;
          }
<<<<<<< HEAD
          accumulatedParts.push({
            name: `${method}.${payload.id}.${key}`,
            payload: await _preparePayload(
              value,
              "application/json",
              this.tracePayloadByteCompressionLimit
            ),
=======
          const stringifiedValue = stringifyForTracing(value);
          accumulatedParts.push({
            name: `${method}.${payload.id}.${key}`,
            payload: new Blob([stringifiedValue], {
              type: `application/json; length=${stringifiedValue.length}`,
            }),
>>>>>>> ec45e534
          });
        }
        // encode the attachments
        if (payload.id !== undefined) {
          const attachments = allAttachments[payload.id];
          if (attachments) {
            delete allAttachments[payload.id];
            for (const [name, [contentType, content]] of Object.entries(
              attachments
            )) {
<<<<<<< HEAD
              accumulatedParts.push({
                name: `attachment.${payload.id}.${name}`,
                payload: await _preparePayload(
                  content,
                  contentType,
                  this.tracePayloadByteCompressionLimit
                ),
=======
              // Validate that the attachment name doesn't contain a '.'
              if (name.includes(".")) {
                console.warn(
                  `Skipping attachment '${name}' for run ${payload.id}: Invalid attachment name. ` +
                    `Attachment names must not contain periods ('.'). Please rename the attachment and try again.`
                );
                continue;
              }
              accumulatedParts.push({
                name: `attachment.${payload.id}.${name}`,
                payload: new Blob([content], {
                  type: `${contentType}; length=${content.byteLength}`,
                }),
>>>>>>> ec45e534
              });
            }
          }
        }
        // compute context
        accumulatedContext.push(`trace=${payload.trace_id},id=${payload.id}`);
      }
    }
    await this._sendMultipartRequest(
      accumulatedParts,
      accumulatedContext.join("; ")
    );
  }

  private async _sendMultipartRequest(parts: MultipartPart[], context: string) {
    try {
      const formData = new FormData();
      for (const part of parts) {
        formData.append(part.name, part.payload);
      }
<<<<<<< HEAD
      const res = await this.batchIngestCaller.call(
=======
      // Log the form data
      await this.batchIngestCaller.call(
>>>>>>> ec45e534
        _getFetchImplementation(),
        `${this.apiUrl}/runs/multipart`,
        {
          method: "POST",
          headers: {
            ...this.headers,
          },
          body: formData,
          signal: AbortSignal.timeout(this.timeout_ms),
          ...this.fetchOptions,
        }
      );
<<<<<<< HEAD
      await raiseForStatus(res, "ingest multipart runs", true);
      // eslint-disable-next-line @typescript-eslint/no-explicit-any
    } catch (e: any) {
      console.warn(`${e.message.trim()}\n\nContext: ${context}`);
=======
    } catch (e) {
      let errorMessage = "Failed to multipart ingest runs";
      // eslint-disable-next-line no-instanceof/no-instanceof
      if (e instanceof Error) {
        errorMessage += `: ${e.stack || e.message}`;
      } else {
        errorMessage += `: ${String(e)}`;
      }
      console.warn(`${errorMessage.trim()}\n\nContext: ${context}`);
>>>>>>> ec45e534
    }
  }

  public async updateRun(runId: string, run: RunUpdate): Promise<void> {
    assertUuid(runId);
    if (run.inputs) {
      run.inputs = this.processInputs(run.inputs);
    }

    if (run.outputs) {
      run.outputs = this.processOutputs(run.outputs);
    }
    // TODO: Untangle types
    const data: UpdateRunParams = { ...run, id: runId };
    if (!this._filterForSampling([data], true).length) {
      return;
    }
    if (
      this.autoBatchTracing &&
      data.trace_id !== undefined &&
      data.dotted_order !== undefined
    ) {
      if (
        run.end_time !== undefined &&
        data.parent_run_id === undefined &&
        this.blockOnRootRunFinalization
      ) {
        // Trigger batches as soon as a root trace ends and wait to ensure trace finishes
        // in serverless environments.
        await this.processRunOperation({ action: "update", item: data }).catch(
          console.error
        );
        return;
      } else {
        void this.processRunOperation({ action: "update", item: data }).catch(
          console.error
        );
      }
      return;
    }
    const headers = { ...this.headers, "Content-Type": "application/json" };
    const response = await this.caller.call(
      _getFetchImplementation(),
      `${this.apiUrl}/runs/${runId}`,
      {
        method: "PATCH",
        headers,
        body: stringifyForTracing(run),
        signal: AbortSignal.timeout(this.timeout_ms),
        ...this.fetchOptions,
      }
    );
    await raiseForStatus(response, "update run", true);
  }

  public async readRun(
    runId: string,
    { loadChildRuns }: { loadChildRuns: boolean } = { loadChildRuns: false }
  ): Promise<Run> {
    assertUuid(runId);
    let run = await this._get<Run>(`/runs/${runId}`);
    if (loadChildRuns && run.child_run_ids) {
      run = await this._loadChildRuns(run);
    }
    return run;
  }

  public async getRunUrl({
    runId,
    run,
    projectOpts,
  }: {
    runId?: string;
    run?: Run;
    projectOpts?: ProjectOptions;
  }): Promise<string> {
    if (run !== undefined) {
      let sessionId: string;
      if (run.session_id) {
        sessionId = run.session_id;
      } else if (projectOpts?.projectName) {
        sessionId = (
          await this.readProject({ projectName: projectOpts?.projectName })
        ).id;
      } else if (projectOpts?.projectId) {
        sessionId = projectOpts?.projectId;
      } else {
        const project = await this.readProject({
          projectName: getLangSmithEnvironmentVariable("PROJECT") || "default",
        });
        sessionId = project.id;
      }
      const tenantId = await this._getTenantId();
      return `${this.getHostUrl()}/o/${tenantId}/projects/p/${sessionId}/r/${
        run.id
      }?poll=true`;
    } else if (runId !== undefined) {
      const run_ = await this.readRun(runId);
      if (!run_.app_path) {
        throw new Error(`Run ${runId} has no app_path`);
      }
      const baseUrl = this.getHostUrl();
      return `${baseUrl}${run_.app_path}`;
    } else {
      throw new Error("Must provide either runId or run");
    }
  }

  private async _loadChildRuns(run: Run): Promise<Run> {
    const childRuns = await toArray(this.listRuns({ id: run.child_run_ids }));
    const treemap: { [key: string]: Run[] } = {};
    const runs: { [key: string]: Run } = {};
    // TODO: make dotted order required when the migration finishes
    childRuns.sort((a, b) =>
      (a?.dotted_order ?? "").localeCompare(b?.dotted_order ?? "")
    );
    for (const childRun of childRuns) {
      if (
        childRun.parent_run_id === null ||
        childRun.parent_run_id === undefined
      ) {
        throw new Error(`Child run ${childRun.id} has no parent`);
      }
      if (!(childRun.parent_run_id in treemap)) {
        treemap[childRun.parent_run_id] = [];
      }
      treemap[childRun.parent_run_id].push(childRun);
      runs[childRun.id] = childRun;
    }
    run.child_runs = treemap[run.id] || [];
    for (const runId in treemap) {
      if (runId !== run.id) {
        runs[runId].child_runs = treemap[runId];
      }
    }
    return run;
  }

  /**
   * List runs from the LangSmith server.
   * @param projectId - The ID of the project to filter by.
   * @param projectName - The name of the project to filter by.
   * @param parentRunId - The ID of the parent run to filter by.
   * @param traceId - The ID of the trace to filter by.
   * @param referenceExampleId - The ID of the reference example to filter by.
   * @param startTime - The start time to filter by.
   * @param isRoot - Indicates whether to only return root runs.
   * @param runType - The run type to filter by.
   * @param error - Indicates whether to filter by error runs.
   * @param id - The ID of the run to filter by.
   * @param query - The query string to filter by.
   * @param filter - The filter string to apply to the run spans.
   * @param traceFilter - The filter string to apply on the root run of the trace.
   * @param limit - The maximum number of runs to retrieve.
   * @returns {AsyncIterable<Run>} - The runs.
   *
   * @example
   * // List all runs in a project
   * const projectRuns = client.listRuns({ projectName: "<your_project>" });
   *
   * @example
   * // List LLM and Chat runs in the last 24 hours
   * const todaysLLMRuns = client.listRuns({
   *   projectName: "<your_project>",
   *   start_time: new Date(Date.now() - 24 * 60 * 60 * 1000),
   *   run_type: "llm",
   * });
   *
   * @example
   * // List traces in a project
   * const rootRuns = client.listRuns({
   *   projectName: "<your_project>",
   *   execution_order: 1,
   * });
   *
   * @example
   * // List runs without errors
   * const correctRuns = client.listRuns({
   *   projectName: "<your_project>",
   *   error: false,
   * });
   *
   * @example
   * // List runs by run ID
   * const runIds = [
   *   "a36092d2-4ad5-4fb4-9c0d-0dba9a2ed836",
   *   "9398e6be-964f-4aa4-8ae9-ad78cd4b7074",
   * ];
   * const selectedRuns = client.listRuns({ run_ids: runIds });
   *
   * @example
   * // List all "chain" type runs that took more than 10 seconds and had `total_tokens` greater than 5000
   * const chainRuns = client.listRuns({
   *   projectName: "<your_project>",
   *   filter: 'and(eq(run_type, "chain"), gt(latency, 10), gt(total_tokens, 5000))',
   * });
   *
   * @example
   * // List all runs called "extractor" whose root of the trace was assigned feedback "user_score" score of 1
   * const goodExtractorRuns = client.listRuns({
   *   projectName: "<your_project>",
   *   filter: 'eq(name, "extractor")',
   *   traceFilter: 'and(eq(feedback_key, "user_score"), eq(feedback_score, 1))',
   * });
   *
   * @example
   * // List all runs that started after a specific timestamp and either have "error" not equal to null or a "Correctness" feedback score equal to 0
   * const complexRuns = client.listRuns({
   *   projectName: "<your_project>",
   *   filter: 'and(gt(start_time, "2023-07-15T12:34:56Z"), or(neq(error, null), and(eq(feedback_key, "Correctness"), eq(feedback_score, 0.0))))',
   * });
   *
   * @example
   * // List all runs where `tags` include "experimental" or "beta" and `latency` is greater than 2 seconds
   * const taggedRuns = client.listRuns({
   *   projectName: "<your_project>",
   *   filter: 'and(or(has(tags, "experimental"), has(tags, "beta")), gt(latency, 2))',
   * });
   */
  public async *listRuns(props: ListRunsParams): AsyncIterable<Run> {
    const {
      projectId,
      projectName,
      parentRunId,
      traceId,
      referenceExampleId,
      startTime,
      executionOrder,
      isRoot,
      runType,
      error,
      id,
      query,
      filter,
      traceFilter,
      treeFilter,
      limit,
      select,
    } = props;
    let projectIds: string[] = [];
    if (projectId) {
      projectIds = Array.isArray(projectId) ? projectId : [projectId];
    }
    if (projectName) {
      const projectNames = Array.isArray(projectName)
        ? projectName
        : [projectName];
      const projectIds_ = await Promise.all(
        projectNames.map((name) =>
          this.readProject({ projectName: name }).then((project) => project.id)
        )
      );
      projectIds.push(...projectIds_);
    }
    const default_select = [
      "app_path",
      "child_run_ids",
      "completion_cost",
      "completion_tokens",
      "dotted_order",
      "end_time",
      "error",
      "events",
      "extra",
      "feedback_stats",
      "first_token_time",
      "id",
      "inputs",
      "name",
      "outputs",
      "parent_run_id",
      "parent_run_ids",
      "prompt_cost",
      "prompt_tokens",
      "reference_example_id",
      "run_type",
      "session_id",
      "start_time",
      "status",
      "tags",
      "total_cost",
      "total_tokens",
      "trace_id",
    ];
    const body = {
      session: projectIds.length ? projectIds : null,
      run_type: runType,
      reference_example: referenceExampleId,
      query,
      filter,
      trace_filter: traceFilter,
      tree_filter: treeFilter,
      execution_order: executionOrder,
      parent_run: parentRunId,
      start_time: startTime ? startTime.toISOString() : null,
      error,
      id,
      limit,
      trace: traceId,
      select: select ? select : default_select,
      is_root: isRoot,
    };

    let runsYielded = 0;
    for await (const runs of this._getCursorPaginatedList<Run>(
      "/runs/query",
      body
    )) {
      if (limit) {
        if (runsYielded >= limit) {
          break;
        }
        if (runs.length + runsYielded > limit) {
          const newRuns = runs.slice(0, limit - runsYielded);
          yield* newRuns;
          break;
        }
        runsYielded += runs.length;
        yield* runs;
      } else {
        yield* runs;
      }
    }
  }

  public async getRunStats({
    id,
    trace,
    parentRun,
    runType,
    projectNames,
    projectIds,
    referenceExampleIds,
    startTime,
    endTime,
    error,
    query,
    filter,
    traceFilter,
    treeFilter,
    isRoot,
    dataSourceType,
  }: {
    id?: string[];
    trace?: string;
    parentRun?: string;
    runType?: string;
    projectNames?: string[];
    projectIds?: string[];
    referenceExampleIds?: string[];
    startTime?: string;
    endTime?: string;
    error?: boolean;
    query?: string;
    filter?: string;
    traceFilter?: string;
    treeFilter?: string;
    isRoot?: boolean;
    dataSourceType?: string;
  }): Promise<any> {
    let projectIds_ = projectIds || [];
    if (projectNames) {
      projectIds_ = [
        ...(projectIds || []),
        ...(await Promise.all(
          projectNames.map((name) =>
            this.readProject({ projectName: name }).then(
              (project) => project.id
            )
          )
        )),
      ];
    }

    const payload = {
      id,
      trace,
      parent_run: parentRun,
      run_type: runType,
      session: projectIds_,
      reference_example: referenceExampleIds,
      start_time: startTime,
      end_time: endTime,
      error,
      query,
      filter,
      trace_filter: traceFilter,
      tree_filter: treeFilter,
      is_root: isRoot,
      data_source_type: dataSourceType,
    };

    // Remove undefined values from the payload
    const filteredPayload = Object.fromEntries(
      Object.entries(payload).filter(([_, value]) => value !== undefined)
    );

    const response = await this.caller.call(
      _getFetchImplementation(),
      `${this.apiUrl}/runs/stats`,
      {
        method: "POST",
        headers: this.headers,
        body: JSON.stringify(filteredPayload),
        signal: AbortSignal.timeout(this.timeout_ms),
        ...this.fetchOptions,
      }
    );

    const result = await response.json();
    return result;
  }

  public async shareRun(
    runId: string,
    { shareId }: { shareId?: string } = {}
  ): Promise<string> {
    const data = {
      run_id: runId,
      share_token: shareId || uuid.v4(),
    };
    assertUuid(runId);
    const response = await this.caller.call(
      _getFetchImplementation(),
      `${this.apiUrl}/runs/${runId}/share`,
      {
        method: "PUT",
        headers: this.headers,
        body: JSON.stringify(data),
        signal: AbortSignal.timeout(this.timeout_ms),
        ...this.fetchOptions,
      }
    );
    const result = await response.json();
    if (result === null || !("share_token" in result)) {
      throw new Error("Invalid response from server");
    }
    return `${this.getHostUrl()}/public/${result["share_token"]}/r`;
  }

  public async unshareRun(runId: string): Promise<void> {
    assertUuid(runId);
    const response = await this.caller.call(
      _getFetchImplementation(),
      `${this.apiUrl}/runs/${runId}/share`,
      {
        method: "DELETE",
        headers: this.headers,
        signal: AbortSignal.timeout(this.timeout_ms),
        ...this.fetchOptions,
      }
    );
    await raiseForStatus(response, "unshare run", true);
  }

  public async readRunSharedLink(runId: string): Promise<string | undefined> {
    assertUuid(runId);
    const response = await this.caller.call(
      _getFetchImplementation(),
      `${this.apiUrl}/runs/${runId}/share`,
      {
        method: "GET",
        headers: this.headers,
        signal: AbortSignal.timeout(this.timeout_ms),
        ...this.fetchOptions,
      }
    );
    const result = await response.json();
    if (result === null || !("share_token" in result)) {
      return undefined;
    }
    return `${this.getHostUrl()}/public/${result["share_token"]}/r`;
  }

  public async listSharedRuns(
    shareToken: string,
    {
      runIds,
    }: {
      runIds?: string[];
    } = {}
  ): Promise<Run[]> {
    const queryParams = new URLSearchParams({
      share_token: shareToken,
    });
    if (runIds !== undefined) {
      for (const runId of runIds) {
        queryParams.append("id", runId);
      }
    }
    assertUuid(shareToken);
    const response = await this.caller.call(
      _getFetchImplementation(),
      `${this.apiUrl}/public/${shareToken}/runs${queryParams}`,
      {
        method: "GET",
        headers: this.headers,
        signal: AbortSignal.timeout(this.timeout_ms),
        ...this.fetchOptions,
      }
    );
    const runs = await response.json();
    return runs as Run[];
  }

  public async readDatasetSharedSchema(
    datasetId?: string,
    datasetName?: string
  ): Promise<DatasetShareSchema> {
    if (!datasetId && !datasetName) {
      throw new Error("Either datasetId or datasetName must be given");
    }
    if (!datasetId) {
      const dataset = await this.readDataset({ datasetName });
      datasetId = dataset.id;
    }
    assertUuid(datasetId);
    const response = await this.caller.call(
      _getFetchImplementation(),
      `${this.apiUrl}/datasets/${datasetId}/share`,
      {
        method: "GET",
        headers: this.headers,
        signal: AbortSignal.timeout(this.timeout_ms),
        ...this.fetchOptions,
      }
    );
    const shareSchema = await response.json();
    shareSchema.url = `${this.getHostUrl()}/public/${
      shareSchema.share_token
    }/d`;
    return shareSchema as DatasetShareSchema;
  }

  public async shareDataset(
    datasetId?: string,
    datasetName?: string
  ): Promise<DatasetShareSchema> {
    if (!datasetId && !datasetName) {
      throw new Error("Either datasetId or datasetName must be given");
    }
    if (!datasetId) {
      const dataset = await this.readDataset({ datasetName });
      datasetId = dataset.id;
    }
    const data = {
      dataset_id: datasetId,
    };
    assertUuid(datasetId);
    const response = await this.caller.call(
      _getFetchImplementation(),
      `${this.apiUrl}/datasets/${datasetId}/share`,
      {
        method: "PUT",
        headers: this.headers,
        body: JSON.stringify(data),
        signal: AbortSignal.timeout(this.timeout_ms),
        ...this.fetchOptions,
      }
    );
    const shareSchema = await response.json();
    shareSchema.url = `${this.getHostUrl()}/public/${
      shareSchema.share_token
    }/d`;
    return shareSchema as DatasetShareSchema;
  }

  public async unshareDataset(datasetId: string): Promise<void> {
    assertUuid(datasetId);
    const response = await this.caller.call(
      _getFetchImplementation(),
      `${this.apiUrl}/datasets/${datasetId}/share`,
      {
        method: "DELETE",
        headers: this.headers,
        signal: AbortSignal.timeout(this.timeout_ms),
        ...this.fetchOptions,
      }
    );
    await raiseForStatus(response, "unshare dataset", true);
  }

  public async readSharedDataset(shareToken: string): Promise<Dataset> {
    assertUuid(shareToken);
    const response = await this.caller.call(
      _getFetchImplementation(),
      `${this.apiUrl}/public/${shareToken}/datasets`,
      {
        method: "GET",
        headers: this.headers,
        signal: AbortSignal.timeout(this.timeout_ms),
        ...this.fetchOptions,
      }
    );
    const dataset = await response.json();
    return dataset as Dataset;
  }

  /**
   * Get shared examples.
   *
   * @param {string} shareToken The share token to get examples for. A share token is the UUID (or LangSmith URL, including UUID) generated when explicitly marking an example as public.
   * @param {Object} [options] Additional options for listing the examples.
   * @param {string[] | undefined} [options.exampleIds] A list of example IDs to filter by.
   * @returns {Promise<Example[]>} The shared examples.
   */
  public async listSharedExamples(
    shareToken: string,
    options?: { exampleIds?: string[] }
  ): Promise<Example[]> {
    const params: Record<string, string | string[]> = {};
    if (options?.exampleIds) {
      params.id = options.exampleIds;
    }

    const urlParams = new URLSearchParams();
    Object.entries(params).forEach(([key, value]) => {
      if (Array.isArray(value)) {
        value.forEach((v) => urlParams.append(key, v));
      } else {
        urlParams.append(key, value);
      }
    });

    const response = await this.caller.call(
      _getFetchImplementation(),
      `${this.apiUrl}/public/${shareToken}/examples?${urlParams.toString()}`,
      {
        method: "GET",
        headers: this.headers,
        signal: AbortSignal.timeout(this.timeout_ms),
        ...this.fetchOptions,
      }
    );
    const result = await response.json();
    if (!response.ok) {
      if ("detail" in result) {
        throw new Error(
          `Failed to list shared examples.\nStatus: ${
            response.status
          }\nMessage: ${result.detail.join("\n")}`
        );
      }
      throw new Error(
        `Failed to list shared examples: ${response.status} ${response.statusText}`
      );
    }
    return result.map((example: any) => ({
      ...example,
      _hostUrl: this.getHostUrl(),
    }));
  }

  public async createProject({
    projectName,
    description = null,
    metadata = null,
    upsert = false,
    projectExtra = null,
    referenceDatasetId = null,
  }: {
    projectName: string;
    description?: string | null;
    metadata?: RecordStringAny | null;
    upsert?: boolean;
    projectExtra?: RecordStringAny | null;
    referenceDatasetId?: string | null;
  }): Promise<TracerSession> {
    const upsert_ = upsert ? `?upsert=true` : "";
    const endpoint = `${this.apiUrl}/sessions${upsert_}`;
    const extra: RecordStringAny = projectExtra || {};
    if (metadata) {
      extra["metadata"] = metadata;
    }
    const body: RecordStringAny = {
      name: projectName,
      extra,
      description,
    };
    if (referenceDatasetId !== null) {
      body["reference_dataset_id"] = referenceDatasetId;
    }
    const response = await this.caller.call(
      _getFetchImplementation(),
      endpoint,
      {
        method: "POST",
        headers: { ...this.headers, "Content-Type": "application/json" },
        body: JSON.stringify(body),
        signal: AbortSignal.timeout(this.timeout_ms),
        ...this.fetchOptions,
      }
    );
    await raiseForStatus(response, "create project");
    const result = await response.json();
    return result as TracerSession;
  }

  public async updateProject(
    projectId: string,
    {
      name = null,
      description = null,
      metadata = null,
      projectExtra = null,
      endTime = null,
    }: {
      name?: string | null;
      description?: string | null;
      metadata?: RecordStringAny | null;
      projectExtra?: RecordStringAny | null;
      endTime?: string | null;
    }
  ): Promise<TracerSession> {
    const endpoint = `${this.apiUrl}/sessions/${projectId}`;
    let extra = projectExtra;
    if (metadata) {
      extra = { ...(extra || {}), metadata };
    }
    const body: RecordStringAny = {
      name,
      extra,
      description,
      end_time: endTime ? new Date(endTime).toISOString() : null,
    };
    const response = await this.caller.call(
      _getFetchImplementation(),
      endpoint,
      {
        method: "PATCH",
        headers: { ...this.headers, "Content-Type": "application/json" },
        body: JSON.stringify(body),
        signal: AbortSignal.timeout(this.timeout_ms),
        ...this.fetchOptions,
      }
    );
    await raiseForStatus(response, "update project");
    const result = await response.json();
    return result as TracerSession;
  }

  public async hasProject({
    projectId,
    projectName,
  }: {
    projectId?: string;
    projectName?: string;
  }): Promise<boolean> {
    // TODO: Add a head request
    let path = "/sessions";
    const params = new URLSearchParams();
    if (projectId !== undefined && projectName !== undefined) {
      throw new Error("Must provide either projectName or projectId, not both");
    } else if (projectId !== undefined) {
      assertUuid(projectId);
      path += `/${projectId}`;
    } else if (projectName !== undefined) {
      params.append("name", projectName);
    } else {
      throw new Error("Must provide projectName or projectId");
    }
    const response = await this.caller.call(
      _getFetchImplementation(),
      `${this.apiUrl}${path}?${params}`,
      {
        method: "GET",
        headers: this.headers,
        signal: AbortSignal.timeout(this.timeout_ms),
        ...this.fetchOptions,
      }
    );
    // consume the response body to release the connection
    // https://undici.nodejs.org/#/?id=garbage-collection
    try {
      const result = await response.json();
      if (!response.ok) {
        return false;
      }
      // If it's OK and we're querying by name, need to check the list is not empty
      if (Array.isArray(result)) {
        return result.length > 0;
      }
      // projectId querying
      return true;
    } catch (e) {
      return false;
    }
  }

  public async readProject({
    projectId,
    projectName,
    includeStats,
  }: {
    projectId?: string;
    projectName?: string;
    includeStats?: boolean;
  }): Promise<TracerSessionResult> {
    let path = "/sessions";
    const params = new URLSearchParams();
    if (projectId !== undefined && projectName !== undefined) {
      throw new Error("Must provide either projectName or projectId, not both");
    } else if (projectId !== undefined) {
      assertUuid(projectId);
      path += `/${projectId}`;
    } else if (projectName !== undefined) {
      params.append("name", projectName);
    } else {
      throw new Error("Must provide projectName or projectId");
    }
    if (includeStats !== undefined) {
      params.append("include_stats", includeStats.toString());
    }

    const response = await this._get<TracerSession | TracerSession[]>(
      path,
      params
    );
    let result: TracerSession;
    if (Array.isArray(response)) {
      if (response.length === 0) {
        throw new Error(
          `Project[id=${projectId}, name=${projectName}] not found`
        );
      }
      result = response[0] as TracerSessionResult;
    } else {
      result = response as TracerSessionResult;
    }
    return result;
  }

  public async getProjectUrl({
    projectId,
    projectName,
  }: {
    projectId?: string;
    projectName?: string;
  }) {
    if (projectId === undefined && projectName === undefined) {
      throw new Error("Must provide either projectName or projectId");
    }
    const project = await this.readProject({ projectId, projectName });
    const tenantId = await this._getTenantId();
    return `${this.getHostUrl()}/o/${tenantId}/projects/p/${project.id}`;
  }

  public async getDatasetUrl({
    datasetId,
    datasetName,
  }: {
    datasetId?: string;
    datasetName?: string;
  }) {
    if (datasetId === undefined && datasetName === undefined) {
      throw new Error("Must provide either datasetName or datasetId");
    }
    const dataset = await this.readDataset({ datasetId, datasetName });
    const tenantId = await this._getTenantId();
    return `${this.getHostUrl()}/o/${tenantId}/datasets/${dataset.id}`;
  }

  private async _getTenantId(): Promise<string> {
    if (this._tenantId !== null) {
      return this._tenantId;
    }
    const queryParams = new URLSearchParams({ limit: "1" });
    for await (const projects of this._getPaginated<TracerSession>(
      "/sessions",
      queryParams
    )) {
      this._tenantId = projects[0].tenant_id;
      return projects[0].tenant_id;
    }
    throw new Error("No projects found to resolve tenant.");
  }

  public async *listProjects({
    projectIds,
    name,
    nameContains,
    referenceDatasetId,
    referenceDatasetName,
    referenceFree,
    metadata,
  }: {
    projectIds?: string[];
    name?: string;
    nameContains?: string;
    referenceDatasetId?: string;
    referenceDatasetName?: string;
    referenceFree?: boolean;
    metadata?: RecordStringAny;
  } = {}): AsyncIterable<TracerSession> {
    const params = new URLSearchParams();
    if (projectIds !== undefined) {
      for (const projectId of projectIds) {
        params.append("id", projectId);
      }
    }
    if (name !== undefined) {
      params.append("name", name);
    }
    if (nameContains !== undefined) {
      params.append("name_contains", nameContains);
    }
    if (referenceDatasetId !== undefined) {
      params.append("reference_dataset", referenceDatasetId);
    } else if (referenceDatasetName !== undefined) {
      const dataset = await this.readDataset({
        datasetName: referenceDatasetName,
      });
      params.append("reference_dataset", dataset.id);
    }
    if (referenceFree !== undefined) {
      params.append("reference_free", referenceFree.toString());
    }
    if (metadata !== undefined) {
      params.append("metadata", JSON.stringify(metadata));
    }
    for await (const projects of this._getPaginated<TracerSession>(
      "/sessions",
      params
    )) {
      yield* projects;
    }
  }

  public async deleteProject({
    projectId,
    projectName,
  }: {
    projectId?: string;
    projectName?: string;
  }): Promise<void> {
    let projectId_: string | undefined;
    if (projectId === undefined && projectName === undefined) {
      throw new Error("Must provide projectName or projectId");
    } else if (projectId !== undefined && projectName !== undefined) {
      throw new Error("Must provide either projectName or projectId, not both");
    } else if (projectId === undefined) {
      projectId_ = (await this.readProject({ projectName })).id;
    } else {
      projectId_ = projectId;
    }
    assertUuid(projectId_);
    const response = await this.caller.call(
      _getFetchImplementation(),
      `${this.apiUrl}/sessions/${projectId_}`,
      {
        method: "DELETE",
        headers: this.headers,
        signal: AbortSignal.timeout(this.timeout_ms),
        ...this.fetchOptions,
      }
    );
    await raiseForStatus(
      response,
      `delete session ${projectId_} (${projectName})`,
      true
    );
  }

  public async uploadCsv({
    csvFile,
    fileName,
    inputKeys,
    outputKeys,
    description,
    dataType,
    name,
  }: UploadCSVParams): Promise<Dataset> {
    const url = `${this.apiUrl}/datasets/upload`;
    const formData = new FormData();
    formData.append("file", csvFile, fileName);
    inputKeys.forEach((key) => {
      formData.append("input_keys", key);
    });

    outputKeys.forEach((key) => {
      formData.append("output_keys", key);
    });
    if (description) {
      formData.append("description", description);
    }
    if (dataType) {
      formData.append("data_type", dataType);
    }
    if (name) {
      formData.append("name", name);
    }

    const response = await this.caller.call(_getFetchImplementation(), url, {
      method: "POST",
      headers: this.headers,
      body: formData,
      signal: AbortSignal.timeout(this.timeout_ms),
      ...this.fetchOptions,
    });
    await raiseForStatus(response, "upload CSV");

    const result = await response.json();
    return result as Dataset;
  }

  public async createDataset(
    name: string,
    {
      description,
      dataType,
      inputsSchema,
      outputsSchema,
      metadata,
    }: {
      description?: string;
      dataType?: DataType;
      inputsSchema?: KVMap;
      outputsSchema?: KVMap;
      metadata?: RecordStringAny;
    } = {}
  ): Promise<Dataset> {
    const body: KVMap = {
      name,
      description,
      extra: metadata ? { metadata } : undefined,
    };
    if (dataType) {
      body.data_type = dataType;
    }
    if (inputsSchema) {
      body.inputs_schema_definition = inputsSchema;
    }
    if (outputsSchema) {
      body.outputs_schema_definition = outputsSchema;
    }
    const response = await this.caller.call(
      _getFetchImplementation(),
      `${this.apiUrl}/datasets`,
      {
        method: "POST",
        headers: { ...this.headers, "Content-Type": "application/json" },
        body: JSON.stringify(body),
        signal: AbortSignal.timeout(this.timeout_ms),
        ...this.fetchOptions,
      }
    );
    await raiseForStatus(response, "create dataset");
    const result = await response.json();
    return result as Dataset;
  }

  public async readDataset({
    datasetId,
    datasetName,
  }: {
    datasetId?: string;
    datasetName?: string;
  }): Promise<Dataset> {
    let path = "/datasets";
    // limit to 1 result
    const params = new URLSearchParams({ limit: "1" });
    if (datasetId !== undefined && datasetName !== undefined) {
      throw new Error("Must provide either datasetName or datasetId, not both");
    } else if (datasetId !== undefined) {
      assertUuid(datasetId);
      path += `/${datasetId}`;
    } else if (datasetName !== undefined) {
      params.append("name", datasetName);
    } else {
      throw new Error("Must provide datasetName or datasetId");
    }
    const response = await this._get<Dataset | Dataset[]>(path, params);
    let result: Dataset;
    if (Array.isArray(response)) {
      if (response.length === 0) {
        throw new Error(
          `Dataset[id=${datasetId}, name=${datasetName}] not found`
        );
      }
      result = response[0] as Dataset;
    } else {
      result = response as Dataset;
    }
    return result;
  }

  public async hasDataset({
    datasetId,
    datasetName,
  }: {
    datasetId?: string;
    datasetName?: string;
  }): Promise<boolean> {
    try {
      await this.readDataset({ datasetId, datasetName });
      return true;
    } catch (e) {
      if (
        // eslint-disable-next-line no-instanceof/no-instanceof
        e instanceof Error &&
        e.message.toLocaleLowerCase().includes("not found")
      ) {
        return false;
      }
      throw e;
    }
  }

  public async diffDatasetVersions({
    datasetId,
    datasetName,
    fromVersion,
    toVersion,
  }: {
    datasetId?: string;
    datasetName?: string;
    fromVersion: string | Date;
    toVersion: string | Date;
  }): Promise<DatasetDiffInfo> {
    let datasetId_ = datasetId;
    if (datasetId_ === undefined && datasetName === undefined) {
      throw new Error("Must provide either datasetName or datasetId");
    } else if (datasetId_ !== undefined && datasetName !== undefined) {
      throw new Error("Must provide either datasetName or datasetId, not both");
    } else if (datasetId_ === undefined) {
      const dataset = await this.readDataset({ datasetName });
      datasetId_ = dataset.id;
    }
    const urlParams = new URLSearchParams({
      from_version:
        typeof fromVersion === "string"
          ? fromVersion
          : fromVersion.toISOString(),
      to_version:
        typeof toVersion === "string" ? toVersion : toVersion.toISOString(),
    });
    const response = await this._get<DatasetDiffInfo>(
      `/datasets/${datasetId_}/versions/diff`,
      urlParams
    );
    return response as DatasetDiffInfo;
  }

  public async readDatasetOpenaiFinetuning({
    datasetId,
    datasetName,
  }: {
    datasetId?: string;
    datasetName?: string;
    // eslint-disable-next-line @typescript-eslint/no-explicit-any
  }): Promise<any[]> {
    const path = "/datasets";
    if (datasetId !== undefined) {
      // do nothing
    } else if (datasetName !== undefined) {
      datasetId = (await this.readDataset({ datasetName })).id;
    } else {
      throw new Error("Must provide datasetName or datasetId");
    }
    const response = await this._getResponse(`${path}/${datasetId}/openai_ft`);
    const datasetText = await response.text();
    const dataset = datasetText
      .trim()
      .split("\n")
      .map((line: string) => JSON.parse(line));
    return dataset;
  }

  public async *listDatasets({
    limit = 100,
    offset = 0,
    datasetIds,
    datasetName,
    datasetNameContains,
    metadata,
  }: {
    limit?: number;
    offset?: number;
    datasetIds?: string[];
    datasetName?: string;
    datasetNameContains?: string;
    metadata?: RecordStringAny;
  } = {}): AsyncIterable<Dataset> {
    const path = "/datasets";
    const params = new URLSearchParams({
      limit: limit.toString(),
      offset: offset.toString(),
    });
    if (datasetIds !== undefined) {
      for (const id_ of datasetIds) {
        params.append("id", id_);
      }
    }
    if (datasetName !== undefined) {
      params.append("name", datasetName);
    }
    if (datasetNameContains !== undefined) {
      params.append("name_contains", datasetNameContains);
    }
    if (metadata !== undefined) {
      params.append("metadata", JSON.stringify(metadata));
    }
    for await (const datasets of this._getPaginated<Dataset>(path, params)) {
      yield* datasets;
    }
  }

  /**
   * Update a dataset
   * @param props The dataset details to update
   * @returns The updated dataset
   */
  public async updateDataset(props: {
    datasetId?: string;
    datasetName?: string;
    name?: string;
    description?: string;
  }): Promise<Dataset> {
    const { datasetId, datasetName, ...update } = props;

    if (!datasetId && !datasetName) {
      throw new Error("Must provide either datasetName or datasetId");
    }
    const _datasetId =
      datasetId ?? (await this.readDataset({ datasetName })).id;
    assertUuid(_datasetId);

    const response = await this.caller.call(
      _getFetchImplementation(),
      `${this.apiUrl}/datasets/${_datasetId}`,
      {
        method: "PATCH",
        headers: { ...this.headers, "Content-Type": "application/json" },
        body: JSON.stringify(update),
        signal: AbortSignal.timeout(this.timeout_ms),
        ...this.fetchOptions,
      }
    );
    await raiseForStatus(response, "update dataset");
    return (await response.json()) as Dataset;
  }

  public async deleteDataset({
    datasetId,
    datasetName,
  }: {
    datasetId?: string;
    datasetName?: string;
  }): Promise<void> {
    let path = "/datasets";
    let datasetId_ = datasetId;
    if (datasetId !== undefined && datasetName !== undefined) {
      throw new Error("Must provide either datasetName or datasetId, not both");
    } else if (datasetName !== undefined) {
      const dataset = await this.readDataset({ datasetName });
      datasetId_ = dataset.id;
    }
    if (datasetId_ !== undefined) {
      assertUuid(datasetId_);
      path += `/${datasetId_}`;
    } else {
      throw new Error("Must provide datasetName or datasetId");
    }
    const response = await this.caller.call(
      _getFetchImplementation(),
      this.apiUrl + path,
      {
        method: "DELETE",
        headers: this.headers,
        signal: AbortSignal.timeout(this.timeout_ms),
        ...this.fetchOptions,
      }
    );
    await raiseForStatus(response, `delete ${path}`);

    await response.json();
  }

  public async indexDataset({
    datasetId,
    datasetName,
    tag,
  }: {
    datasetId?: string;
    datasetName?: string;
    tag?: string;
  }): Promise<void> {
    let datasetId_ = datasetId;
    if (!datasetId_ && !datasetName) {
      throw new Error("Must provide either datasetName or datasetId");
    } else if (datasetId_ && datasetName) {
      throw new Error("Must provide either datasetName or datasetId, not both");
    } else if (!datasetId_) {
      const dataset = await this.readDataset({ datasetName });
      datasetId_ = dataset.id;
    }
    assertUuid(datasetId_);

    const data = {
      tag: tag,
    };
    const response = await this.caller.call(
      _getFetchImplementation(),
      `${this.apiUrl}/datasets/${datasetId_}/index`,
      {
        method: "POST",
        headers: { ...this.headers, "Content-Type": "application/json" },
        body: JSON.stringify(data),
        signal: AbortSignal.timeout(this.timeout_ms),
        ...this.fetchOptions,
      }
    );
    await raiseForStatus(response, "index dataset");
    await response.json();
  }

  /**
   * Lets you run a similarity search query on a dataset.
   *
   * Requires the dataset to be indexed. Please see the `indexDataset` method to set up indexing.
   *
   * @param inputs      The input on which to run the similarity search. Must have the
   *                    same schema as the dataset.
   *
   * @param datasetId   The dataset to search for similar examples.
   *
   * @param limit       The maximum number of examples to return. Will return the top `limit` most
   *                    similar examples in order of most similar to least similar. If no similar
   *                    examples are found, random examples will be returned.
   *
   * @param filter      A filter string to apply to the search. Only examples will be returned that
   *                    match the filter string. Some examples of filters
   *
   *                    - eq(metadata.mykey, "value")
   *                    - and(neq(metadata.my.nested.key, "value"), neq(metadata.mykey, "value"))
   *                    - or(eq(metadata.mykey, "value"), eq(metadata.mykey, "othervalue"))
   *
   * @returns           A list of similar examples.
   *
   *
   * @example
   * dataset_id = "123e4567-e89b-12d3-a456-426614174000"
   * inputs = {"text": "How many people live in Berlin?"}
   * limit = 5
   * examples = await client.similarExamples(inputs, dataset_id, limit)
   */
  public async similarExamples(
    inputs: KVMap,
    datasetId: string,
    limit: number,
    {
      filter,
    }: {
      filter?: string;
    } = {}
  ): Promise<ExampleSearch[]> {
    const data: KVMap = {
      limit: limit,
      inputs: inputs,
    };

    if (filter !== undefined) {
      data["filter"] = filter;
    }

    assertUuid(datasetId);
    const response = await this.caller.call(
      _getFetchImplementation(),
      `${this.apiUrl}/datasets/${datasetId}/search`,
      {
        method: "POST",
        headers: { ...this.headers, "Content-Type": "application/json" },
        body: JSON.stringify(data),
        signal: AbortSignal.timeout(this.timeout_ms),
        ...this.fetchOptions,
      }
    );
    await raiseForStatus(response, "fetch similar examples");
    const result = await response.json();
    return result["examples"] as ExampleSearch[];
  }

  public async createExample(
    inputs: KVMap,
    outputs: KVMap,
    {
      datasetId,
      datasetName,
      createdAt,
      exampleId,
      metadata,
      split,
      sourceRunId,
    }: CreateExampleOptions
  ): Promise<Example> {
    let datasetId_ = datasetId;
    if (datasetId_ === undefined && datasetName === undefined) {
      throw new Error("Must provide either datasetName or datasetId");
    } else if (datasetId_ !== undefined && datasetName !== undefined) {
      throw new Error("Must provide either datasetName or datasetId, not both");
    } else if (datasetId_ === undefined) {
      const dataset = await this.readDataset({ datasetName });
      datasetId_ = dataset.id;
    }

    const createdAt_ = createdAt || new Date();
    const data: ExampleCreate = {
      dataset_id: datasetId_,
      inputs,
      outputs,
      created_at: createdAt_?.toISOString(),
      id: exampleId,
      metadata,
      split,
      source_run_id: sourceRunId,
    };

    const response = await this.caller.call(
      _getFetchImplementation(),
      `${this.apiUrl}/examples`,
      {
        method: "POST",
        headers: { ...this.headers, "Content-Type": "application/json" },
        body: JSON.stringify(data),
        signal: AbortSignal.timeout(this.timeout_ms),
        ...this.fetchOptions,
      }
    );

    await raiseForStatus(response, "create example");
    const result = await response.json();
    return result as Example;
  }

  public async createExamples(props: {
    inputs: Array<KVMap>;
    outputs?: Array<KVMap>;
    metadata?: Array<KVMap>;
    splits?: Array<string | Array<string>>;
    sourceRunIds?: Array<string>;
    exampleIds?: Array<string>;
    datasetId?: string;
    datasetName?: string;
  }): Promise<Example[]> {
    const {
      inputs,
      outputs,
      metadata,
      sourceRunIds,
      exampleIds,
      datasetId,
      datasetName,
    } = props;
    let datasetId_ = datasetId;
    if (datasetId_ === undefined && datasetName === undefined) {
      throw new Error("Must provide either datasetName or datasetId");
    } else if (datasetId_ !== undefined && datasetName !== undefined) {
      throw new Error("Must provide either datasetName or datasetId, not both");
    } else if (datasetId_ === undefined) {
      const dataset = await this.readDataset({ datasetName });
      datasetId_ = dataset.id;
    }

    const formattedExamples = inputs.map((input, idx) => {
      return {
        dataset_id: datasetId_,
        inputs: input,
        outputs: outputs ? outputs[idx] : undefined,
        metadata: metadata ? metadata[idx] : undefined,
        split: props.splits ? props.splits[idx] : undefined,
        id: exampleIds ? exampleIds[idx] : undefined,
        source_run_id: sourceRunIds ? sourceRunIds[idx] : undefined,
      };
    });

    const response = await this.caller.call(
      _getFetchImplementation(),
      `${this.apiUrl}/examples/bulk`,
      {
        method: "POST",
        headers: { ...this.headers, "Content-Type": "application/json" },
        body: JSON.stringify(formattedExamples),
        signal: AbortSignal.timeout(this.timeout_ms),
        ...this.fetchOptions,
      }
    );
    await raiseForStatus(response, "create examples");
    const result = await response.json();
    return result as Example[];
  }

  public async createLLMExample(
    input: string,
    generation: string | undefined,
    options: CreateExampleOptions
  ) {
    return this.createExample({ input }, { output: generation }, options);
  }

  public async createChatExample(
    input: KVMap[] | LangChainBaseMessage[],
    generations: KVMap | LangChainBaseMessage | undefined,
    options: CreateExampleOptions
  ) {
    const finalInput = input.map((message) => {
      if (isLangChainMessage(message)) {
        return convertLangChainMessageToExample(message);
      }
      return message;
    });
    const finalOutput = isLangChainMessage(generations)
      ? convertLangChainMessageToExample(generations)
      : generations;
    return this.createExample(
      { input: finalInput },
      { output: finalOutput },
      options
    );
  }

  public async readExample(exampleId: string): Promise<Example> {
    assertUuid(exampleId);
    const path = `/examples/${exampleId}`;
    return await this._get<Example>(path);
  }

  public async *listExamples({
    datasetId,
    datasetName,
    exampleIds,
    asOf,
    splits,
    inlineS3Urls,
    metadata,
    limit,
    offset,
    filter,
  }: {
    datasetId?: string;
    datasetName?: string;
    exampleIds?: string[];
    asOf?: string | Date;
    splits?: string[];
    inlineS3Urls?: boolean;
    metadata?: KVMap;
    limit?: number;
    offset?: number;
    filter?: string;
  } = {}): AsyncIterable<Example> {
    let datasetId_;
    if (datasetId !== undefined && datasetName !== undefined) {
      throw new Error("Must provide either datasetName or datasetId, not both");
    } else if (datasetId !== undefined) {
      datasetId_ = datasetId;
    } else if (datasetName !== undefined) {
      const dataset = await this.readDataset({ datasetName });
      datasetId_ = dataset.id;
    } else {
      throw new Error("Must provide a datasetName or datasetId");
    }
    const params = new URLSearchParams({ dataset: datasetId_ });
    const dataset_version = asOf
      ? typeof asOf === "string"
        ? asOf
        : asOf?.toISOString()
      : undefined;
    if (dataset_version) {
      params.append("as_of", dataset_version);
    }
    const inlineS3Urls_ = inlineS3Urls ?? true;
    params.append("inline_s3_urls", inlineS3Urls_.toString());
    if (exampleIds !== undefined) {
      for (const id_ of exampleIds) {
        params.append("id", id_);
      }
    }
    if (splits !== undefined) {
      for (const split of splits) {
        params.append("splits", split);
      }
    }
    if (metadata !== undefined) {
      const serializedMetadata = JSON.stringify(metadata);
      params.append("metadata", serializedMetadata);
    }
    if (limit !== undefined) {
      params.append("limit", limit.toString());
    }
    if (offset !== undefined) {
      params.append("offset", offset.toString());
    }
    if (filter !== undefined) {
      params.append("filter", filter);
    }
    let i = 0;
    for await (const examples of this._getPaginated<Example>(
      "/examples",
      params
    )) {
      for (const example of examples) {
        yield example;
        i++;
      }
      if (limit !== undefined && i >= limit) {
        break;
      }
    }
  }

  public async deleteExample(exampleId: string): Promise<void> {
    assertUuid(exampleId);
    const path = `/examples/${exampleId}`;
    const response = await this.caller.call(
      _getFetchImplementation(),
      this.apiUrl + path,
      {
        method: "DELETE",
        headers: this.headers,
        signal: AbortSignal.timeout(this.timeout_ms),
        ...this.fetchOptions,
      }
    );
    await raiseForStatus(response, `delete ${path}`);
    await response.json();
  }

  public async updateExample(
    exampleId: string,
    update: ExampleUpdate
  ): Promise<object> {
    assertUuid(exampleId);
    const response = await this.caller.call(
      _getFetchImplementation(),
      `${this.apiUrl}/examples/${exampleId}`,
      {
        method: "PATCH",
        headers: { ...this.headers, "Content-Type": "application/json" },
        body: JSON.stringify(update),
        signal: AbortSignal.timeout(this.timeout_ms),
        ...this.fetchOptions,
      }
    );
    await raiseForStatus(response, "update example");
    const result = await response.json();
    return result;
  }

  public async updateExamples(update: ExampleUpdateWithId[]): Promise<object> {
    const response = await this.caller.call(
      _getFetchImplementation(),
      `${this.apiUrl}/examples/bulk`,
      {
        method: "PATCH",
        headers: { ...this.headers, "Content-Type": "application/json" },
        body: JSON.stringify(update),
        signal: AbortSignal.timeout(this.timeout_ms),
        ...this.fetchOptions,
      }
    );
    await raiseForStatus(response, "update examples");
    const result = await response.json();
    return result;
  }

  public async listDatasetSplits({
    datasetId,
    datasetName,
    asOf,
  }: {
    datasetId?: string;
    datasetName?: string;
    asOf?: string | Date;
  }): Promise<string[]> {
    let datasetId_: string;
    if (datasetId === undefined && datasetName === undefined) {
      throw new Error("Must provide dataset name or ID");
    } else if (datasetId !== undefined && datasetName !== undefined) {
      throw new Error("Must provide either datasetName or datasetId, not both");
    } else if (datasetId === undefined) {
      const dataset = await this.readDataset({ datasetName });
      datasetId_ = dataset.id;
    } else {
      datasetId_ = datasetId;
    }

    assertUuid(datasetId_);

    const params = new URLSearchParams();
    const dataset_version = asOf
      ? typeof asOf === "string"
        ? asOf
        : asOf?.toISOString()
      : undefined;
    if (dataset_version) {
      params.append("as_of", dataset_version);
    }

    const response = await this._get<string[]>(
      `/datasets/${datasetId_}/splits`,
      params
    );
    return response;
  }

  public async updateDatasetSplits({
    datasetId,
    datasetName,
    splitName,
    exampleIds,
    remove = false,
  }: {
    datasetId?: string;
    datasetName?: string;
    splitName: string;
    exampleIds: string[];
    remove?: boolean;
  }): Promise<void> {
    let datasetId_: string;
    if (datasetId === undefined && datasetName === undefined) {
      throw new Error("Must provide dataset name or ID");
    } else if (datasetId !== undefined && datasetName !== undefined) {
      throw new Error("Must provide either datasetName or datasetId, not both");
    } else if (datasetId === undefined) {
      const dataset = await this.readDataset({ datasetName });
      datasetId_ = dataset.id;
    } else {
      datasetId_ = datasetId;
    }

    assertUuid(datasetId_);

    const data = {
      split_name: splitName,
      examples: exampleIds.map((id) => {
        assertUuid(id);
        return id;
      }),
      remove,
    };

    const response = await this.caller.call(
      _getFetchImplementation(),
      `${this.apiUrl}/datasets/${datasetId_}/splits`,
      {
        method: "PUT",
        headers: { ...this.headers, "Content-Type": "application/json" },
        body: JSON.stringify(data),
        signal: AbortSignal.timeout(this.timeout_ms),
        ...this.fetchOptions,
      }
    );

    await raiseForStatus(response, "update dataset splits", true);
  }

  /**
   * @deprecated This method is deprecated and will be removed in future LangSmith versions, use `evaluate` from `langsmith/evaluation` instead.
   */
  public async evaluateRun(
    run: Run | string,
    evaluator: RunEvaluator,
    {
      sourceInfo,
      loadChildRuns,
      referenceExample,
    }: {
      sourceInfo?: KVMap;
      loadChildRuns: boolean;
      referenceExample?: Example;
    } = { loadChildRuns: false }
  ): Promise<Feedback> {
    warnOnce(
      "This method is deprecated and will be removed in future LangSmith versions, use `evaluate` from `langsmith/evaluation` instead."
    );
    let run_: Run;
    if (typeof run === "string") {
      run_ = await this.readRun(run, { loadChildRuns });
    } else if (typeof run === "object" && "id" in run) {
      run_ = run as Run;
    } else {
      throw new Error(`Invalid run type: ${typeof run}`);
    }
    if (
      run_.reference_example_id !== null &&
      run_.reference_example_id !== undefined
    ) {
      referenceExample = await this.readExample(run_.reference_example_id);
    }

    const feedbackResult = await evaluator.evaluateRun(run_, referenceExample);
    const [_, feedbacks] = await this._logEvaluationFeedback(
      feedbackResult,
      run_,
      sourceInfo
    );

    return feedbacks[0];
  }

  public async createFeedback(
    runId: string | null,
    key: string,
    {
      score,
      value,
      correction,
      comment,
      sourceInfo,
      feedbackSourceType = "api",
      sourceRunId,
      feedbackId,
      feedbackConfig,
      projectId,
      comparativeExperimentId,
    }: {
      score?: ScoreType;
      value?: ValueType;
      correction?: object;
      comment?: string;
      sourceInfo?: object;
      feedbackSourceType?: FeedbackSourceType;
      feedbackConfig?: FeedbackConfig;
      sourceRunId?: string;
      feedbackId?: string;
      eager?: boolean;
      projectId?: string;
      comparativeExperimentId?: string;
    }
  ): Promise<Feedback> {
    if (!runId && !projectId) {
      throw new Error("One of runId or projectId must be provided");
    }
    if (runId && projectId) {
      throw new Error("Only one of runId or projectId can be provided");
    }
    const feedback_source: feedback_source = {
      type: feedbackSourceType ?? "api",
      metadata: sourceInfo ?? {},
    };
    if (
      sourceRunId !== undefined &&
      feedback_source?.metadata !== undefined &&
      !feedback_source.metadata["__run"]
    ) {
      feedback_source.metadata["__run"] = { run_id: sourceRunId };
    }
    if (
      feedback_source?.metadata !== undefined &&
      feedback_source.metadata["__run"]?.run_id !== undefined
    ) {
      assertUuid(feedback_source.metadata["__run"].run_id);
    }
    const feedback: FeedbackCreate = {
      id: feedbackId ?? uuid.v4(),
      run_id: runId,
      key,
      score,
      value,
      correction,
      comment,
      feedback_source: feedback_source,
      comparative_experiment_id: comparativeExperimentId,
      feedbackConfig,
      session_id: projectId,
    };
    const url = `${this.apiUrl}/feedback`;
    const response = await this.caller.call(_getFetchImplementation(), url, {
      method: "POST",
      headers: { ...this.headers, "Content-Type": "application/json" },
      body: JSON.stringify(feedback),
      signal: AbortSignal.timeout(this.timeout_ms),
      ...this.fetchOptions,
    });
    await raiseForStatus(response, "create feedback", true);
    return feedback as Feedback;
  }

  public async updateFeedback(
    feedbackId: string,
    {
      score,
      value,
      correction,
      comment,
    }: {
      score?: number | boolean | null;
      value?: number | boolean | string | object | null;
      correction?: object | null;
      comment?: string | null;
    }
  ): Promise<void> {
    const feedbackUpdate: FeedbackUpdate = {};
    if (score !== undefined && score !== null) {
      feedbackUpdate["score"] = score;
    }
    if (value !== undefined && value !== null) {
      feedbackUpdate["value"] = value;
    }
    if (correction !== undefined && correction !== null) {
      feedbackUpdate["correction"] = correction;
    }
    if (comment !== undefined && comment !== null) {
      feedbackUpdate["comment"] = comment;
    }
    assertUuid(feedbackId);
    const response = await this.caller.call(
      _getFetchImplementation(),
      `${this.apiUrl}/feedback/${feedbackId}`,
      {
        method: "PATCH",
        headers: { ...this.headers, "Content-Type": "application/json" },
        body: JSON.stringify(feedbackUpdate),
        signal: AbortSignal.timeout(this.timeout_ms),
        ...this.fetchOptions,
      }
    );
    await raiseForStatus(response, "update feedback", true);
  }

  public async readFeedback(feedbackId: string): Promise<Feedback> {
    assertUuid(feedbackId);
    const path = `/feedback/${feedbackId}`;
    const response = await this._get<Feedback>(path);
    return response;
  }

  public async deleteFeedback(feedbackId: string): Promise<void> {
    assertUuid(feedbackId);
    const path = `/feedback/${feedbackId}`;
    const response = await this.caller.call(
      _getFetchImplementation(),
      this.apiUrl + path,
      {
        method: "DELETE",
        headers: this.headers,
        signal: AbortSignal.timeout(this.timeout_ms),
        ...this.fetchOptions,
      }
    );
    await raiseForStatus(response, `delete ${path}`);
    await response.json();
  }

  public async *listFeedback({
    runIds,
    feedbackKeys,
    feedbackSourceTypes,
  }: {
    runIds?: string[];
    feedbackKeys?: string[];
    feedbackSourceTypes?: FeedbackSourceType[];
  } = {}): AsyncIterable<Feedback> {
    const queryParams = new URLSearchParams();
    if (runIds) {
      queryParams.append("run", runIds.join(","));
    }
    if (feedbackKeys) {
      for (const key of feedbackKeys) {
        queryParams.append("key", key);
      }
    }
    if (feedbackSourceTypes) {
      for (const type of feedbackSourceTypes) {
        queryParams.append("source", type);
      }
    }
    for await (const feedbacks of this._getPaginated<Feedback>(
      "/feedback",
      queryParams
    )) {
      yield* feedbacks;
    }
  }

  /**
   * Creates a presigned feedback token and URL.
   *
   * The token can be used to authorize feedback metrics without
   * needing an API key. This is useful for giving browser-based
   * applications the ability to submit feedback without needing
   * to expose an API key.
   *
   * @param runId - The ID of the run.
   * @param feedbackKey - The feedback key.
   * @param options - Additional options for the token.
   * @param options.expiration - The expiration time for the token.
   *
   * @returns A promise that resolves to a FeedbackIngestToken.
   */
  public async createPresignedFeedbackToken(
    runId: string,
    feedbackKey: string,
    {
      expiration,
      feedbackConfig,
    }: {
      expiration?: string | TimeDelta;
      feedbackConfig?: FeedbackConfig;
    } = {}
  ): Promise<FeedbackIngestToken> {
    const body: KVMap = {
      run_id: runId,
      feedback_key: feedbackKey,
      feedback_config: feedbackConfig,
    };
    if (expiration) {
      if (typeof expiration === "string") {
        body["expires_at"] = expiration;
      } else if (expiration?.hours || expiration?.minutes || expiration?.days) {
        body["expires_in"] = expiration;
      }
    } else {
      body["expires_in"] = {
        hours: 3,
      };
    }

    const response = await this.caller.call(
      _getFetchImplementation(),
      `${this.apiUrl}/feedback/tokens`,
      {
        method: "POST",
        headers: { ...this.headers, "Content-Type": "application/json" },
        body: JSON.stringify(body),
        signal: AbortSignal.timeout(this.timeout_ms),
        ...this.fetchOptions,
      }
    );
    const result = await response.json();
    return result as FeedbackIngestToken;
  }

  public async createComparativeExperiment({
    name,
    experimentIds,
    referenceDatasetId,
    createdAt,
    description,
    metadata,
    id,
  }: {
    name: string;
    experimentIds: Array<string>;
    referenceDatasetId?: string;
    createdAt?: Date;
    description?: string;
    metadata?: Record<string, unknown>;
    id?: string;
  }): Promise<ComparativeExperiment> {
    if (experimentIds.length === 0) {
      throw new Error("At least one experiment is required");
    }

    if (!referenceDatasetId) {
      referenceDatasetId = (
        await this.readProject({
          projectId: experimentIds[0],
        })
      ).reference_dataset_id;
    }

    if (!referenceDatasetId == null) {
      throw new Error("A reference dataset is required");
    }

    const body = {
      id,
      name,
      experiment_ids: experimentIds,
      reference_dataset_id: referenceDatasetId,
      description,
      created_at: (createdAt ?? new Date())?.toISOString(),
      extra: {} as Record<string, unknown>,
    };

    if (metadata) body.extra["metadata"] = metadata;

    const response = await this.caller.call(
      _getFetchImplementation(),
      `${this.apiUrl}/datasets/comparative`,
      {
        method: "POST",
        headers: { ...this.headers, "Content-Type": "application/json" },
        body: JSON.stringify(body),
        signal: AbortSignal.timeout(this.timeout_ms),
        ...this.fetchOptions,
      }
    );
    return await response.json();
  }

  /**
   * Retrieves a list of presigned feedback tokens for a given run ID.
   * @param runId The ID of the run.
   * @returns An async iterable of FeedbackIngestToken objects.
   */
  public async *listPresignedFeedbackTokens(
    runId: string
  ): AsyncIterable<FeedbackIngestToken> {
    assertUuid(runId);
    const params = new URLSearchParams({ run_id: runId });
    for await (const tokens of this._getPaginated<FeedbackIngestToken>(
      "/feedback/tokens",
      params
    )) {
      yield* tokens;
    }
  }

  _selectEvalResults(
    results: EvaluationResult | EvaluationResults
  ): Array<EvaluationResult> {
    let results_: Array<EvaluationResult>;
    if ("results" in results) {
      results_ = results.results;
    } else {
      results_ = [results];
    }
    return results_;
  }

  async _logEvaluationFeedback(
    evaluatorResponse: EvaluationResult | EvaluationResults,
    run?: Run,
    sourceInfo?: { [key: string]: any }
  ): Promise<[results: EvaluationResult[], feedbacks: Feedback[]]> {
    const evalResults: Array<EvaluationResult> =
      this._selectEvalResults(evaluatorResponse);

    const feedbacks: Feedback[] = [];

    for (const res of evalResults) {
      let sourceInfo_ = sourceInfo || {};
      if (res.evaluatorInfo) {
        sourceInfo_ = { ...res.evaluatorInfo, ...sourceInfo_ };
      }
      let runId_: string | null = null;
      if (res.targetRunId) {
        runId_ = res.targetRunId;
      } else if (run) {
        runId_ = run.id;
      }

      feedbacks.push(
        await this.createFeedback(runId_, res.key, {
          score: res.score,
          value: res.value,
          comment: res.comment,
          correction: res.correction,
          sourceInfo: sourceInfo_,
          sourceRunId: res.sourceRunId,
          feedbackConfig: res.feedbackConfig as FeedbackConfig | undefined,
          feedbackSourceType: "model",
        })
      );
    }

    return [evalResults, feedbacks];
  }

  public async logEvaluationFeedback(
    evaluatorResponse: EvaluationResult | EvaluationResults,
    run?: Run,
    sourceInfo?: { [key: string]: any }
  ): Promise<EvaluationResult[]> {
    const [results] = await this._logEvaluationFeedback(
      evaluatorResponse,
      run,
      sourceInfo
    );
    return results;
  }

  /**
   * API for managing annotation queues
   */

  /**
   * List the annotation queues on the LangSmith API.
   * @param options - The options for listing annotation queues
   * @param options.queueIds - The IDs of the queues to filter by
   * @param options.name - The name of the queue to filter by
   * @param options.nameContains - The substring that the queue name should contain
   * @param options.limit - The maximum number of queues to return
   * @returns An iterator of AnnotationQueue objects
   */
  public async *listAnnotationQueues(
    options: {
      queueIds?: string[];
      name?: string;
      nameContains?: string;
      limit?: number;
    } = {}
  ): AsyncIterableIterator<AnnotationQueue> {
    const { queueIds, name, nameContains, limit } = options;
    const params = new URLSearchParams();
    if (queueIds) {
      queueIds.forEach((id, i) => {
        assertUuid(id, `queueIds[${i}]`);
        params.append("ids", id);
      });
    }
    if (name) params.append("name", name);
    if (nameContains) params.append("name_contains", nameContains);
    params.append(
      "limit",
      (limit !== undefined ? Math.min(limit, 100) : 100).toString()
    );

    let count = 0;
    for await (const queues of this._getPaginated<AnnotationQueue>(
      "/annotation-queues",
      params
    )) {
      yield* queues;
      count++;
      if (limit !== undefined && count >= limit) break;
    }
  }

  /**
   * Create an annotation queue on the LangSmith API.
   * @param options - The options for creating an annotation queue
   * @param options.name - The name of the annotation queue
   * @param options.description - The description of the annotation queue
   * @param options.queueId - The ID of the annotation queue
   * @returns The created AnnotationQueue object
   */
  public async createAnnotationQueue(options: {
    name: string;
    description?: string;
    queueId?: string;
  }): Promise<AnnotationQueue> {
    const { name, description, queueId } = options;
    const body = {
      name,
      description,
      id: queueId || uuid.v4(),
    };

    const response = await this.caller.call(
      _getFetchImplementation(),
      `${this.apiUrl}/annotation-queues`,
      {
        method: "POST",
        headers: { ...this.headers, "Content-Type": "application/json" },
        body: JSON.stringify(
          Object.fromEntries(
            Object.entries(body).filter(([_, v]) => v !== undefined)
          )
        ),
        signal: AbortSignal.timeout(this.timeout_ms),
        ...this.fetchOptions,
      }
    );
    await raiseForStatus(response, "create annotation queue");
    const data = await response.json();
    return data as AnnotationQueue;
  }

  /**
   * Read an annotation queue with the specified queue ID.
   * @param queueId - The ID of the annotation queue to read
   * @returns The AnnotationQueue object
   */
  public async readAnnotationQueue(queueId: string): Promise<AnnotationQueue> {
    // TODO: Replace when actual endpoint is added
    const queueIteratorResult = await this.listAnnotationQueues({
      queueIds: [queueId],
    }).next();
    if (queueIteratorResult.done) {
      throw new Error(`Annotation queue with ID ${queueId} not found`);
    }
    return queueIteratorResult.value;
  }

  /**
   * Update an annotation queue with the specified queue ID.
   * @param queueId - The ID of the annotation queue to update
   * @param options - The options for updating the annotation queue
   * @param options.name - The new name for the annotation queue
   * @param options.description - The new description for the annotation queue
   */
  public async updateAnnotationQueue(
    queueId: string,
    options: {
      name: string;
      description?: string;
    }
  ): Promise<void> {
    const { name, description } = options;
    const response = await this.caller.call(
      _getFetchImplementation(),
      `${this.apiUrl}/annotation-queues/${assertUuid(queueId, "queueId")}`,
      {
        method: "PATCH",
        headers: { ...this.headers, "Content-Type": "application/json" },
        body: JSON.stringify({ name, description }),
        signal: AbortSignal.timeout(this.timeout_ms),
        ...this.fetchOptions,
      }
    );
    await raiseForStatus(response, "update annotation queue");
  }

  /**
   * Delete an annotation queue with the specified queue ID.
   * @param queueId - The ID of the annotation queue to delete
   */
  public async deleteAnnotationQueue(queueId: string): Promise<void> {
    const response = await this.caller.call(
      _getFetchImplementation(),
      `${this.apiUrl}/annotation-queues/${assertUuid(queueId, "queueId")}`,
      {
        method: "DELETE",
        headers: { ...this.headers, Accept: "application/json" },
        signal: AbortSignal.timeout(this.timeout_ms),
        ...this.fetchOptions,
      }
    );
    await raiseForStatus(response, "delete annotation queue");
  }

  /**
   * Add runs to an annotation queue with the specified queue ID.
   * @param queueId - The ID of the annotation queue
   * @param runIds - The IDs of the runs to be added to the annotation queue
   */
  public async addRunsToAnnotationQueue(
    queueId: string,
    runIds: string[]
  ): Promise<void> {
    const response = await this.caller.call(
      _getFetchImplementation(),
      `${this.apiUrl}/annotation-queues/${assertUuid(queueId, "queueId")}/runs`,
      {
        method: "POST",
        headers: { ...this.headers, "Content-Type": "application/json" },
        body: JSON.stringify(
          runIds.map((id, i) => assertUuid(id, `runIds[${i}]`).toString())
        ),
        signal: AbortSignal.timeout(this.timeout_ms),
        ...this.fetchOptions,
      }
    );
    await raiseForStatus(response, "add runs to annotation queue");
  }

  /**
   * Get a run from an annotation queue at the specified index.
   * @param queueId - The ID of the annotation queue
   * @param index - The index of the run to retrieve
   * @returns A Promise that resolves to a RunWithAnnotationQueueInfo object
   * @throws {Error} If the run is not found at the given index or for other API-related errors
   */
  public async getRunFromAnnotationQueue(
    queueId: string,
    index: number
  ): Promise<RunWithAnnotationQueueInfo> {
    const baseUrl = `/annotation-queues/${assertUuid(queueId, "queueId")}/run`;
    const response = await this.caller.call(
      _getFetchImplementation(),
      `${this.apiUrl}${baseUrl}/${index}`,
      {
        method: "GET",
        headers: this.headers,
        signal: AbortSignal.timeout(this.timeout_ms),
        ...this.fetchOptions,
      }
    );

    await raiseForStatus(response, "get run from annotation queue");
    return await response.json();
  }

  protected async _currentTenantIsOwner(owner: string): Promise<boolean> {
    const settings = await this._getSettings();
    return owner == "-" || settings.tenant_handle === owner;
  }

  protected async _ownerConflictError(
    action: string,
    owner: string
  ): Promise<Error> {
    const settings = await this._getSettings();
    return new Error(
      `Cannot ${action} for another tenant.\n
      Current tenant: ${settings.tenant_handle}\n
      Requested tenant: ${owner}`
    );
  }

  protected async _getLatestCommitHash(
    promptOwnerAndName: string
  ): Promise<string | undefined> {
    const res = await this.caller.call(
      _getFetchImplementation(),
      `${this.apiUrl}/commits/${promptOwnerAndName}/?limit=${1}&offset=${0}`,
      {
        method: "GET",
        headers: this.headers,
        signal: AbortSignal.timeout(this.timeout_ms),
        ...this.fetchOptions,
      }
    );

    const json = await res.json();
    if (!res.ok) {
      const detail =
        typeof json.detail === "string"
          ? json.detail
          : JSON.stringify(json.detail);
      const error = new Error(
        `Error ${res.status}: ${res.statusText}\n${detail}`
      );
      // eslint-disable-next-line @typescript-eslint/no-explicit-any
      (error as any).statusCode = res.status;
      throw error;
    }

    if (json.commits.length === 0) {
      return undefined;
    }

    return json.commits[0].commit_hash;
  }

  protected async _likeOrUnlikePrompt(
    promptIdentifier: string,
    like: boolean
  ): Promise<LikePromptResponse> {
    const [owner, promptName, _] = parsePromptIdentifier(promptIdentifier);
    const response = await this.caller.call(
      _getFetchImplementation(),
      `${this.apiUrl}/likes/${owner}/${promptName}`,
      {
        method: "POST",
        body: JSON.stringify({ like: like }),
        headers: { ...this.headers, "Content-Type": "application/json" },
        signal: AbortSignal.timeout(this.timeout_ms),
        ...this.fetchOptions,
      }
    );
    await raiseForStatus(response, `${like ? "like" : "unlike"} prompt`);

    return await response.json();
  }

  protected async _getPromptUrl(promptIdentifier: string): Promise<string> {
    const [owner, promptName, commitHash] =
      parsePromptIdentifier(promptIdentifier);
    if (!(await this._currentTenantIsOwner(owner))) {
      if (commitHash !== "latest") {
        return `${this.getHostUrl()}/hub/${owner}/${promptName}/${commitHash.substring(
          0,
          8
        )}`;
      } else {
        return `${this.getHostUrl()}/hub/${owner}/${promptName}`;
      }
    } else {
      const settings = await this._getSettings();
      if (commitHash !== "latest") {
        return `${this.getHostUrl()}/prompts/${promptName}/${commitHash.substring(
          0,
          8
        )}?organizationId=${settings.id}`;
      } else {
        return `${this.getHostUrl()}/prompts/${promptName}?organizationId=${
          settings.id
        }`;
      }
    }
  }

  public async promptExists(promptIdentifier: string): Promise<boolean> {
    const prompt = await this.getPrompt(promptIdentifier);
    return !!prompt;
  }

  public async likePrompt(
    promptIdentifier: string
  ): Promise<LikePromptResponse> {
    return this._likeOrUnlikePrompt(promptIdentifier, true);
  }

  public async unlikePrompt(
    promptIdentifier: string
  ): Promise<LikePromptResponse> {
    return this._likeOrUnlikePrompt(promptIdentifier, false);
  }

  public async *listCommits(
    promptOwnerAndName: string
  ): AsyncIterableIterator<PromptCommit> {
    for await (const commits of this._getPaginated<
      PromptCommit,
      ListCommitsResponse
    >(
      `/commits/${promptOwnerAndName}/`,
      new URLSearchParams(),
      (res) => res.commits
    )) {
      yield* commits;
    }
  }

  public async *listPrompts(options?: {
    isPublic?: boolean;
    isArchived?: boolean;
    sortField?: PromptSortField;
    query?: string;
  }): AsyncIterableIterator<Prompt> {
    const params = new URLSearchParams();
    params.append("sort_field", options?.sortField ?? "updated_at");
    params.append("sort_direction", "desc");
    params.append("is_archived", (!!options?.isArchived).toString());

    if (options?.isPublic !== undefined) {
      params.append("is_public", options.isPublic.toString());
    }

    if (options?.query) {
      params.append("query", options.query);
    }

    for await (const prompts of this._getPaginated<Prompt, ListPromptsResponse>(
      "/repos",
      params,
      (res) => res.repos
    )) {
      yield* prompts;
    }
  }

  public async getPrompt(promptIdentifier: string): Promise<Prompt | null> {
    const [owner, promptName, _] = parsePromptIdentifier(promptIdentifier);
    const response = await this.caller.call(
      _getFetchImplementation(),
      `${this.apiUrl}/repos/${owner}/${promptName}`,
      {
        method: "GET",
        headers: this.headers,
        signal: AbortSignal.timeout(this.timeout_ms),
        ...this.fetchOptions,
      }
    );

    if (response.status === 404) {
      return null;
    }
    await raiseForStatus(response, "get prompt");

    const result = await response.json();
    if (result.repo) {
      return result.repo as Prompt;
    } else {
      return null;
    }
  }

  public async createPrompt(
    promptIdentifier: string,
    options?: {
      description?: string;
      readme?: string;
      tags?: string[];
      isPublic?: boolean;
    }
  ): Promise<Prompt> {
    const settings = await this._getSettings();
    if (options?.isPublic && !settings.tenant_handle) {
      throw new Error(
        `Cannot create a public prompt without first\n
        creating a LangChain Hub handle. 
        You can add a handle by creating a public prompt at:\n
        https://smith.langchain.com/prompts`
      );
    }

    const [owner, promptName, _] = parsePromptIdentifier(promptIdentifier);
    if (!(await this._currentTenantIsOwner(owner))) {
      throw await this._ownerConflictError("create a prompt", owner);
    }

    const data = {
      repo_handle: promptName,
      ...(options?.description && { description: options.description }),
      ...(options?.readme && { readme: options.readme }),
      ...(options?.tags && { tags: options.tags }),
      is_public: !!options?.isPublic,
    };

    const response = await this.caller.call(
      _getFetchImplementation(),
      `${this.apiUrl}/repos/`,
      {
        method: "POST",
        headers: { ...this.headers, "Content-Type": "application/json" },
        body: JSON.stringify(data),
        signal: AbortSignal.timeout(this.timeout_ms),
        ...this.fetchOptions,
      }
    );

    await raiseForStatus(response, "create prompt");

    const { repo } = await response.json();
    return repo as Prompt;
  }

  public async createCommit(
    promptIdentifier: string,
    object: any,
    options?: {
      parentCommitHash?: string;
    }
  ): Promise<string> {
    if (!(await this.promptExists(promptIdentifier))) {
      throw new Error("Prompt does not exist, you must create it first.");
    }

    const [owner, promptName, _] = parsePromptIdentifier(promptIdentifier);
    const resolvedParentCommitHash =
      options?.parentCommitHash === "latest" || !options?.parentCommitHash
        ? await this._getLatestCommitHash(`${owner}/${promptName}`)
        : options?.parentCommitHash;

    const payload = {
      manifest: JSON.parse(JSON.stringify(object)),
      parent_commit: resolvedParentCommitHash,
    };

    const response = await this.caller.call(
      _getFetchImplementation(),
      `${this.apiUrl}/commits/${owner}/${promptName}`,
      {
        method: "POST",
        headers: { ...this.headers, "Content-Type": "application/json" },
        body: JSON.stringify(payload),
        signal: AbortSignal.timeout(this.timeout_ms),
        ...this.fetchOptions,
      }
    );

    await raiseForStatus(response, "create commit");

    const result = await response.json();
    return this._getPromptUrl(
      `${owner}/${promptName}${
        result.commit_hash ? `:${result.commit_hash}` : ""
      }`
    );
  }

  public async updatePrompt(
    promptIdentifier: string,
    options?: {
      description?: string;
      readme?: string;
      tags?: string[];
      isPublic?: boolean;
      isArchived?: boolean;
    }
  ): Promise<Record<string, any>> {
    if (!(await this.promptExists(promptIdentifier))) {
      throw new Error("Prompt does not exist, you must create it first.");
    }

    const [owner, promptName] = parsePromptIdentifier(promptIdentifier);

    if (!(await this._currentTenantIsOwner(owner))) {
      throw await this._ownerConflictError("update a prompt", owner);
    }

    const payload: Record<string, any> = {};

    if (options?.description !== undefined)
      payload.description = options.description;
    if (options?.readme !== undefined) payload.readme = options.readme;
    if (options?.tags !== undefined) payload.tags = options.tags;
    if (options?.isPublic !== undefined) payload.is_public = options.isPublic;
    if (options?.isArchived !== undefined)
      payload.is_archived = options.isArchived;

    // Check if payload is empty
    if (Object.keys(payload).length === 0) {
      throw new Error("No valid update options provided");
    }

    const response = await this.caller.call(
      _getFetchImplementation(),
      `${this.apiUrl}/repos/${owner}/${promptName}`,
      {
        method: "PATCH",
        body: JSON.stringify(payload),
        headers: {
          ...this.headers,
          "Content-Type": "application/json",
        },
        signal: AbortSignal.timeout(this.timeout_ms),
        ...this.fetchOptions,
      }
    );

    await raiseForStatus(response, "update prompt");

    return response.json();
  }

  public async deletePrompt(promptIdentifier: string): Promise<void> {
    if (!(await this.promptExists(promptIdentifier))) {
      throw new Error("Prompt does not exist, you must create it first.");
    }

    const [owner, promptName, _] = parsePromptIdentifier(promptIdentifier);

    if (!(await this._currentTenantIsOwner(owner))) {
      throw await this._ownerConflictError("delete a prompt", owner);
    }

    const response = await this.caller.call(
      _getFetchImplementation(),
      `${this.apiUrl}/repos/${owner}/${promptName}`,
      {
        method: "DELETE",
        headers: this.headers,
        signal: AbortSignal.timeout(this.timeout_ms),
        ...this.fetchOptions,
      }
    );

    return await response.json();
  }

  public async pullPromptCommit(
    promptIdentifier: string,
    options?: {
      includeModel?: boolean;
    }
  ): Promise<PromptCommit> {
    const [owner, promptName, commitHash] =
      parsePromptIdentifier(promptIdentifier);
    const serverInfo = await this._getServerInfo();
    const useOptimization = isVersionGreaterOrEqual(
      serverInfo.version,
      "0.5.23"
    );

    let passedCommitHash = commitHash;

    if (!useOptimization && commitHash === "latest") {
      const latestCommitHash = await this._getLatestCommitHash(
        `${owner}/${promptName}`
      );
      if (!latestCommitHash) {
        throw new Error("No commits found");
      } else {
        passedCommitHash = latestCommitHash;
      }
    }

    const response = await this.caller.call(
      _getFetchImplementation(),
      `${this.apiUrl}/commits/${owner}/${promptName}/${passedCommitHash}${
        options?.includeModel ? "?include_model=true" : ""
      }`,
      {
        method: "GET",
        headers: this.headers,
        signal: AbortSignal.timeout(this.timeout_ms),
        ...this.fetchOptions,
      }
    );

    await raiseForStatus(response, "pull prompt commit");

    const result = await response.json();

    return {
      owner,
      repo: promptName,
      commit_hash: result.commit_hash,
      manifest: result.manifest,
      examples: result.examples,
    };
  }

  /**
   * This method should not be used directly, use `import { pull } from "langchain/hub"` instead.
   * Using this method directly returns the JSON string of the prompt rather than a LangChain object.
   * @private
   */
  public async _pullPrompt(
    promptIdentifier: string,
    options?: {
      includeModel?: boolean;
    }
  ): Promise<any> {
    const promptObject = await this.pullPromptCommit(promptIdentifier, {
      includeModel: options?.includeModel,
    });
    const prompt = JSON.stringify(promptObject.manifest);
    return prompt;
  }

  public async pushPrompt(
    promptIdentifier: string,
    options?: {
      object?: any;
      parentCommitHash?: string;
      isPublic?: boolean;
      description?: string;
      readme?: string;
      tags?: string[];
    }
  ): Promise<string> {
    // Create or update prompt metadata
    if (await this.promptExists(promptIdentifier)) {
      if (options && Object.keys(options).some((key) => key !== "object")) {
        await this.updatePrompt(promptIdentifier, {
          description: options?.description,
          readme: options?.readme,
          tags: options?.tags,
          isPublic: options?.isPublic,
        });
      }
    } else {
      await this.createPrompt(promptIdentifier, {
        description: options?.description,
        readme: options?.readme,
        tags: options?.tags,
        isPublic: options?.isPublic,
      });
    }

    if (!options?.object) {
      return await this._getPromptUrl(promptIdentifier);
    }

    // Create a commit with the new manifest
    const url = await this.createCommit(promptIdentifier, options?.object, {
      parentCommitHash: options?.parentCommitHash,
    });
    return url;
  }

  /**
   * Clone a public dataset to your own langsmith tenant. 
   * This operation is idempotent. If you already have a dataset with the given name, 
   * this function will do nothing.

   * @param {string} tokenOrUrl The token of the public dataset to clone.
   * @param {Object} [options] Additional options for cloning the dataset.
   * @param {string} [options.sourceApiUrl] The URL of the langsmith server where the data is hosted. Defaults to the API URL of your current client.
   * @param {string} [options.datasetName] The name of the dataset to create in your tenant. Defaults to the name of the public dataset.
   * @returns {Promise<void>}
   */
  async clonePublicDataset(
    tokenOrUrl: string,
    options: {
      sourceApiUrl?: string;
      datasetName?: string;
    } = {}
  ): Promise<void> {
    const { sourceApiUrl = this.apiUrl, datasetName } = options;
    const [parsedApiUrl, tokenUuid] = this.parseTokenOrUrl(
      tokenOrUrl,
      sourceApiUrl
    );
    const sourceClient = new Client({
      apiUrl: parsedApiUrl,
      // Placeholder API key not needed anymore in most cases, but
      // some private deployments may have API key-based rate limiting
      // that would cause this to fail if we provide no value.
      apiKey: "placeholder",
    });

    const ds = await sourceClient.readSharedDataset(tokenUuid);
    const finalDatasetName = datasetName || ds.name;

    try {
      if (await this.hasDataset({ datasetId: finalDatasetName })) {
        console.log(
          `Dataset ${finalDatasetName} already exists in your tenant. Skipping.`
        );
        return;
      }
    } catch (_) {
      // `.hasDataset` will throw an error if the dataset does not exist.
      // no-op in that case
    }

    // Fetch examples first, then create the dataset
    const examples = await sourceClient.listSharedExamples(tokenUuid);
    const dataset = await this.createDataset(finalDatasetName, {
      description: ds.description,
      dataType: ds.data_type || "kv",
      inputsSchema: ds.inputs_schema_definition ?? undefined,
      outputsSchema: ds.outputs_schema_definition ?? undefined,
    });
    try {
      await this.createExamples({
        inputs: examples.map((e) => e.inputs),
        outputs: examples.flatMap((e) => (e.outputs ? [e.outputs] : [])),
        datasetId: dataset.id,
      });
    } catch (e) {
      console.error(
        `An error occurred while creating dataset ${finalDatasetName}. ` +
          "You should delete it manually."
      );
      throw e;
    }
  }

  private parseTokenOrUrl(
    urlOrToken: string,
    apiUrl: string,
    numParts = 2,
    kind = "dataset"
  ): [string, string] {
    // Try parsing as UUID
    try {
      assertUuid(urlOrToken); // Will throw if it's not a UUID.
      return [apiUrl, urlOrToken];
    } catch (_) {
      // no-op if it's not a uuid
    }

    // Parse as URL
    try {
      const parsedUrl = new URL(urlOrToken);
      const pathParts = parsedUrl.pathname
        .split("/")
        .filter((part) => part !== "");

      if (pathParts.length >= numParts) {
        const tokenUuid = pathParts[pathParts.length - numParts];
        return [apiUrl, tokenUuid];
      } else {
        throw new Error(`Invalid public ${kind} URL: ${urlOrToken}`);
      }
    } catch (error) {
      throw new Error(`Invalid public ${kind} URL or token: ${urlOrToken}`);
    }
  }

  /**
   * Awaits all pending trace batches. Useful for environments where
   * you need to be sure that all tracing requests finish before execution ends,
   * such as serverless environments.
   *
   * @example
   * ```
   * import { Client } from "langsmith";
   *
   * const client = new Client();
   *
   * try {
   *   // Tracing happens here
   *   ...
   * } finally {
   *   await client.awaitPendingTraceBatches();
   * }
   * ```
   *
   * @returns A promise that resolves once all currently pending traces have sent.
   */
  public awaitPendingTraceBatches() {
<<<<<<< HEAD
    return Promise.all(
      this.autoBatchQueue.items.map(({ itemPromise }) => itemPromise)
    );
=======
    return Promise.all([
      ...this.autoBatchQueue.items.map(({ itemPromise }) => itemPromise),
      this.batchIngestCaller.queue.onIdle(),
    ]);
>>>>>>> ec45e534
  }
}<|MERGE_RESOLUTION|>--- conflicted
+++ resolved
@@ -75,10 +75,7 @@
   hideOutputs?: boolean | ((outputs: KVMap) => KVMap);
   autoBatchTracing?: boolean;
   batchSizeBytesLimit?: number;
-<<<<<<< HEAD
   tracePayloadByteCompressionLimit?: number;
-=======
->>>>>>> ec45e534
   blockOnRootRunFinalization?: boolean;
   traceBatchConcurrency?: number;
   fetchOptions?: RequestInit;
@@ -245,11 +242,7 @@
   revision_id?: string;
   trace_id?: string;
   dotted_order?: string;
-<<<<<<< HEAD
-  attachments?: Record<string, [string, Uint8Array]>;
-=======
   attachments?: Attachments;
->>>>>>> ec45e534
 }
 
 interface UpdateRunParams extends RunUpdate {
@@ -372,7 +365,6 @@
   return false;
 };
 
-<<<<<<< HEAD
 const _compressPayload = async (
   payload: string | Uint8Array,
   contentType: string
@@ -404,7 +396,15 @@
   // eslint-disable-next-line no-instanceof/no-instanceof
   if (!(payload instanceof Uint8Array)) {
     finalPayload = stringifyForTracing(payload);
-=======
+  }
+  if (finalPayload.length < compressionThreshold) {
+    return new Blob([finalPayload], {
+      type: `${contentType}; length=${finalPayload.length}`,
+    });
+  }
+  return _compressPayload(finalPayload, contentType);
+};
+
 export class AutoBatchQueue {
   items: {
     action: "create" | "update";
@@ -418,34 +418,8 @@
 
   peek() {
     return this.items[0];
->>>>>>> ec45e534
-  }
-  if (finalPayload.length < compressionThreshold) {
-    return new Blob([finalPayload], {
-      type: `${contentType}; length=${finalPayload.length}`,
-    });
-  }
-  return _compressPayload(finalPayload, contentType);
-};
-
-export class Queue {
-  items: {
-    action: "create" | "update";
-    payload: RunCreate | RunUpdate;
-    itemPromiseResolve: () => void;
-    itemPromise: Promise<void>;
-    size: number;
-  }[] = [];
-
-<<<<<<< HEAD
-  sizeBytes = 0;
-
-  peek() {
-    return this.items[0];
-  }
-
-=======
->>>>>>> ec45e534
+  }
+
   push(item: AutoBatchQueueItem): Promise<void> {
     let itemPromiseResolve;
     const itemPromise = new Promise<void>((resolve) => {
@@ -502,11 +476,8 @@
 // 20 MB
 export const DEFAULT_BATCH_SIZE_LIMIT_BYTES = 20_971_520;
 
-<<<<<<< HEAD
 const DEFAULT_MAX_UNCOMPRESSED_PAYLOAD_LIMIT = 10 * 1024;
 
-=======
->>>>>>> ec45e534
 const SERVER_INFO_REQUEST_TIMEOUT = 1000;
 
 export class Client {
@@ -534,24 +505,15 @@
 
   private autoBatchTracing = true;
 
-<<<<<<< HEAD
-  private autoBatchQueue = new Queue();
-=======
   private autoBatchQueue = new AutoBatchQueue();
->>>>>>> ec45e534
 
   private autoBatchTimeout: ReturnType<typeof setTimeout> | undefined;
 
   private autoBatchAggregationDelayMs = 250;
-
-<<<<<<< HEAD
-  private autoBatchAggregationDelayMs = 50;
 
   private tracePayloadByteCompressionLimit =
     DEFAULT_MAX_UNCOMPRESSED_PAYLOAD_LIMIT;
 
-=======
->>>>>>> ec45e534
   private batchSizeBytesLimit?: number;
 
   private fetchOptions: RequestInit;
@@ -562,11 +524,6 @@
     getEnvironmentVariable("LANGSMITH_TRACING_BACKGROUND") === "false";
 
   private traceBatchConcurrency = 5;
-
-  private _serverInfo: RecordStringAny | undefined;
-
-  // eslint-disable-next-line @typescript-eslint/no-explicit-any
-  private _getServerInfoPromise?: Promise<Record<string, any>>;
 
   private _serverInfo: RecordStringAny | undefined;
 
@@ -609,12 +566,9 @@
     this.blockOnRootRunFinalization =
       config.blockOnRootRunFinalization ?? this.blockOnRootRunFinalization;
     this.batchSizeBytesLimit = config.batchSizeBytesLimit;
-<<<<<<< HEAD
     this.tracePayloadByteCompressionLimit =
       config.tracePayloadByteCompressionLimit ??
       this.tracePayloadByteCompressionLimit;
-=======
->>>>>>> ec45e534
     this.fetchOptions = config.fetchOptions || {};
   }
 
@@ -849,11 +803,7 @@
     }
   }
 
-<<<<<<< HEAD
-  private async _getBatchSizeLimitBytes() {
-=======
   private async _getBatchSizeLimitBytes(): Promise<number> {
->>>>>>> ec45e534
     const serverInfo = await this._ensureServerInfo();
     return (
       this.batchSizeBytesLimit ??
@@ -862,40 +812,13 @@
     );
   }
 
-<<<<<<< HEAD
-  private async drainAutoBatchQueue() {
-    while (this.autoBatchQueue.items.length >= 0) {
-      const [batch, done] = this.autoBatchQueue.pop(
-        await this._getBatchSizeLimitBytes()
-      );
-=======
   private drainAutoBatchQueue(batchSizeLimit: number) {
     while (this.autoBatchQueue.items.length > 0) {
       const [batch, done] = this.autoBatchQueue.pop(batchSizeLimit);
->>>>>>> ec45e534
       if (!batch.length) {
         done();
         break;
       }
-<<<<<<< HEAD
-      try {
-        const ingestParams = {
-          runCreates: batch
-            .filter((item) => item.action === "create")
-            .map((item) => item.item) as RunCreate[],
-          runUpdates: batch
-            .filter((item) => item.action === "update")
-            .map((item) => item.item) as RunUpdate[],
-        };
-        const serverInfo = await this._ensureServerInfo();
-        if (serverInfo?.batch_ingest_config?.use_multipart_endpoint) {
-          await this.multipartIngestRuns(ingestParams);
-        } else {
-          await this.batchIngestRuns(ingestParams);
-        }
-      } finally {
-        done();
-=======
       void this._processBatch(batch, done).catch(console.error);
     }
   }
@@ -919,7 +842,6 @@
         await this.multipartIngestRuns(ingestParams);
       } else {
         await this.batchIngestRuns(ingestParams);
->>>>>>> ec45e534
       }
     } finally {
       done();
@@ -934,26 +856,6 @@
     }
     const itemPromise = this.autoBatchQueue.push(item);
     const sizeLimitBytes = await this._getBatchSizeLimitBytes();
-<<<<<<< HEAD
-    if (
-      immediatelyTriggerBatch ||
-      this.autoBatchQueue.sizeBytes > sizeLimitBytes
-    ) {
-      await this.drainAutoBatchQueue().catch(console.error);
-    }
-    if (this.autoBatchQueue.items.length > 0) {
-      this.autoBatchTimeout = setTimeout(
-        () => {
-          this.autoBatchTimeout = undefined;
-          // This error would happen in the background and is uncatchable
-          // from the outside. So just log instead.
-          void this.drainAutoBatchQueue().catch(console.error);
-        },
-        oldTimeout
-          ? this.autoBatchAggregationDelayMs
-          : this.autoBatchInitialDelayMs
-      );
-=======
     if (this.autoBatchQueue.sizeBytes > sizeLimitBytes) {
       this.drainAutoBatchQueue(sizeLimitBytes);
     }
@@ -962,7 +864,6 @@
         this.autoBatchTimeout = undefined;
         this.drainAutoBatchQueue(sizeLimitBytes);
       }, this.autoBatchAggregationDelayMs);
->>>>>>> ec45e534
     }
     return itemPromise;
   }
@@ -1173,14 +1074,7 @@
       return;
     }
     // transform and convert to dicts
-<<<<<<< HEAD
-    const allAttachments: Record<
-      string,
-      Record<string, [string, Uint8Array]>
-    > = {};
-=======
     const allAttachments: Record<string, Attachments> = {};
->>>>>>> ec45e534
     let preparedCreateParams = [];
     for (const create of runCreates ?? []) {
       const preparedCreate = this.prepareRunCreateOrUpdateInputs(create);
@@ -1193,10 +1087,7 @@
       delete preparedCreate.attachments;
       preparedCreateParams.push(preparedCreate);
     }
-<<<<<<< HEAD
-
-=======
->>>>>>> ec45e534
+
     let preparedUpdateParams = [];
     for (const update of runUpdates ?? []) {
       preparedUpdateParams.push(this.prepareRunCreateOrUpdateInputs(update));
@@ -1264,7 +1155,6 @@
     ]) {
       for (const originalPayload of payloads) {
         // collect fields to be sent as separate parts
-<<<<<<< HEAD
         const { inputs, outputs, events, ...payload } = originalPayload;
         const fields = { inputs, outputs, events };
         // encode the main run payload
@@ -1275,25 +1165,12 @@
             "application/json",
             this.tracePayloadByteCompressionLimit
           ),
-=======
-        const { inputs, outputs, events, attachments, ...payload } =
-          originalPayload;
-        const fields = { inputs, outputs, events };
-        // encode the main run payload
-        const stringifiedPayload = stringifyForTracing(payload);
-        accumulatedParts.push({
-          name: `${method}.${payload.id}`,
-          payload: new Blob([stringifiedPayload], {
-            type: `application/json; length=${stringifiedPayload.length}`, // encoding=gzip
-          }),
->>>>>>> ec45e534
         });
         // encode the fields we collected
         for (const [key, value] of Object.entries(fields)) {
           if (value === undefined) {
             continue;
           }
-<<<<<<< HEAD
           accumulatedParts.push({
             name: `${method}.${payload.id}.${key}`,
             payload: await _preparePayload(
@@ -1301,14 +1178,6 @@
               "application/json",
               this.tracePayloadByteCompressionLimit
             ),
-=======
-          const stringifiedValue = stringifyForTracing(value);
-          accumulatedParts.push({
-            name: `${method}.${payload.id}.${key}`,
-            payload: new Blob([stringifiedValue], {
-              type: `application/json; length=${stringifiedValue.length}`,
-            }),
->>>>>>> ec45e534
           });
         }
         // encode the attachments
@@ -1319,15 +1188,6 @@
             for (const [name, [contentType, content]] of Object.entries(
               attachments
             )) {
-<<<<<<< HEAD
-              accumulatedParts.push({
-                name: `attachment.${payload.id}.${name}`,
-                payload: await _preparePayload(
-                  content,
-                  contentType,
-                  this.tracePayloadByteCompressionLimit
-                ),
-=======
               // Validate that the attachment name doesn't contain a '.'
               if (name.includes(".")) {
                 console.warn(
@@ -1338,10 +1198,11 @@
               }
               accumulatedParts.push({
                 name: `attachment.${payload.id}.${name}`,
-                payload: new Blob([content], {
-                  type: `${contentType}; length=${content.byteLength}`,
-                }),
->>>>>>> ec45e534
+                payload: await _preparePayload(
+                  content,
+                  contentType,
+                  this.tracePayloadByteCompressionLimit
+                ),
               });
             }
           }
@@ -1362,12 +1223,7 @@
       for (const part of parts) {
         formData.append(part.name, part.payload);
       }
-<<<<<<< HEAD
       const res = await this.batchIngestCaller.call(
-=======
-      // Log the form data
-      await this.batchIngestCaller.call(
->>>>>>> ec45e534
         _getFetchImplementation(),
         `${this.apiUrl}/runs/multipart`,
         {
@@ -1380,22 +1236,10 @@
           ...this.fetchOptions,
         }
       );
-<<<<<<< HEAD
       await raiseForStatus(res, "ingest multipart runs", true);
       // eslint-disable-next-line @typescript-eslint/no-explicit-any
     } catch (e: any) {
       console.warn(`${e.message.trim()}\n\nContext: ${context}`);
-=======
-    } catch (e) {
-      let errorMessage = "Failed to multipart ingest runs";
-      // eslint-disable-next-line no-instanceof/no-instanceof
-      if (e instanceof Error) {
-        errorMessage += `: ${e.stack || e.message}`;
-      } else {
-        errorMessage += `: ${String(e)}`;
-      }
-      console.warn(`${errorMessage.trim()}\n\nContext: ${context}`);
->>>>>>> ec45e534
     }
   }
 
@@ -4366,15 +4210,9 @@
    * @returns A promise that resolves once all currently pending traces have sent.
    */
   public awaitPendingTraceBatches() {
-<<<<<<< HEAD
-    return Promise.all(
-      this.autoBatchQueue.items.map(({ itemPromise }) => itemPromise)
-    );
-=======
     return Promise.all([
       ...this.autoBatchQueue.items.map(({ itemPromise }) => itemPromise),
       this.batchIngestCaller.queue.onIdle(),
     ]);
->>>>>>> ec45e534
   }
 }