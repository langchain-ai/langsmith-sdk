import * as uuid from "uuid";

import { AsyncCaller, AsyncCallerParams } from "./utils/async_caller.js";
import {
  ComparativeExperiment,
  DataType,
  Dataset,
  DatasetDiffInfo,
  DatasetShareSchema,
  Example,
  ExampleCreate,
  ExampleUpdate,
  ExampleUpdateWithId,
  Feedback,
  FeedbackConfig,
  FeedbackIngestToken,
  KVMap,
  LangChainBaseMessage,
  LangSmithSettings,
  LikePromptResponse,
  ListCommitsResponse,
  ListPromptsResponse,
  Prompt,
  PromptCommit,
  PromptSortField,
  Run,
  RunCreate,
  RunUpdate,
  ScoreType,
  ExampleSearch,
  TimeDelta,
  TracerSession,
  TracerSessionResult,
  ValueType,
  AnnotationQueue,
  RunWithAnnotationQueueInfo,
  Attachments,
<<<<<<< HEAD
  ListExampleResponse,
=======
  ExampleUploadWithAttachments,
  UploadExamplesResponse,
>>>>>>> f8a4ff4c
} from "./schemas.js";
import {
  convertLangChainMessageToExample,
  isLangChainMessage,
} from "./utils/messages.js";
import {
  getEnvironmentVariable,
  getLangChainEnvVarsMetadata,
  getLangSmithEnvironmentVariable,
  getRuntimeEnvironment,
} from "./utils/env.js";

import {
  EvaluationResult,
  EvaluationResults,
  RunEvaluator,
} from "./evaluation/evaluator.js";
import { __version__ } from "./index.js";
import { assertUuid } from "./utils/_uuid.js";
import { warnOnce } from "./utils/warn.js";
import {
  isVersionGreaterOrEqual,
  parsePromptIdentifier,
} from "./utils/prompts.js";
import { raiseForStatus } from "./utils/error.js";
import { _getFetchImplementation } from "./singletons/fetch.js";

import { stringify as stringifyForTracing } from "./utils/fast-safe-stringify/index.js";

export interface ClientConfig {
  apiUrl?: string;
  apiKey?: string;
  callerOptions?: AsyncCallerParams;
  timeout_ms?: number;
  webUrl?: string;
  anonymizer?: (values: KVMap) => KVMap;
  hideInputs?: boolean | ((inputs: KVMap) => KVMap);
  hideOutputs?: boolean | ((outputs: KVMap) => KVMap);
  autoBatchTracing?: boolean;
  batchSizeBytesLimit?: number;
  blockOnRootRunFinalization?: boolean;
  traceBatchConcurrency?: number;
  fetchOptions?: RequestInit;
}

/**
 * Represents the parameters for listing runs (spans) from the Langsmith server.
 */
interface ListRunsParams {
  /**
   * The ID or IDs of the project(s) to filter by.
   */
  projectId?: string | string[];

  /**
   * The name or names of the project(s) to filter by.
   */
  projectName?: string | string[];

  /**
   * The ID of the trace to filter by.
   */
  traceId?: string;
  /**
   * isRoot - Whether to only include root runs.
   *  */
  isRoot?: boolean;

  /**
   * The execution order to filter by.
   */
  executionOrder?: number;

  /**
   * The ID of the parent run to filter by.
   */
  parentRunId?: string;

  /**
   * The ID of the reference example to filter by.
   */
  referenceExampleId?: string;

  /**
   * The start time to filter by.
   */
  startTime?: Date;

  /**
   * The run type to filter by.
   */
  runType?: string;

  /**
   * Indicates whether to filter by error runs.
   */
  error?: boolean;

  /**
   * The ID or IDs of the runs to filter by.
   */
  id?: string[];

  /**
   * The maximum number of runs to retrieve.
   */
  limit?: number;

  /**
   * The query string to filter by.
   */
  query?: string;

  /**
   * The filter string to apply.
   *
   * Run Filtering:
   * Listing runs with query params is useful for simple queries, but doesn't support many common needs, such as filtering by metadata, tags, or other fields.
   * LangSmith supports a filter query language to permit more complex filtering operations when fetching runs. This guide will provide a high level overview of the grammar as well as a few examples of when it can be useful.
   * If you'd prefer a more visual guide, you can get a taste of the language by viewing the table of runs on any of your projects' pages. We provide some recommended filters to get you started that you can copy and use the SDK.
   *
   * Grammar:
   * The filtering grammar is based on common comparators on fields in the run object. Supported comparators include:
   * - gte (greater than or equal to)
   * - gt (greater than)
   * - lte (less than or equal to)
   * - lt (less than)
   * - eq (equal to)
   * - neq (not equal to)
   * - has (check if run contains a tag or metadata json blob)
   * - search (search for a substring in a string field)
   */
  filter?: string;

  /**
   * Filter to apply to the ROOT run in the trace tree. This is meant to be used in conjunction with the regular
   *  `filter` parameter to let you filter runs by attributes of the root run within a trace. Example is filtering by
   * feedback assigned to the trace.
   */
  traceFilter?: string;

  /**
   * Filter to apply to OTHER runs in the trace tree, including sibling and child runs. This is meant to be used in
   * conjunction with the regular `filter` parameter to let you filter runs by attributes of any run within a trace.
   */
  treeFilter?: string;
  /**
   * The values to include in the response.
   */
  select?: string[];
}

interface UploadCSVParams {
  csvFile: Blob;
  fileName: string;
  inputKeys: string[];
  outputKeys: string[];
  description?: string;
  dataType?: DataType;
  name?: string;
}

interface feedback_source {
  type: string;
  metadata?: KVMap;
}

interface FeedbackCreate {
  id: string;
  run_id: string | null;
  key: string;
  score?: ScoreType;
  value?: ValueType;
  correction?: object | null;
  comment?: string | null;
  feedback_source?: feedback_source | KVMap | null;
  feedbackConfig?: FeedbackConfig;
  session_id?: string;
  comparative_experiment_id?: string;
}

interface FeedbackUpdate {
  score?: ScoreType;
  value?: ValueType;
  correction?: object | null;
  comment?: string | null;
}

interface CreateRunParams {
  name: string;
  inputs: KVMap;
  run_type: string;
  id?: string;
  start_time?: number;
  end_time?: number;
  extra?: KVMap;
  error?: string;
  serialized?: object;
  outputs?: KVMap;
  reference_example_id?: string;
  child_runs?: RunCreate[];
  parent_run_id?: string;
  project_name?: string;
  revision_id?: string;
  trace_id?: string;
  dotted_order?: string;
  attachments?: Attachments;
}

interface UpdateRunParams extends RunUpdate {
  id?: string;
}

interface ProjectOptions {
  projectName?: string;
  projectId?: string;
}

// eslint-disable-next-line @typescript-eslint/no-explicit-any
type RecordStringAny = Record<string, any>;

export type FeedbackSourceType = "model" | "api" | "app";

export type CreateExampleOptions = {
  /** The ID of the dataset to create the example in. */
  datasetId?: string;
  /** The name of the dataset to create the example in (if dataset ID is not provided). */
  datasetName?: string;
  /** The creation date of the example. */
  createdAt?: Date;
  /** A unique identifier for the example. */
  exampleId?: string;
  /** Additional metadata associated with the example. */
  metadata?: KVMap;
  /** The split(s) to assign the example to. */
  split?: string | string[];
  /** The ID of the source run associated with this example. */
  sourceRunId?: string;
};

type AutoBatchQueueItem = {
  action: "create" | "update";
  item: RunCreate | RunUpdate;
};

type MultipartPart = {
  name: string;
  payload: Blob;
};

export function mergeRuntimeEnvIntoRunCreate(run: RunCreate) {
  const runtimeEnv = getRuntimeEnvironment();
  const envVars = getLangChainEnvVarsMetadata();
  const extra = run.extra ?? {};
  const metadata = extra.metadata;
  run.extra = {
    ...extra,
    runtime: {
      ...runtimeEnv,
      ...extra?.runtime,
    },
    metadata: {
      ...envVars,
      ...(envVars.revision_id || run.revision_id
        ? { revision_id: run.revision_id ?? envVars.revision_id }
        : {}),
      ...metadata,
    },
  };
  return run;
}

const getTracingSamplingRate = () => {
  const samplingRateStr = getLangSmithEnvironmentVariable(
    "TRACING_SAMPLING_RATE"
  );
  if (samplingRateStr === undefined) {
    return undefined;
  }
  const samplingRate = parseFloat(samplingRateStr);
  if (samplingRate < 0 || samplingRate > 1) {
    throw new Error(
      `LANGSMITH_TRACING_SAMPLING_RATE must be between 0 and 1 if set. Got: ${samplingRate}`
    );
  }
  return samplingRate;
};

// utility functions
const isLocalhost = (url: string): boolean => {
  const strippedUrl = url.replace("http://", "").replace("https://", "");
  const hostname = strippedUrl.split("/")[0].split(":")[0];
  return (
    hostname === "localhost" || hostname === "127.0.0.1" || hostname === "::1"
  );
};

async function toArray<T>(iterable: AsyncIterable<T>): Promise<T[]> {
  const result: T[] = [];
  for await (const item of iterable) {
    result.push(item);
  }
  return result;
}

function trimQuotes(str?: string): string | undefined {
  if (str === undefined) {
    return undefined;
  }
  return str
    .trim()
    .replace(/^"(.*)"$/, "$1")
    .replace(/^'(.*)'$/, "$1");
}

const handle429 = async (response?: Response) => {
  if (response?.status === 429) {
    const retryAfter =
      parseInt(response.headers.get("retry-after") ?? "30", 10) * 1000;
    if (retryAfter > 0) {
      await new Promise((resolve) => setTimeout(resolve, retryAfter));
      // Return directly after calling this check
      return true;
    }
  }
  // Fall back to existing status checks
  return false;
};

export class AutoBatchQueue {
  items: {
    action: "create" | "update";
    payload: RunCreate | RunUpdate;
    itemPromiseResolve: () => void;
    itemPromise: Promise<void>;
    size: number;
  }[] = [];

  sizeBytes = 0;

  peek() {
    return this.items[0];
  }

  push(item: AutoBatchQueueItem): Promise<void> {
    let itemPromiseResolve;
    const itemPromise = new Promise<void>((resolve) => {
      // Setting itemPromiseResolve is synchronous with promise creation:
      // https://developer.mozilla.org/en-US/docs/Web/JavaScript/Reference/Global_Objects/Promise/Promise
      itemPromiseResolve = resolve;
    });
    const size = stringifyForTracing(item.item).length;
    this.items.push({
      action: item.action,
      payload: item.item,
      // eslint-disable-next-line @typescript-eslint/no-non-null-assertion
      itemPromiseResolve: itemPromiseResolve!,
      itemPromise,
      size,
    });
    this.sizeBytes += size;
    return itemPromise;
  }

  pop(upToSizeBytes: number): [AutoBatchQueueItem[], () => void] {
    if (upToSizeBytes < 1) {
      throw new Error("Number of bytes to pop off may not be less than 1.");
    }
    const popped: typeof this.items = [];
    let poppedSizeBytes = 0;
    // Pop items until we reach or exceed the size limit
    while (
      poppedSizeBytes + (this.peek()?.size ?? 0) < upToSizeBytes &&
      this.items.length > 0
    ) {
      const item = this.items.shift();
      if (item) {
        popped.push(item);
        poppedSizeBytes += item.size;
        this.sizeBytes -= item.size;
      }
    }
    // If there is an item on the queue we were unable to pop,
    // just return it as a single batch.
    if (popped.length === 0 && this.items.length > 0) {
      const item = this.items.shift()!;
      popped.push(item);
      poppedSizeBytes += item.size;
      this.sizeBytes -= item.size;
    }
    return [
      popped.map((it) => ({ action: it.action, item: it.payload })),
      () => popped.forEach((it) => it.itemPromiseResolve()),
    ];
  }
}

// 20 MB
export const DEFAULT_BATCH_SIZE_LIMIT_BYTES = 20_971_520;

const SERVER_INFO_REQUEST_TIMEOUT = 1000;

export class Client {
  private apiKey?: string;

  private apiUrl: string;

  private webUrl?: string;

  private caller: AsyncCaller;

  private batchIngestCaller: AsyncCaller;

  private timeout_ms: number;

  private _tenantId: string | null = null;

  private hideInputs?: boolean | ((inputs: KVMap) => KVMap);

  private hideOutputs?: boolean | ((outputs: KVMap) => KVMap);

  private tracingSampleRate?: number;

  private filteredPostUuids = new Set();

  private autoBatchTracing = true;

  private autoBatchQueue = new AutoBatchQueue();

  private autoBatchTimeout: ReturnType<typeof setTimeout> | undefined;

  private autoBatchAggregationDelayMs = 250;

  private batchSizeBytesLimit?: number;

  private fetchOptions: RequestInit;

  private settings: Promise<LangSmithSettings> | null;

  private blockOnRootRunFinalization =
    getEnvironmentVariable("LANGSMITH_TRACING_BACKGROUND") === "false";

  private traceBatchConcurrency = 5;

  private _serverInfo: RecordStringAny | undefined;

  // eslint-disable-next-line @typescript-eslint/no-explicit-any
  private _getServerInfoPromise?: Promise<Record<string, any>>;

  constructor(config: ClientConfig = {}) {
    const defaultConfig = Client.getDefaultClientConfig();

    this.tracingSampleRate = getTracingSamplingRate();
    this.apiUrl = trimQuotes(config.apiUrl ?? defaultConfig.apiUrl) ?? "";
    if (this.apiUrl.endsWith("/")) {
      this.apiUrl = this.apiUrl.slice(0, -1);
    }
    this.apiKey = trimQuotes(config.apiKey ?? defaultConfig.apiKey);
    this.webUrl = trimQuotes(config.webUrl ?? defaultConfig.webUrl);
    if (this.webUrl?.endsWith("/")) {
      this.webUrl = this.webUrl.slice(0, -1);
    }
    this.timeout_ms = config.timeout_ms ?? 90_000;
    this.caller = new AsyncCaller(config.callerOptions ?? {});
    this.traceBatchConcurrency =
      config.traceBatchConcurrency ?? this.traceBatchConcurrency;
    if (this.traceBatchConcurrency < 1) {
      throw new Error("Trace batch concurrency must be positive.");
    }
    this.batchIngestCaller = new AsyncCaller({
      maxRetries: 2,
      maxConcurrency: this.traceBatchConcurrency,
      ...(config.callerOptions ?? {}),
      onFailedResponseHook: handle429,
    });

    this.hideInputs =
      config.hideInputs ?? config.anonymizer ?? defaultConfig.hideInputs;
    this.hideOutputs =
      config.hideOutputs ?? config.anonymizer ?? defaultConfig.hideOutputs;

    this.autoBatchTracing = config.autoBatchTracing ?? this.autoBatchTracing;
    this.blockOnRootRunFinalization =
      config.blockOnRootRunFinalization ?? this.blockOnRootRunFinalization;
    this.batchSizeBytesLimit = config.batchSizeBytesLimit;
    this.fetchOptions = config.fetchOptions || {};
  }

  public static getDefaultClientConfig(): {
    apiUrl: string;
    apiKey?: string;
    webUrl?: string;
    hideInputs?: boolean;
    hideOutputs?: boolean;
  } {
    const apiKey = getLangSmithEnvironmentVariable("API_KEY");
    const apiUrl =
      getLangSmithEnvironmentVariable("ENDPOINT") ??
      "https://api.smith.langchain.com";
    const hideInputs =
      getLangSmithEnvironmentVariable("HIDE_INPUTS") === "true";
    const hideOutputs =
      getLangSmithEnvironmentVariable("HIDE_OUTPUTS") === "true";
    return {
      apiUrl: apiUrl,
      apiKey: apiKey,
      webUrl: undefined,
      hideInputs: hideInputs,
      hideOutputs: hideOutputs,
    };
  }

  public getHostUrl(): string {
    if (this.webUrl) {
      return this.webUrl;
    } else if (isLocalhost(this.apiUrl)) {
      this.webUrl = "http://localhost:3000";
      return this.webUrl;
    } else if (
      this.apiUrl.includes("/api") &&
      !this.apiUrl.split(".", 1)[0].endsWith("api")
    ) {
      this.webUrl = this.apiUrl.replace("/api", "");
      return this.webUrl;
    } else if (this.apiUrl.split(".", 1)[0].includes("dev")) {
      this.webUrl = "https://dev.smith.langchain.com";
      return this.webUrl;
    } else if (this.apiUrl.split(".", 1)[0].includes("eu")) {
      this.webUrl = "https://eu.smith.langchain.com";
      return this.webUrl;
    } else {
      this.webUrl = "https://smith.langchain.com";
      return this.webUrl;
    }
  }

  private get headers(): { [header: string]: string } {
    const headers: { [header: string]: string } = {
      "User-Agent": `langsmith-js/${__version__}`,
    };
    if (this.apiKey) {
      headers["x-api-key"] = `${this.apiKey}`;
    }
    return headers;
  }

  private processInputs(inputs: KVMap): KVMap {
    if (this.hideInputs === false) {
      return inputs;
    }
    if (this.hideInputs === true) {
      return {};
    }
    if (typeof this.hideInputs === "function") {
      return this.hideInputs(inputs);
    }
    return inputs;
  }

  private processOutputs(outputs: KVMap): KVMap {
    if (this.hideOutputs === false) {
      return outputs;
    }
    if (this.hideOutputs === true) {
      return {};
    }
    if (typeof this.hideOutputs === "function") {
      return this.hideOutputs(outputs);
    }
    return outputs;
  }

  private prepareRunCreateOrUpdateInputs(run: RunUpdate): RunUpdate;
  private prepareRunCreateOrUpdateInputs(run: RunCreate): RunCreate;
  private prepareRunCreateOrUpdateInputs(
    run: RunCreate | RunUpdate
  ): RunCreate | RunUpdate {
    const runParams = { ...run };
    if (runParams.inputs !== undefined) {
      runParams.inputs = this.processInputs(runParams.inputs);
    }
    if (runParams.outputs !== undefined) {
      runParams.outputs = this.processOutputs(runParams.outputs);
    }
    return runParams;
  }

  private async _getResponse(
    path: string,
    queryParams?: URLSearchParams
  ): Promise<Response> {
    const paramsString = queryParams?.toString() ?? "";
    const url = `${this.apiUrl}${path}?${paramsString}`;
    const response = await this.caller.call(_getFetchImplementation(), url, {
      method: "GET",
      headers: this.headers,
      signal: AbortSignal.timeout(this.timeout_ms),
      ...this.fetchOptions,
    });
    await raiseForStatus(response, `Failed to fetch ${path}`);
    return response;
  }

  private async _get<T>(
    path: string,
    queryParams?: URLSearchParams
  ): Promise<T> {
    const response = await this._getResponse(path, queryParams);
    return response.json() as T;
  }

  private async *_getPaginated<T, TResponse = unknown>(
    path: string,
    queryParams: URLSearchParams = new URLSearchParams(),
    transform?: (data: TResponse) => T[]
  ): AsyncIterable<T[]> {
    let offset = Number(queryParams.get("offset")) || 0;
    const limit = Number(queryParams.get("limit")) || 100;
    while (true) {
      queryParams.set("offset", String(offset));
      queryParams.set("limit", String(limit));

      const url = `${this.apiUrl}${path}?${queryParams}`;
      const response = await this.caller.call(_getFetchImplementation(), url, {
        method: "GET",
        headers: this.headers,
        signal: AbortSignal.timeout(this.timeout_ms),
        ...this.fetchOptions,
      });
      await raiseForStatus(response, `Failed to fetch ${path}`);
      const items: T[] = transform
        ? transform(await response.json())
        : await response.json();

      if (items.length === 0) {
        break;
      }
      yield items;

      if (items.length < limit) {
        break;
      }
      offset += items.length;
    }
  }

  private async *_getCursorPaginatedList<T>(
    path: string,
    body: RecordStringAny | null = null,
    requestMethod = "POST",
    dataKey = "runs"
  ): AsyncIterable<T[]> {
    const bodyParams = body ? { ...body } : {};
    while (true) {
      const response = await this.caller.call(
        _getFetchImplementation(),
        `${this.apiUrl}${path}`,
        {
          method: requestMethod,
          headers: { ...this.headers, "Content-Type": "application/json" },
          signal: AbortSignal.timeout(this.timeout_ms),
          ...this.fetchOptions,
          body: JSON.stringify(bodyParams),
        }
      );
      const responseBody = await response.json();
      if (!responseBody) {
        break;
      }
      if (!responseBody[dataKey]) {
        break;
      }
      yield responseBody[dataKey];
      const cursors = responseBody.cursors;
      if (!cursors) {
        break;
      }
      if (!cursors.next) {
        break;
      }
      bodyParams.cursor = cursors.next;
    }
  }

  private _filterForSampling(
    runs: CreateRunParams[] | UpdateRunParams[],
    patch = false
  ) {
    if (this.tracingSampleRate === undefined) {
      return runs;
    }

    if (patch) {
      const sampled = [];
      for (const run of runs) {
        if (!this.filteredPostUuids.has(run.id)) {
          sampled.push(run);
        } else {
          this.filteredPostUuids.delete(run.id);
        }
      }
      return sampled;
    } else {
      const sampled = [];
      for (const run of runs) {
        if (
          (run.id !== run.trace_id &&
            !this.filteredPostUuids.has(run.trace_id)) ||
          Math.random() < this.tracingSampleRate
        ) {
          sampled.push(run);
        } else {
          this.filteredPostUuids.add(run.id);
        }
      }
      return sampled;
    }
  }

  private async _getBatchSizeLimitBytes(): Promise<number> {
    const serverInfo = await this._ensureServerInfo();
    return (
      this.batchSizeBytesLimit ??
      serverInfo.batch_ingest_config?.size_limit_bytes ??
      DEFAULT_BATCH_SIZE_LIMIT_BYTES
    );
  }

  private drainAutoBatchQueue(batchSizeLimit: number) {
    while (this.autoBatchQueue.items.length > 0) {
      const [batch, done] = this.autoBatchQueue.pop(batchSizeLimit);
      if (!batch.length) {
        done();
        break;
      }
      void this._processBatch(batch, done).catch(console.error);
    }
  }

  private async _processBatch(batch: AutoBatchQueueItem[], done: () => void) {
    if (!batch.length) {
      done();
      return;
    }
    try {
      const ingestParams = {
        runCreates: batch
          .filter((item) => item.action === "create")
          .map((item) => item.item) as RunCreate[],
        runUpdates: batch
          .filter((item) => item.action === "update")
          .map((item) => item.item) as RunUpdate[],
      };
      const serverInfo = await this._ensureServerInfo();
      if (serverInfo?.batch_ingest_config?.use_multipart_endpoint) {
        await this.multipartIngestRuns(ingestParams);
      } else {
        await this.batchIngestRuns(ingestParams);
      }
    } finally {
      done();
    }
  }

  private async processRunOperation(item: AutoBatchQueueItem) {
    clearTimeout(this.autoBatchTimeout);
    this.autoBatchTimeout = undefined;
    if (item.action === "create") {
      item.item = mergeRuntimeEnvIntoRunCreate(item.item as RunCreate);
    }
    const itemPromise = this.autoBatchQueue.push(item);
    const sizeLimitBytes = await this._getBatchSizeLimitBytes();
    if (this.autoBatchQueue.sizeBytes > sizeLimitBytes) {
      this.drainAutoBatchQueue(sizeLimitBytes);
    }
    if (this.autoBatchQueue.items.length > 0) {
      this.autoBatchTimeout = setTimeout(() => {
        this.autoBatchTimeout = undefined;
        this.drainAutoBatchQueue(sizeLimitBytes);
      }, this.autoBatchAggregationDelayMs);
    }
    return itemPromise;
  }

  protected async _getServerInfo() {
    const response = await _getFetchImplementation()(`${this.apiUrl}/info`, {
      method: "GET",
      headers: { Accept: "application/json" },
      signal: AbortSignal.timeout(SERVER_INFO_REQUEST_TIMEOUT),
      ...this.fetchOptions,
    });
    await raiseForStatus(response, "get server info");
    return response.json();
  }

  protected async _ensureServerInfo() {
    if (this._getServerInfoPromise === undefined) {
      this._getServerInfoPromise = (async () => {
        if (this._serverInfo === undefined) {
          try {
            this._serverInfo = await this._getServerInfo();
          } catch (e) {
            console.warn(
              `[WARNING]: LangSmith failed to fetch info on supported operations. Falling back to batch operations and default limits.`
            );
          }
        }
        return this._serverInfo ?? {};
      })();
    }
    return this._getServerInfoPromise.then((serverInfo) => {
      if (this._serverInfo === undefined) {
        this._getServerInfoPromise = undefined;
      }
      return serverInfo;
    });
  }

  protected async _getSettings() {
    if (!this.settings) {
      this.settings = this._get("/settings");
    }

    return await this.settings;
  }

  public async createRun(run: CreateRunParams): Promise<void> {
    if (!this._filterForSampling([run]).length) {
      return;
    }
    const headers = { ...this.headers, "Content-Type": "application/json" };
    const session_name = run.project_name;
    delete run.project_name;

    const runCreate: RunCreate = this.prepareRunCreateOrUpdateInputs({
      session_name,
      ...run,
      start_time: run.start_time ?? Date.now(),
    });
    if (
      this.autoBatchTracing &&
      runCreate.trace_id !== undefined &&
      runCreate.dotted_order !== undefined
    ) {
      void this.processRunOperation({
        action: "create",
        item: runCreate,
      }).catch(console.error);
      return;
    }
    const mergedRunCreateParam = mergeRuntimeEnvIntoRunCreate(runCreate);

    const response = await this.caller.call(
      _getFetchImplementation(),
      `${this.apiUrl}/runs`,
      {
        method: "POST",
        headers,
        body: stringifyForTracing(mergedRunCreateParam),
        signal: AbortSignal.timeout(this.timeout_ms),
        ...this.fetchOptions,
      }
    );
    await raiseForStatus(response, "create run", true);
  }

  /**
   * Batch ingest/upsert multiple runs in the Langsmith system.
   * @param runs
   */
  public async batchIngestRuns({
    runCreates,
    runUpdates,
  }: {
    runCreates?: RunCreate[];
    runUpdates?: RunUpdate[];
  }) {
    if (runCreates === undefined && runUpdates === undefined) {
      return;
    }
    let preparedCreateParams =
      runCreates?.map((create) =>
        this.prepareRunCreateOrUpdateInputs(create)
      ) ?? [];
    let preparedUpdateParams =
      runUpdates?.map((update) =>
        this.prepareRunCreateOrUpdateInputs(update)
      ) ?? [];

    if (preparedCreateParams.length > 0 && preparedUpdateParams.length > 0) {
      const createById = preparedCreateParams.reduce(
        (params: Record<string, RunCreate>, run) => {
          if (!run.id) {
            return params;
          }
          params[run.id] = run;
          return params;
        },
        {}
      );
      const standaloneUpdates = [];
      for (const updateParam of preparedUpdateParams) {
        if (updateParam.id !== undefined && createById[updateParam.id]) {
          createById[updateParam.id] = {
            ...createById[updateParam.id],
            ...updateParam,
          };
        } else {
          standaloneUpdates.push(updateParam);
        }
      }
      preparedCreateParams = Object.values(createById);
      preparedUpdateParams = standaloneUpdates;
    }
    const rawBatch = {
      post: this._filterForSampling(preparedCreateParams),
      patch: this._filterForSampling(preparedUpdateParams, true),
    };
    if (!rawBatch.post.length && !rawBatch.patch.length) {
      return;
    }
    const batchChunks = {
      post: [] as (typeof rawBatch)["post"],
      patch: [] as (typeof rawBatch)["patch"],
    };
    for (const k of ["post", "patch"]) {
      const key = k as keyof typeof rawBatch;
      const batchItems = rawBatch[key].reverse();
      let batchItem = batchItems.pop();
      while (batchItem !== undefined) {
        batchChunks[key].push(batchItem);
        batchItem = batchItems.pop();
      }
    }
    if (batchChunks.post.length > 0 || batchChunks.patch.length > 0) {
      await this._postBatchIngestRuns(stringifyForTracing(batchChunks));
    }
  }

  private async _postBatchIngestRuns(body: string) {
    const headers = {
      ...this.headers,
      "Content-Type": "application/json",
      Accept: "application/json",
    };
    const response = await this.batchIngestCaller.call(
      _getFetchImplementation(),
      `${this.apiUrl}/runs/batch`,
      {
        method: "POST",
        headers,
        body: body,
        signal: AbortSignal.timeout(this.timeout_ms),
        ...this.fetchOptions,
      }
    );
    await raiseForStatus(response, "batch create run", true);
  }

  /**
   * Batch ingest/upsert multiple runs in the Langsmith system.
   * @param runs
   */
  public async multipartIngestRuns({
    runCreates,
    runUpdates,
  }: {
    runCreates?: RunCreate[];
    runUpdates?: RunUpdate[];
  }) {
    if (runCreates === undefined && runUpdates === undefined) {
      return;
    }
    // transform and convert to dicts
    const allAttachments: Record<string, Attachments> = {};
    let preparedCreateParams = [];
    for (const create of runCreates ?? []) {
      const preparedCreate = this.prepareRunCreateOrUpdateInputs(create);
      if (
        preparedCreate.id !== undefined &&
        preparedCreate.attachments !== undefined
      ) {
        allAttachments[preparedCreate.id] = preparedCreate.attachments;
      }
      delete preparedCreate.attachments;
      preparedCreateParams.push(preparedCreate);
    }
    let preparedUpdateParams = [];
    for (const update of runUpdates ?? []) {
      preparedUpdateParams.push(this.prepareRunCreateOrUpdateInputs(update));
    }

    // require trace_id and dotted_order
    const invalidRunCreate = preparedCreateParams.find((runCreate) => {
      return (
        runCreate.trace_id === undefined || runCreate.dotted_order === undefined
      );
    });
    if (invalidRunCreate !== undefined) {
      throw new Error(
        `Multipart ingest requires "trace_id" and "dotted_order" to be set when creating a run`
      );
    }
    const invalidRunUpdate = preparedUpdateParams.find((runUpdate) => {
      return (
        runUpdate.trace_id === undefined || runUpdate.dotted_order === undefined
      );
    });
    if (invalidRunUpdate !== undefined) {
      throw new Error(
        `Multipart ingest requires "trace_id" and "dotted_order" to be set when updating a run`
      );
    }
    // combine post and patch dicts where possible
    if (preparedCreateParams.length > 0 && preparedUpdateParams.length > 0) {
      const createById = preparedCreateParams.reduce(
        (params: Record<string, RunCreate>, run) => {
          if (!run.id) {
            return params;
          }
          params[run.id] = run;
          return params;
        },
        {}
      );
      const standaloneUpdates = [];
      for (const updateParam of preparedUpdateParams) {
        if (updateParam.id !== undefined && createById[updateParam.id]) {
          createById[updateParam.id] = {
            ...createById[updateParam.id],
            ...updateParam,
          };
        } else {
          standaloneUpdates.push(updateParam);
        }
      }
      preparedCreateParams = Object.values(createById);
      preparedUpdateParams = standaloneUpdates;
    }
    if (
      preparedCreateParams.length === 0 &&
      preparedUpdateParams.length === 0
    ) {
      return;
    }
    // send the runs in multipart requests
    const accumulatedContext: string[] = [];
    const accumulatedParts: MultipartPart[] = [];
    for (const [method, payloads] of [
      ["post", preparedCreateParams] as const,
      ["patch", preparedUpdateParams] as const,
    ]) {
      for (const originalPayload of payloads) {
        // collect fields to be sent as separate parts
        const { inputs, outputs, events, attachments, ...payload } =
          originalPayload;
        const fields = { inputs, outputs, events };
        // encode the main run payload
        const stringifiedPayload = stringifyForTracing(payload);
        accumulatedParts.push({
          name: `${method}.${payload.id}`,
          payload: new Blob([stringifiedPayload], {
            type: `application/json; length=${stringifiedPayload.length}`, // encoding=gzip
          }),
        });
        // encode the fields we collected
        for (const [key, value] of Object.entries(fields)) {
          if (value === undefined) {
            continue;
          }
          const stringifiedValue = stringifyForTracing(value);
          accumulatedParts.push({
            name: `${method}.${payload.id}.${key}`,
            payload: new Blob([stringifiedValue], {
              type: `application/json; length=${stringifiedValue.length}`,
            }),
          });
        }
        // encode the attachments
        if (payload.id !== undefined) {
          const attachments = allAttachments[payload.id];
          if (attachments) {
            delete allAttachments[payload.id];
            for (const [name, [contentType, content]] of Object.entries(
              attachments
            )) {
              // Validate that the attachment name doesn't contain a '.'
              if (name.includes(".")) {
                console.warn(
                  `Skipping attachment '${name}' for run ${payload.id}: Invalid attachment name. ` +
                    `Attachment names must not contain periods ('.'). Please rename the attachment and try again.`
                );
                continue;
              }
              accumulatedParts.push({
                name: `attachment.${payload.id}.${name}`,
                payload: new Blob([content], {
                  type: `${contentType}; length=${content.byteLength}`,
                }),
              });
            }
          }
        }
        // compute context
        accumulatedContext.push(`trace=${payload.trace_id},id=${payload.id}`);
      }
    }
    await this._sendMultipartRequest(
      accumulatedParts,
      accumulatedContext.join("; ")
    );
  }

  private async _sendMultipartRequest(parts: MultipartPart[], context: string) {
    try {
      const formData = new FormData();
      for (const part of parts) {
        formData.append(part.name, part.payload);
      }
      // Log the form data
      await this.batchIngestCaller.call(
        _getFetchImplementation(),
        `${this.apiUrl}/runs/multipart`,
        {
          method: "POST",
          headers: {
            ...this.headers,
          },
          body: formData,
          signal: AbortSignal.timeout(this.timeout_ms),
          ...this.fetchOptions,
        }
      );
    } catch (e) {
      let errorMessage = "Failed to multipart ingest runs";
      // eslint-disable-next-line no-instanceof/no-instanceof
      if (e instanceof Error) {
        errorMessage += `: ${e.stack || e.message}`;
      } else {
        errorMessage += `: ${String(e)}`;
      }
      console.warn(`${errorMessage.trim()}\n\nContext: ${context}`);
    }
  }

  public async updateRun(runId: string, run: RunUpdate): Promise<void> {
    assertUuid(runId);
    if (run.inputs) {
      run.inputs = this.processInputs(run.inputs);
    }

    if (run.outputs) {
      run.outputs = this.processOutputs(run.outputs);
    }
    // TODO: Untangle types
    const data: UpdateRunParams = { ...run, id: runId };
    if (!this._filterForSampling([data], true).length) {
      return;
    }
    if (
      this.autoBatchTracing &&
      data.trace_id !== undefined &&
      data.dotted_order !== undefined
    ) {
      if (
        run.end_time !== undefined &&
        data.parent_run_id === undefined &&
        this.blockOnRootRunFinalization
      ) {
        // Trigger batches as soon as a root trace ends and wait to ensure trace finishes
        // in serverless environments.
        await this.processRunOperation({ action: "update", item: data }).catch(
          console.error
        );
        return;
      } else {
        void this.processRunOperation({ action: "update", item: data }).catch(
          console.error
        );
      }
      return;
    }
    const headers = { ...this.headers, "Content-Type": "application/json" };
    const response = await this.caller.call(
      _getFetchImplementation(),
      `${this.apiUrl}/runs/${runId}`,
      {
        method: "PATCH",
        headers,
        body: stringifyForTracing(run),
        signal: AbortSignal.timeout(this.timeout_ms),
        ...this.fetchOptions,
      }
    );
    await raiseForStatus(response, "update run", true);
  }

  public async readRun(
    runId: string,
    { loadChildRuns }: { loadChildRuns: boolean } = { loadChildRuns: false }
  ): Promise<Run> {
    assertUuid(runId);
    let run = await this._get<Run>(`/runs/${runId}`);
    if (loadChildRuns && run.child_run_ids) {
      run = await this._loadChildRuns(run);
    }
    return run;
  }

  public async getRunUrl({
    runId,
    run,
    projectOpts,
  }: {
    runId?: string;
    run?: Run;
    projectOpts?: ProjectOptions;
  }): Promise<string> {
    if (run !== undefined) {
      let sessionId: string;
      if (run.session_id) {
        sessionId = run.session_id;
      } else if (projectOpts?.projectName) {
        sessionId = (
          await this.readProject({ projectName: projectOpts?.projectName })
        ).id;
      } else if (projectOpts?.projectId) {
        sessionId = projectOpts?.projectId;
      } else {
        const project = await this.readProject({
          projectName: getLangSmithEnvironmentVariable("PROJECT") || "default",
        });
        sessionId = project.id;
      }
      const tenantId = await this._getTenantId();
      return `${this.getHostUrl()}/o/${tenantId}/projects/p/${sessionId}/r/${
        run.id
      }?poll=true`;
    } else if (runId !== undefined) {
      const run_ = await this.readRun(runId);
      if (!run_.app_path) {
        throw new Error(`Run ${runId} has no app_path`);
      }
      const baseUrl = this.getHostUrl();
      return `${baseUrl}${run_.app_path}`;
    } else {
      throw new Error("Must provide either runId or run");
    }
  }

  private async _loadChildRuns(run: Run): Promise<Run> {
    const childRuns = await toArray(this.listRuns({ id: run.child_run_ids }));
    const treemap: { [key: string]: Run[] } = {};
    const runs: { [key: string]: Run } = {};
    // TODO: make dotted order required when the migration finishes
    childRuns.sort((a, b) =>
      (a?.dotted_order ?? "").localeCompare(b?.dotted_order ?? "")
    );
    for (const childRun of childRuns) {
      if (
        childRun.parent_run_id === null ||
        childRun.parent_run_id === undefined
      ) {
        throw new Error(`Child run ${childRun.id} has no parent`);
      }
      if (!(childRun.parent_run_id in treemap)) {
        treemap[childRun.parent_run_id] = [];
      }
      treemap[childRun.parent_run_id].push(childRun);
      runs[childRun.id] = childRun;
    }
    run.child_runs = treemap[run.id] || [];
    for (const runId in treemap) {
      if (runId !== run.id) {
        runs[runId].child_runs = treemap[runId];
      }
    }
    return run;
  }

  /**
   * List runs from the LangSmith server.
   * @param projectId - The ID of the project to filter by.
   * @param projectName - The name of the project to filter by.
   * @param parentRunId - The ID of the parent run to filter by.
   * @param traceId - The ID of the trace to filter by.
   * @param referenceExampleId - The ID of the reference example to filter by.
   * @param startTime - The start time to filter by.
   * @param isRoot - Indicates whether to only return root runs.
   * @param runType - The run type to filter by.
   * @param error - Indicates whether to filter by error runs.
   * @param id - The ID of the run to filter by.
   * @param query - The query string to filter by.
   * @param filter - The filter string to apply to the run spans.
   * @param traceFilter - The filter string to apply on the root run of the trace.
   * @param limit - The maximum number of runs to retrieve.
   * @returns {AsyncIterable<Run>} - The runs.
   *
   * @example
   * // List all runs in a project
   * const projectRuns = client.listRuns({ projectName: "<your_project>" });
   *
   * @example
   * // List LLM and Chat runs in the last 24 hours
   * const todaysLLMRuns = client.listRuns({
   *   projectName: "<your_project>",
   *   start_time: new Date(Date.now() - 24 * 60 * 60 * 1000),
   *   run_type: "llm",
   * });
   *
   * @example
   * // List traces in a project
   * const rootRuns = client.listRuns({
   *   projectName: "<your_project>",
   *   execution_order: 1,
   * });
   *
   * @example
   * // List runs without errors
   * const correctRuns = client.listRuns({
   *   projectName: "<your_project>",
   *   error: false,
   * });
   *
   * @example
   * // List runs by run ID
   * const runIds = [
   *   "a36092d2-4ad5-4fb4-9c0d-0dba9a2ed836",
   *   "9398e6be-964f-4aa4-8ae9-ad78cd4b7074",
   * ];
   * const selectedRuns = client.listRuns({ run_ids: runIds });
   *
   * @example
   * // List all "chain" type runs that took more than 10 seconds and had `total_tokens` greater than 5000
   * const chainRuns = client.listRuns({
   *   projectName: "<your_project>",
   *   filter: 'and(eq(run_type, "chain"), gt(latency, 10), gt(total_tokens, 5000))',
   * });
   *
   * @example
   * // List all runs called "extractor" whose root of the trace was assigned feedback "user_score" score of 1
   * const goodExtractorRuns = client.listRuns({
   *   projectName: "<your_project>",
   *   filter: 'eq(name, "extractor")',
   *   traceFilter: 'and(eq(feedback_key, "user_score"), eq(feedback_score, 1))',
   * });
   *
   * @example
   * // List all runs that started after a specific timestamp and either have "error" not equal to null or a "Correctness" feedback score equal to 0
   * const complexRuns = client.listRuns({
   *   projectName: "<your_project>",
   *   filter: 'and(gt(start_time, "2023-07-15T12:34:56Z"), or(neq(error, null), and(eq(feedback_key, "Correctness"), eq(feedback_score, 0.0))))',
   * });
   *
   * @example
   * // List all runs where `tags` include "experimental" or "beta" and `latency` is greater than 2 seconds
   * const taggedRuns = client.listRuns({
   *   projectName: "<your_project>",
   *   filter: 'and(or(has(tags, "experimental"), has(tags, "beta")), gt(latency, 2))',
   * });
   */
  public async *listRuns(props: ListRunsParams): AsyncIterable<Run> {
    const {
      projectId,
      projectName,
      parentRunId,
      traceId,
      referenceExampleId,
      startTime,
      executionOrder,
      isRoot,
      runType,
      error,
      id,
      query,
      filter,
      traceFilter,
      treeFilter,
      limit,
      select,
    } = props;
    let projectIds: string[] = [];
    if (projectId) {
      projectIds = Array.isArray(projectId) ? projectId : [projectId];
    }
    if (projectName) {
      const projectNames = Array.isArray(projectName)
        ? projectName
        : [projectName];
      const projectIds_ = await Promise.all(
        projectNames.map((name) =>
          this.readProject({ projectName: name }).then((project) => project.id)
        )
      );
      projectIds.push(...projectIds_);
    }
    const default_select = [
      "app_path",
      "child_run_ids",
      "completion_cost",
      "completion_tokens",
      "dotted_order",
      "end_time",
      "error",
      "events",
      "extra",
      "feedback_stats",
      "first_token_time",
      "id",
      "inputs",
      "name",
      "outputs",
      "parent_run_id",
      "parent_run_ids",
      "prompt_cost",
      "prompt_tokens",
      "reference_example_id",
      "run_type",
      "session_id",
      "start_time",
      "status",
      "tags",
      "total_cost",
      "total_tokens",
      "trace_id",
    ];
    const body = {
      session: projectIds.length ? projectIds : null,
      run_type: runType,
      reference_example: referenceExampleId,
      query,
      filter,
      trace_filter: traceFilter,
      tree_filter: treeFilter,
      execution_order: executionOrder,
      parent_run: parentRunId,
      start_time: startTime ? startTime.toISOString() : null,
      error,
      id,
      limit,
      trace: traceId,
      select: select ? select : default_select,
      is_root: isRoot,
    };

    let runsYielded = 0;
    for await (const runs of this._getCursorPaginatedList<Run>(
      "/runs/query",
      body
    )) {
      if (limit) {
        if (runsYielded >= limit) {
          break;
        }
        if (runs.length + runsYielded > limit) {
          const newRuns = runs.slice(0, limit - runsYielded);
          yield* newRuns;
          break;
        }
        runsYielded += runs.length;
        yield* runs;
      } else {
        yield* runs;
      }
    }
  }

  public async getRunStats({
    id,
    trace,
    parentRun,
    runType,
    projectNames,
    projectIds,
    referenceExampleIds,
    startTime,
    endTime,
    error,
    query,
    filter,
    traceFilter,
    treeFilter,
    isRoot,
    dataSourceType,
  }: {
    id?: string[];
    trace?: string;
    parentRun?: string;
    runType?: string;
    projectNames?: string[];
    projectIds?: string[];
    referenceExampleIds?: string[];
    startTime?: string;
    endTime?: string;
    error?: boolean;
    query?: string;
    filter?: string;
    traceFilter?: string;
    treeFilter?: string;
    isRoot?: boolean;
    dataSourceType?: string;
  }): Promise<any> {
    let projectIds_ = projectIds || [];
    if (projectNames) {
      projectIds_ = [
        ...(projectIds || []),
        ...(await Promise.all(
          projectNames.map((name) =>
            this.readProject({ projectName: name }).then(
              (project) => project.id
            )
          )
        )),
      ];
    }

    const payload = {
      id,
      trace,
      parent_run: parentRun,
      run_type: runType,
      session: projectIds_,
      reference_example: referenceExampleIds,
      start_time: startTime,
      end_time: endTime,
      error,
      query,
      filter,
      trace_filter: traceFilter,
      tree_filter: treeFilter,
      is_root: isRoot,
      data_source_type: dataSourceType,
    };

    // Remove undefined values from the payload
    const filteredPayload = Object.fromEntries(
      Object.entries(payload).filter(([_, value]) => value !== undefined)
    );

    const response = await this.caller.call(
      _getFetchImplementation(),
      `${this.apiUrl}/runs/stats`,
      {
        method: "POST",
        headers: this.headers,
        body: JSON.stringify(filteredPayload),
        signal: AbortSignal.timeout(this.timeout_ms),
        ...this.fetchOptions,
      }
    );

    const result = await response.json();
    return result;
  }

  public async shareRun(
    runId: string,
    { shareId }: { shareId?: string } = {}
  ): Promise<string> {
    const data = {
      run_id: runId,
      share_token: shareId || uuid.v4(),
    };
    assertUuid(runId);
    const response = await this.caller.call(
      _getFetchImplementation(),
      `${this.apiUrl}/runs/${runId}/share`,
      {
        method: "PUT",
        headers: this.headers,
        body: JSON.stringify(data),
        signal: AbortSignal.timeout(this.timeout_ms),
        ...this.fetchOptions,
      }
    );
    const result = await response.json();
    if (result === null || !("share_token" in result)) {
      throw new Error("Invalid response from server");
    }
    return `${this.getHostUrl()}/public/${result["share_token"]}/r`;
  }

  public async unshareRun(runId: string): Promise<void> {
    assertUuid(runId);
    const response = await this.caller.call(
      _getFetchImplementation(),
      `${this.apiUrl}/runs/${runId}/share`,
      {
        method: "DELETE",
        headers: this.headers,
        signal: AbortSignal.timeout(this.timeout_ms),
        ...this.fetchOptions,
      }
    );
    await raiseForStatus(response, "unshare run", true);
  }

  public async readRunSharedLink(runId: string): Promise<string | undefined> {
    assertUuid(runId);
    const response = await this.caller.call(
      _getFetchImplementation(),
      `${this.apiUrl}/runs/${runId}/share`,
      {
        method: "GET",
        headers: this.headers,
        signal: AbortSignal.timeout(this.timeout_ms),
        ...this.fetchOptions,
      }
    );
    const result = await response.json();
    if (result === null || !("share_token" in result)) {
      return undefined;
    }
    return `${this.getHostUrl()}/public/${result["share_token"]}/r`;
  }

  public async listSharedRuns(
    shareToken: string,
    {
      runIds,
    }: {
      runIds?: string[];
    } = {}
  ): Promise<Run[]> {
    const queryParams = new URLSearchParams({
      share_token: shareToken,
    });
    if (runIds !== undefined) {
      for (const runId of runIds) {
        queryParams.append("id", runId);
      }
    }
    assertUuid(shareToken);
    const response = await this.caller.call(
      _getFetchImplementation(),
      `${this.apiUrl}/public/${shareToken}/runs${queryParams}`,
      {
        method: "GET",
        headers: this.headers,
        signal: AbortSignal.timeout(this.timeout_ms),
        ...this.fetchOptions,
      }
    );
    const runs = await response.json();
    return runs as Run[];
  }

  public async readDatasetSharedSchema(
    datasetId?: string,
    datasetName?: string
  ): Promise<DatasetShareSchema> {
    if (!datasetId && !datasetName) {
      throw new Error("Either datasetId or datasetName must be given");
    }
    if (!datasetId) {
      const dataset = await this.readDataset({ datasetName });
      datasetId = dataset.id;
    }
    assertUuid(datasetId);
    const response = await this.caller.call(
      _getFetchImplementation(),
      `${this.apiUrl}/datasets/${datasetId}/share`,
      {
        method: "GET",
        headers: this.headers,
        signal: AbortSignal.timeout(this.timeout_ms),
        ...this.fetchOptions,
      }
    );
    const shareSchema = await response.json();
    shareSchema.url = `${this.getHostUrl()}/public/${
      shareSchema.share_token
    }/d`;
    return shareSchema as DatasetShareSchema;
  }

  public async shareDataset(
    datasetId?: string,
    datasetName?: string
  ): Promise<DatasetShareSchema> {
    if (!datasetId && !datasetName) {
      throw new Error("Either datasetId or datasetName must be given");
    }
    if (!datasetId) {
      const dataset = await this.readDataset({ datasetName });
      datasetId = dataset.id;
    }
    const data = {
      dataset_id: datasetId,
    };
    assertUuid(datasetId);
    const response = await this.caller.call(
      _getFetchImplementation(),
      `${this.apiUrl}/datasets/${datasetId}/share`,
      {
        method: "PUT",
        headers: this.headers,
        body: JSON.stringify(data),
        signal: AbortSignal.timeout(this.timeout_ms),
        ...this.fetchOptions,
      }
    );
    const shareSchema = await response.json();
    shareSchema.url = `${this.getHostUrl()}/public/${
      shareSchema.share_token
    }/d`;
    return shareSchema as DatasetShareSchema;
  }

  public async unshareDataset(datasetId: string): Promise<void> {
    assertUuid(datasetId);
    const response = await this.caller.call(
      _getFetchImplementation(),
      `${this.apiUrl}/datasets/${datasetId}/share`,
      {
        method: "DELETE",
        headers: this.headers,
        signal: AbortSignal.timeout(this.timeout_ms),
        ...this.fetchOptions,
      }
    );
    await raiseForStatus(response, "unshare dataset", true);
  }

  public async readSharedDataset(shareToken: string): Promise<Dataset> {
    assertUuid(shareToken);
    const response = await this.caller.call(
      _getFetchImplementation(),
      `${this.apiUrl}/public/${shareToken}/datasets`,
      {
        method: "GET",
        headers: this.headers,
        signal: AbortSignal.timeout(this.timeout_ms),
        ...this.fetchOptions,
      }
    );
    const dataset = await response.json();
    return dataset as Dataset;
  }

  /**
   * Get shared examples.
   *
   * @param {string} shareToken The share token to get examples for. A share token is the UUID (or LangSmith URL, including UUID) generated when explicitly marking an example as public.
   * @param {Object} [options] Additional options for listing the examples.
   * @param {string[] | undefined} [options.exampleIds] A list of example IDs to filter by.
   * @returns {Promise<Example[]>} The shared examples.
   */
  public async listSharedExamples(
    shareToken: string,
    options?: { exampleIds?: string[] }
  ): Promise<Example[]> {
    const params: Record<string, string | string[]> = {};
    if (options?.exampleIds) {
      params.id = options.exampleIds;
    }

    const urlParams = new URLSearchParams();
    Object.entries(params).forEach(([key, value]) => {
      if (Array.isArray(value)) {
        value.forEach((v) => urlParams.append(key, v));
      } else {
        urlParams.append(key, value);
      }
    });

    const response = await this.caller.call(
      _getFetchImplementation(),
      `${this.apiUrl}/public/${shareToken}/examples?${urlParams.toString()}`,
      {
        method: "GET",
        headers: this.headers,
        signal: AbortSignal.timeout(this.timeout_ms),
        ...this.fetchOptions,
      }
    );
    const result = await response.json();
    if (!response.ok) {
      if ("detail" in result) {
        throw new Error(
          `Failed to list shared examples.\nStatus: ${
            response.status
          }\nMessage: ${result.detail.join("\n")}`
        );
      }
      throw new Error(
        `Failed to list shared examples: ${response.status} ${response.statusText}`
      );
    }
    return result.map((example: any) => ({
      ...example,
      _hostUrl: this.getHostUrl(),
    }));
  }

  public async createProject({
    projectName,
    description = null,
    metadata = null,
    upsert = false,
    projectExtra = null,
    referenceDatasetId = null,
  }: {
    projectName: string;
    description?: string | null;
    metadata?: RecordStringAny | null;
    upsert?: boolean;
    projectExtra?: RecordStringAny | null;
    referenceDatasetId?: string | null;
  }): Promise<TracerSession> {
    const upsert_ = upsert ? `?upsert=true` : "";
    const endpoint = `${this.apiUrl}/sessions${upsert_}`;
    const extra: RecordStringAny = projectExtra || {};
    if (metadata) {
      extra["metadata"] = metadata;
    }
    const body: RecordStringAny = {
      name: projectName,
      extra,
      description,
    };
    if (referenceDatasetId !== null) {
      body["reference_dataset_id"] = referenceDatasetId;
    }
    const response = await this.caller.call(
      _getFetchImplementation(),
      endpoint,
      {
        method: "POST",
        headers: { ...this.headers, "Content-Type": "application/json" },
        body: JSON.stringify(body),
        signal: AbortSignal.timeout(this.timeout_ms),
        ...this.fetchOptions,
      }
    );
    await raiseForStatus(response, "create project");
    const result = await response.json();
    return result as TracerSession;
  }

  public async updateProject(
    projectId: string,
    {
      name = null,
      description = null,
      metadata = null,
      projectExtra = null,
      endTime = null,
    }: {
      name?: string | null;
      description?: string | null;
      metadata?: RecordStringAny | null;
      projectExtra?: RecordStringAny | null;
      endTime?: string | null;
    }
  ): Promise<TracerSession> {
    const endpoint = `${this.apiUrl}/sessions/${projectId}`;
    let extra = projectExtra;
    if (metadata) {
      extra = { ...(extra || {}), metadata };
    }
    const body: RecordStringAny = {
      name,
      extra,
      description,
      end_time: endTime ? new Date(endTime).toISOString() : null,
    };
    const response = await this.caller.call(
      _getFetchImplementation(),
      endpoint,
      {
        method: "PATCH",
        headers: { ...this.headers, "Content-Type": "application/json" },
        body: JSON.stringify(body),
        signal: AbortSignal.timeout(this.timeout_ms),
        ...this.fetchOptions,
      }
    );
    await raiseForStatus(response, "update project");
    const result = await response.json();
    return result as TracerSession;
  }

  public async hasProject({
    projectId,
    projectName,
  }: {
    projectId?: string;
    projectName?: string;
  }): Promise<boolean> {
    // TODO: Add a head request
    let path = "/sessions";
    const params = new URLSearchParams();
    if (projectId !== undefined && projectName !== undefined) {
      throw new Error("Must provide either projectName or projectId, not both");
    } else if (projectId !== undefined) {
      assertUuid(projectId);
      path += `/${projectId}`;
    } else if (projectName !== undefined) {
      params.append("name", projectName);
    } else {
      throw new Error("Must provide projectName or projectId");
    }
    const response = await this.caller.call(
      _getFetchImplementation(),
      `${this.apiUrl}${path}?${params}`,
      {
        method: "GET",
        headers: this.headers,
        signal: AbortSignal.timeout(this.timeout_ms),
        ...this.fetchOptions,
      }
    );
    // consume the response body to release the connection
    // https://undici.nodejs.org/#/?id=garbage-collection
    try {
      const result = await response.json();
      if (!response.ok) {
        return false;
      }
      // If it's OK and we're querying by name, need to check the list is not empty
      if (Array.isArray(result)) {
        return result.length > 0;
      }
      // projectId querying
      return true;
    } catch (e) {
      return false;
    }
  }

  public async readProject({
    projectId,
    projectName,
    includeStats,
  }: {
    projectId?: string;
    projectName?: string;
    includeStats?: boolean;
  }): Promise<TracerSessionResult> {
    let path = "/sessions";
    const params = new URLSearchParams();
    if (projectId !== undefined && projectName !== undefined) {
      throw new Error("Must provide either projectName or projectId, not both");
    } else if (projectId !== undefined) {
      assertUuid(projectId);
      path += `/${projectId}`;
    } else if (projectName !== undefined) {
      params.append("name", projectName);
    } else {
      throw new Error("Must provide projectName or projectId");
    }
    if (includeStats !== undefined) {
      params.append("include_stats", includeStats.toString());
    }

    const response = await this._get<TracerSession | TracerSession[]>(
      path,
      params
    );
    let result: TracerSession;
    if (Array.isArray(response)) {
      if (response.length === 0) {
        throw new Error(
          `Project[id=${projectId}, name=${projectName}] not found`
        );
      }
      result = response[0] as TracerSessionResult;
    } else {
      result = response as TracerSessionResult;
    }
    return result;
  }

  public async getProjectUrl({
    projectId,
    projectName,
  }: {
    projectId?: string;
    projectName?: string;
  }) {
    if (projectId === undefined && projectName === undefined) {
      throw new Error("Must provide either projectName or projectId");
    }
    const project = await this.readProject({ projectId, projectName });
    const tenantId = await this._getTenantId();
    return `${this.getHostUrl()}/o/${tenantId}/projects/p/${project.id}`;
  }

  public async getDatasetUrl({
    datasetId,
    datasetName,
  }: {
    datasetId?: string;
    datasetName?: string;
  }) {
    if (datasetId === undefined && datasetName === undefined) {
      throw new Error("Must provide either datasetName or datasetId");
    }
    const dataset = await this.readDataset({ datasetId, datasetName });
    const tenantId = await this._getTenantId();
    return `${this.getHostUrl()}/o/${tenantId}/datasets/${dataset.id}`;
  }

  private async _getTenantId(): Promise<string> {
    if (this._tenantId !== null) {
      return this._tenantId;
    }
    const queryParams = new URLSearchParams({ limit: "1" });
    for await (const projects of this._getPaginated<TracerSession>(
      "/sessions",
      queryParams
    )) {
      this._tenantId = projects[0].tenant_id;
      return projects[0].tenant_id;
    }
    throw new Error("No projects found to resolve tenant.");
  }

  public async *listProjects({
    projectIds,
    name,
    nameContains,
    referenceDatasetId,
    referenceDatasetName,
    referenceFree,
    metadata,
  }: {
    projectIds?: string[];
    name?: string;
    nameContains?: string;
    referenceDatasetId?: string;
    referenceDatasetName?: string;
    referenceFree?: boolean;
    metadata?: RecordStringAny;
  } = {}): AsyncIterable<TracerSession> {
    const params = new URLSearchParams();
    if (projectIds !== undefined) {
      for (const projectId of projectIds) {
        params.append("id", projectId);
      }
    }
    if (name !== undefined) {
      params.append("name", name);
    }
    if (nameContains !== undefined) {
      params.append("name_contains", nameContains);
    }
    if (referenceDatasetId !== undefined) {
      params.append("reference_dataset", referenceDatasetId);
    } else if (referenceDatasetName !== undefined) {
      const dataset = await this.readDataset({
        datasetName: referenceDatasetName,
      });
      params.append("reference_dataset", dataset.id);
    }
    if (referenceFree !== undefined) {
      params.append("reference_free", referenceFree.toString());
    }
    if (metadata !== undefined) {
      params.append("metadata", JSON.stringify(metadata));
    }
    for await (const projects of this._getPaginated<TracerSession>(
      "/sessions",
      params
    )) {
      yield* projects;
    }
  }

  public async deleteProject({
    projectId,
    projectName,
  }: {
    projectId?: string;
    projectName?: string;
  }): Promise<void> {
    let projectId_: string | undefined;
    if (projectId === undefined && projectName === undefined) {
      throw new Error("Must provide projectName or projectId");
    } else if (projectId !== undefined && projectName !== undefined) {
      throw new Error("Must provide either projectName or projectId, not both");
    } else if (projectId === undefined) {
      projectId_ = (await this.readProject({ projectName })).id;
    } else {
      projectId_ = projectId;
    }
    assertUuid(projectId_);
    const response = await this.caller.call(
      _getFetchImplementation(),
      `${this.apiUrl}/sessions/${projectId_}`,
      {
        method: "DELETE",
        headers: this.headers,
        signal: AbortSignal.timeout(this.timeout_ms),
        ...this.fetchOptions,
      }
    );
    await raiseForStatus(
      response,
      `delete session ${projectId_} (${projectName})`,
      true
    );
  }

  public async uploadCsv({
    csvFile,
    fileName,
    inputKeys,
    outputKeys,
    description,
    dataType,
    name,
  }: UploadCSVParams): Promise<Dataset> {
    const url = `${this.apiUrl}/datasets/upload`;
    const formData = new FormData();
    formData.append("file", csvFile, fileName);
    inputKeys.forEach((key) => {
      formData.append("input_keys", key);
    });

    outputKeys.forEach((key) => {
      formData.append("output_keys", key);
    });
    if (description) {
      formData.append("description", description);
    }
    if (dataType) {
      formData.append("data_type", dataType);
    }
    if (name) {
      formData.append("name", name);
    }

    const response = await this.caller.call(_getFetchImplementation(), url, {
      method: "POST",
      headers: this.headers,
      body: formData,
      signal: AbortSignal.timeout(this.timeout_ms),
      ...this.fetchOptions,
    });
    await raiseForStatus(response, "upload CSV");

    const result = await response.json();
    return result as Dataset;
  }

  public async createDataset(
    name: string,
    {
      description,
      dataType,
      inputsSchema,
      outputsSchema,
      metadata,
    }: {
      description?: string;
      dataType?: DataType;
      inputsSchema?: KVMap;
      outputsSchema?: KVMap;
      metadata?: RecordStringAny;
    } = {}
  ): Promise<Dataset> {
    const body: KVMap = {
      name,
      description,
      extra: metadata ? { metadata } : undefined,
    };
    if (dataType) {
      body.data_type = dataType;
    }
    if (inputsSchema) {
      body.inputs_schema_definition = inputsSchema;
    }
    if (outputsSchema) {
      body.outputs_schema_definition = outputsSchema;
    }
    const response = await this.caller.call(
      _getFetchImplementation(),
      `${this.apiUrl}/datasets`,
      {
        method: "POST",
        headers: { ...this.headers, "Content-Type": "application/json" },
        body: JSON.stringify(body),
        signal: AbortSignal.timeout(this.timeout_ms),
        ...this.fetchOptions,
      }
    );
    await raiseForStatus(response, "create dataset");
    const result = await response.json();
    return result as Dataset;
  }

  public async readDataset({
    datasetId,
    datasetName,
  }: {
    datasetId?: string;
    datasetName?: string;
  }): Promise<Dataset> {
    let path = "/datasets";
    // limit to 1 result
    const params = new URLSearchParams({ limit: "1" });
    if (datasetId !== undefined && datasetName !== undefined) {
      throw new Error("Must provide either datasetName or datasetId, not both");
    } else if (datasetId !== undefined) {
      assertUuid(datasetId);
      path += `/${datasetId}`;
    } else if (datasetName !== undefined) {
      params.append("name", datasetName);
    } else {
      throw new Error("Must provide datasetName or datasetId");
    }
    const response = await this._get<Dataset | Dataset[]>(path, params);
    let result: Dataset;
    if (Array.isArray(response)) {
      if (response.length === 0) {
        throw new Error(
          `Dataset[id=${datasetId}, name=${datasetName}] not found`
        );
      }
      result = response[0] as Dataset;
    } else {
      result = response as Dataset;
    }
    return result;
  }

  public async hasDataset({
    datasetId,
    datasetName,
  }: {
    datasetId?: string;
    datasetName?: string;
  }): Promise<boolean> {
    try {
      await this.readDataset({ datasetId, datasetName });
      return true;
    } catch (e) {
      if (
        // eslint-disable-next-line no-instanceof/no-instanceof
        e instanceof Error &&
        e.message.toLocaleLowerCase().includes("not found")
      ) {
        return false;
      }
      throw e;
    }
  }

  public async diffDatasetVersions({
    datasetId,
    datasetName,
    fromVersion,
    toVersion,
  }: {
    datasetId?: string;
    datasetName?: string;
    fromVersion: string | Date;
    toVersion: string | Date;
  }): Promise<DatasetDiffInfo> {
    let datasetId_ = datasetId;
    if (datasetId_ === undefined && datasetName === undefined) {
      throw new Error("Must provide either datasetName or datasetId");
    } else if (datasetId_ !== undefined && datasetName !== undefined) {
      throw new Error("Must provide either datasetName or datasetId, not both");
    } else if (datasetId_ === undefined) {
      const dataset = await this.readDataset({ datasetName });
      datasetId_ = dataset.id;
    }
    const urlParams = new URLSearchParams({
      from_version:
        typeof fromVersion === "string"
          ? fromVersion
          : fromVersion.toISOString(),
      to_version:
        typeof toVersion === "string" ? toVersion : toVersion.toISOString(),
    });
    const response = await this._get<DatasetDiffInfo>(
      `/datasets/${datasetId_}/versions/diff`,
      urlParams
    );
    return response as DatasetDiffInfo;
  }

  public async readDatasetOpenaiFinetuning({
    datasetId,
    datasetName,
  }: {
    datasetId?: string;
    datasetName?: string;
    // eslint-disable-next-line @typescript-eslint/no-explicit-any
  }): Promise<any[]> {
    const path = "/datasets";
    if (datasetId !== undefined) {
      // do nothing
    } else if (datasetName !== undefined) {
      datasetId = (await this.readDataset({ datasetName })).id;
    } else {
      throw new Error("Must provide datasetName or datasetId");
    }
    const response = await this._getResponse(`${path}/${datasetId}/openai_ft`);
    const datasetText = await response.text();
    const dataset = datasetText
      .trim()
      .split("\n")
      .map((line: string) => JSON.parse(line));
    return dataset;
  }

  public async *listDatasets({
    limit = 100,
    offset = 0,
    datasetIds,
    datasetName,
    datasetNameContains,
    metadata,
  }: {
    limit?: number;
    offset?: number;
    datasetIds?: string[];
    datasetName?: string;
    datasetNameContains?: string;
    metadata?: RecordStringAny;
  } = {}): AsyncIterable<Dataset> {
    const path = "/datasets";
    const params = new URLSearchParams({
      limit: limit.toString(),
      offset: offset.toString(),
    });
    if (datasetIds !== undefined) {
      for (const id_ of datasetIds) {
        params.append("id", id_);
      }
    }
    if (datasetName !== undefined) {
      params.append("name", datasetName);
    }
    if (datasetNameContains !== undefined) {
      params.append("name_contains", datasetNameContains);
    }
    if (metadata !== undefined) {
      params.append("metadata", JSON.stringify(metadata));
    }
    for await (const datasets of this._getPaginated<Dataset>(path, params)) {
      yield* datasets;
    }
  }

  /**
   * Update a dataset
   * @param props The dataset details to update
   * @returns The updated dataset
   */
  public async updateDataset(props: {
    datasetId?: string;
    datasetName?: string;
    name?: string;
    description?: string;
  }): Promise<Dataset> {
    const { datasetId, datasetName, ...update } = props;

    if (!datasetId && !datasetName) {
      throw new Error("Must provide either datasetName or datasetId");
    }
    const _datasetId =
      datasetId ?? (await this.readDataset({ datasetName })).id;
    assertUuid(_datasetId);

    const response = await this.caller.call(
      _getFetchImplementation(),
      `${this.apiUrl}/datasets/${_datasetId}`,
      {
        method: "PATCH",
        headers: { ...this.headers, "Content-Type": "application/json" },
        body: JSON.stringify(update),
        signal: AbortSignal.timeout(this.timeout_ms),
        ...this.fetchOptions,
      }
    );
    await raiseForStatus(response, "update dataset");
    return (await response.json()) as Dataset;
  }

  public async deleteDataset({
    datasetId,
    datasetName,
  }: {
    datasetId?: string;
    datasetName?: string;
  }): Promise<void> {
    let path = "/datasets";
    let datasetId_ = datasetId;
    if (datasetId !== undefined && datasetName !== undefined) {
      throw new Error("Must provide either datasetName or datasetId, not both");
    } else if (datasetName !== undefined) {
      const dataset = await this.readDataset({ datasetName });
      datasetId_ = dataset.id;
    }
    if (datasetId_ !== undefined) {
      assertUuid(datasetId_);
      path += `/${datasetId_}`;
    } else {
      throw new Error("Must provide datasetName or datasetId");
    }
    const response = await this.caller.call(
      _getFetchImplementation(),
      this.apiUrl + path,
      {
        method: "DELETE",
        headers: this.headers,
        signal: AbortSignal.timeout(this.timeout_ms),
        ...this.fetchOptions,
      }
    );
    await raiseForStatus(response, `delete ${path}`);

    await response.json();
  }

  public async indexDataset({
    datasetId,
    datasetName,
    tag,
  }: {
    datasetId?: string;
    datasetName?: string;
    tag?: string;
  }): Promise<void> {
    let datasetId_ = datasetId;
    if (!datasetId_ && !datasetName) {
      throw new Error("Must provide either datasetName or datasetId");
    } else if (datasetId_ && datasetName) {
      throw new Error("Must provide either datasetName or datasetId, not both");
    } else if (!datasetId_) {
      const dataset = await this.readDataset({ datasetName });
      datasetId_ = dataset.id;
    }
    assertUuid(datasetId_);

    const data = {
      tag: tag,
    };
    const response = await this.caller.call(
      _getFetchImplementation(),
      `${this.apiUrl}/datasets/${datasetId_}/index`,
      {
        method: "POST",
        headers: { ...this.headers, "Content-Type": "application/json" },
        body: JSON.stringify(data),
        signal: AbortSignal.timeout(this.timeout_ms),
        ...this.fetchOptions,
      }
    );
    await raiseForStatus(response, "index dataset");
    await response.json();
  }

  /**
   * Lets you run a similarity search query on a dataset.
   *
   * Requires the dataset to be indexed. Please see the `indexDataset` method to set up indexing.
   *
   * @param inputs      The input on which to run the similarity search. Must have the
   *                    same schema as the dataset.
   *
   * @param datasetId   The dataset to search for similar examples.
   *
   * @param limit       The maximum number of examples to return. Will return the top `limit` most
   *                    similar examples in order of most similar to least similar. If no similar
   *                    examples are found, random examples will be returned.
   *
   * @param filter      A filter string to apply to the search. Only examples will be returned that
   *                    match the filter string. Some examples of filters
   *
   *                    - eq(metadata.mykey, "value")
   *                    - and(neq(metadata.my.nested.key, "value"), neq(metadata.mykey, "value"))
   *                    - or(eq(metadata.mykey, "value"), eq(metadata.mykey, "othervalue"))
   *
   * @returns           A list of similar examples.
   *
   *
   * @example
   * dataset_id = "123e4567-e89b-12d3-a456-426614174000"
   * inputs = {"text": "How many people live in Berlin?"}
   * limit = 5
   * examples = await client.similarExamples(inputs, dataset_id, limit)
   */
  public async similarExamples(
    inputs: KVMap,
    datasetId: string,
    limit: number,
    {
      filter,
    }: {
      filter?: string;
    } = {}
  ): Promise<ExampleSearch[]> {
    const data: KVMap = {
      limit: limit,
      inputs: inputs,
    };

    if (filter !== undefined) {
      data["filter"] = filter;
    }

    assertUuid(datasetId);
    const response = await this.caller.call(
      _getFetchImplementation(),
      `${this.apiUrl}/datasets/${datasetId}/search`,
      {
        method: "POST",
        headers: { ...this.headers, "Content-Type": "application/json" },
        body: JSON.stringify(data),
        signal: AbortSignal.timeout(this.timeout_ms),
        ...this.fetchOptions,
      }
    );
    await raiseForStatus(response, "fetch similar examples");
    const result = await response.json();
    return result["examples"] as ExampleSearch[];
  }

  public async createExample(
    inputs: KVMap,
    outputs: KVMap,
    {
      datasetId,
      datasetName,
      createdAt,
      exampleId,
      metadata,
      split,
      sourceRunId,
    }: CreateExampleOptions
  ): Promise<Example> {
    let datasetId_ = datasetId;
    if (datasetId_ === undefined && datasetName === undefined) {
      throw new Error("Must provide either datasetName or datasetId");
    } else if (datasetId_ !== undefined && datasetName !== undefined) {
      throw new Error("Must provide either datasetName or datasetId, not both");
    } else if (datasetId_ === undefined) {
      const dataset = await this.readDataset({ datasetName });
      datasetId_ = dataset.id;
    }

    const createdAt_ = createdAt || new Date();
    const data: ExampleCreate = {
      dataset_id: datasetId_,
      inputs,
      outputs,
      created_at: createdAt_?.toISOString(),
      id: exampleId,
      metadata,
      split,
      source_run_id: sourceRunId,
    };

    const response = await this.caller.call(
      _getFetchImplementation(),
      `${this.apiUrl}/examples`,
      {
        method: "POST",
        headers: { ...this.headers, "Content-Type": "application/json" },
        body: JSON.stringify(data),
        signal: AbortSignal.timeout(this.timeout_ms),
        ...this.fetchOptions,
      }
    );

    await raiseForStatus(response, "create example");
    const result = await response.json();
    return result as Example;
  }

  public async createExamples(props: {
    inputs: Array<KVMap>;
    outputs?: Array<KVMap>;
    metadata?: Array<KVMap>;
    splits?: Array<string | Array<string>>;
    sourceRunIds?: Array<string>;
    exampleIds?: Array<string>;
    datasetId?: string;
    datasetName?: string;
  }): Promise<Example[]> {
    const {
      inputs,
      outputs,
      metadata,
      sourceRunIds,
      exampleIds,
      datasetId,
      datasetName,
    } = props;
    let datasetId_ = datasetId;
    if (datasetId_ === undefined && datasetName === undefined) {
      throw new Error("Must provide either datasetName or datasetId");
    } else if (datasetId_ !== undefined && datasetName !== undefined) {
      throw new Error("Must provide either datasetName or datasetId, not both");
    } else if (datasetId_ === undefined) {
      const dataset = await this.readDataset({ datasetName });
      datasetId_ = dataset.id;
    }

    const formattedExamples = inputs.map((input, idx) => {
      return {
        dataset_id: datasetId_,
        inputs: input,
        outputs: outputs ? outputs[idx] : undefined,
        metadata: metadata ? metadata[idx] : undefined,
        split: props.splits ? props.splits[idx] : undefined,
        id: exampleIds ? exampleIds[idx] : undefined,
        source_run_id: sourceRunIds ? sourceRunIds[idx] : undefined,
      };
    });

    const response = await this.caller.call(
      _getFetchImplementation(),
      `${this.apiUrl}/examples/bulk`,
      {
        method: "POST",
        headers: { ...this.headers, "Content-Type": "application/json" },
        body: JSON.stringify(formattedExamples),
        signal: AbortSignal.timeout(this.timeout_ms),
        ...this.fetchOptions,
      }
    );
    await raiseForStatus(response, "create examples");
    const result = await response.json();
    return result as Example[];
  }

  public async createLLMExample(
    input: string,
    generation: string | undefined,
    options: CreateExampleOptions
  ) {
    return this.createExample({ input }, { output: generation }, options);
  }

  public async createChatExample(
    input: KVMap[] | LangChainBaseMessage[],
    generations: KVMap | LangChainBaseMessage | undefined,
    options: CreateExampleOptions
  ) {
    const finalInput = input.map((message) => {
      if (isLangChainMessage(message)) {
        return convertLangChainMessageToExample(message);
      }
      return message;
    });
    const finalOutput = isLangChainMessage(generations)
      ? convertLangChainMessageToExample(generations)
      : generations;
    return this.createExample(
      { input: finalInput },
      { output: finalOutput },
      options
    );
  }

  public async readExample(exampleId: string): Promise<Example> {
    assertUuid(exampleId);
    const path = `/examples/${exampleId}`;
    return await this._get<Example>(path);
  }

  public async *listExamples({
    datasetId,
    datasetName,
    exampleIds,
    asOf,
    splits,
    inlineS3Urls,
    metadata,
    limit,
    offset,
    filter,
    includeAttachments,
  }: {
    datasetId?: string;
    datasetName?: string;
    exampleIds?: string[];
    asOf?: string | Date;
    splits?: string[];
    inlineS3Urls?: boolean;
    metadata?: KVMap;
    limit?: number;
    offset?: number;
    filter?: string;
    includeAttachments?: boolean;
  } = {}): AsyncIterable<Example> {
    let datasetId_;
    if (datasetId !== undefined && datasetName !== undefined) {
      throw new Error("Must provide either datasetName or datasetId, not both");
    } else if (datasetId !== undefined) {
      datasetId_ = datasetId;
    } else if (datasetName !== undefined) {
      const dataset = await this.readDataset({ datasetName });
      datasetId_ = dataset.id;
    } else {
      throw new Error("Must provide a datasetName or datasetId");
    }
    const params = new URLSearchParams({ dataset: datasetId_ });
    const dataset_version = asOf
      ? typeof asOf === "string"
        ? asOf
        : asOf?.toISOString()
      : undefined;
    if (dataset_version) {
      params.append("as_of", dataset_version);
    }
    const inlineS3Urls_ = inlineS3Urls ?? true;
    params.append("inline_s3_urls", inlineS3Urls_.toString());
    if (exampleIds !== undefined) {
      for (const id_ of exampleIds) {
        params.append("id", id_);
      }
    }
    if (splits !== undefined) {
      for (const split of splits) {
        params.append("splits", split);
      }
    }
    if (metadata !== undefined) {
      const serializedMetadata = JSON.stringify(metadata);
      params.append("metadata", serializedMetadata);
    }
    if (limit !== undefined) {
      params.append("limit", limit.toString());
    }
    if (offset !== undefined) {
      params.append("offset", offset.toString());
    }
    if (filter !== undefined) {
      params.append("filter", filter);
    }
    if (includeAttachments === true) {
      ["attachment_urls", "outputs", "metadata"].forEach(field => 
        params.append("select", field)
      );
    }
    let i = 0;
    for await (const examples of this._getPaginated<ListExampleResponse>(
      "/examples",
      params
    )) {
      for (const example of examples) {
        const attachments: Record<string, [string, () => Promise<Response>]> = {};
        if (example.attachment_urls) {
          for (const [key, value] of Object.entries(example.attachment_urls)) {
            const createReader = () => {
              return this.caller.call(
                _getFetchImplementation(),
                value.presigned_url,
                {
                  method: "GET",
                  signal: AbortSignal.timeout(this.timeout_ms),
                  ...this.fetchOptions,
                }
              );
            };
            attachments[key.split(".")[1]] = [value.presigned_url, createReader];
          }
        }
        const { attachment_urls, ...exampleWithoutAttachments } = example;
        yield {
          ...exampleWithoutAttachments,
          attachments
        };
        i++;
      }
      if (limit !== undefined && i >= limit) {
        break;
      }
    }
  }

  public async deleteExample(exampleId: string): Promise<void> {
    assertUuid(exampleId);
    const path = `/examples/${exampleId}`;
    const response = await this.caller.call(
      _getFetchImplementation(),
      this.apiUrl + path,
      {
        method: "DELETE",
        headers: this.headers,
        signal: AbortSignal.timeout(this.timeout_ms),
        ...this.fetchOptions,
      }
    );
    await raiseForStatus(response, `delete ${path}`);
    await response.json();
  }

  public async updateExample(
    exampleId: string,
    update: ExampleUpdate
  ): Promise<object> {
    assertUuid(exampleId);
    const response = await this.caller.call(
      _getFetchImplementation(),
      `${this.apiUrl}/examples/${exampleId}`,
      {
        method: "PATCH",
        headers: { ...this.headers, "Content-Type": "application/json" },
        body: JSON.stringify(update),
        signal: AbortSignal.timeout(this.timeout_ms),
        ...this.fetchOptions,
      }
    );
    await raiseForStatus(response, "update example");
    const result = await response.json();
    return result;
  }

  public async updateExamples(update: ExampleUpdateWithId[]): Promise<object> {
    const response = await this.caller.call(
      _getFetchImplementation(),
      `${this.apiUrl}/examples/bulk`,
      {
        method: "PATCH",
        headers: { ...this.headers, "Content-Type": "application/json" },
        body: JSON.stringify(update),
        signal: AbortSignal.timeout(this.timeout_ms),
        ...this.fetchOptions,
      }
    );
    await raiseForStatus(response, "update examples");
    const result = await response.json();
    return result;
  }

  public async listDatasetSplits({
    datasetId,
    datasetName,
    asOf,
  }: {
    datasetId?: string;
    datasetName?: string;
    asOf?: string | Date;
  }): Promise<string[]> {
    let datasetId_: string;
    if (datasetId === undefined && datasetName === undefined) {
      throw new Error("Must provide dataset name or ID");
    } else if (datasetId !== undefined && datasetName !== undefined) {
      throw new Error("Must provide either datasetName or datasetId, not both");
    } else if (datasetId === undefined) {
      const dataset = await this.readDataset({ datasetName });
      datasetId_ = dataset.id;
    } else {
      datasetId_ = datasetId;
    }

    assertUuid(datasetId_);

    const params = new URLSearchParams();
    const dataset_version = asOf
      ? typeof asOf === "string"
        ? asOf
        : asOf?.toISOString()
      : undefined;
    if (dataset_version) {
      params.append("as_of", dataset_version);
    }

    const response = await this._get<string[]>(
      `/datasets/${datasetId_}/splits`,
      params
    );
    return response;
  }

  public async updateDatasetSplits({
    datasetId,
    datasetName,
    splitName,
    exampleIds,
    remove = false,
  }: {
    datasetId?: string;
    datasetName?: string;
    splitName: string;
    exampleIds: string[];
    remove?: boolean;
  }): Promise<void> {
    let datasetId_: string;
    if (datasetId === undefined && datasetName === undefined) {
      throw new Error("Must provide dataset name or ID");
    } else if (datasetId !== undefined && datasetName !== undefined) {
      throw new Error("Must provide either datasetName or datasetId, not both");
    } else if (datasetId === undefined) {
      const dataset = await this.readDataset({ datasetName });
      datasetId_ = dataset.id;
    } else {
      datasetId_ = datasetId;
    }

    assertUuid(datasetId_);

    const data = {
      split_name: splitName,
      examples: exampleIds.map((id) => {
        assertUuid(id);
        return id;
      }),
      remove,
    };

    const response = await this.caller.call(
      _getFetchImplementation(),
      `${this.apiUrl}/datasets/${datasetId_}/splits`,
      {
        method: "PUT",
        headers: { ...this.headers, "Content-Type": "application/json" },
        body: JSON.stringify(data),
        signal: AbortSignal.timeout(this.timeout_ms),
        ...this.fetchOptions,
      }
    );

    await raiseForStatus(response, "update dataset splits", true);
  }

  /**
   * @deprecated This method is deprecated and will be removed in future LangSmith versions, use `evaluate` from `langsmith/evaluation` instead.
   */
  public async evaluateRun(
    run: Run | string,
    evaluator: RunEvaluator,
    {
      sourceInfo,
      loadChildRuns,
      referenceExample,
    }: {
      sourceInfo?: KVMap;
      loadChildRuns: boolean;
      referenceExample?: Example;
    } = { loadChildRuns: false }
  ): Promise<Feedback> {
    warnOnce(
      "This method is deprecated and will be removed in future LangSmith versions, use `evaluate` from `langsmith/evaluation` instead."
    );
    let run_: Run;
    if (typeof run === "string") {
      run_ = await this.readRun(run, { loadChildRuns });
    } else if (typeof run === "object" && "id" in run) {
      run_ = run as Run;
    } else {
      throw new Error(`Invalid run type: ${typeof run}`);
    }
    if (
      run_.reference_example_id !== null &&
      run_.reference_example_id !== undefined
    ) {
      referenceExample = await this.readExample(run_.reference_example_id);
    }

    const feedbackResult = await evaluator.evaluateRun(run_, referenceExample);
    const [_, feedbacks] = await this._logEvaluationFeedback(
      feedbackResult,
      run_,
      sourceInfo
    );

    return feedbacks[0];
  }

  public async createFeedback(
    runId: string | null,
    key: string,
    {
      score,
      value,
      correction,
      comment,
      sourceInfo,
      feedbackSourceType = "api",
      sourceRunId,
      feedbackId,
      feedbackConfig,
      projectId,
      comparativeExperimentId,
    }: {
      score?: ScoreType;
      value?: ValueType;
      correction?: object;
      comment?: string;
      sourceInfo?: object;
      feedbackSourceType?: FeedbackSourceType;
      feedbackConfig?: FeedbackConfig;
      sourceRunId?: string;
      feedbackId?: string;
      eager?: boolean;
      projectId?: string;
      comparativeExperimentId?: string;
    }
  ): Promise<Feedback> {
    if (!runId && !projectId) {
      throw new Error("One of runId or projectId must be provided");
    }
    if (runId && projectId) {
      throw new Error("Only one of runId or projectId can be provided");
    }
    const feedback_source: feedback_source = {
      type: feedbackSourceType ?? "api",
      metadata: sourceInfo ?? {},
    };
    if (
      sourceRunId !== undefined &&
      feedback_source?.metadata !== undefined &&
      !feedback_source.metadata["__run"]
    ) {
      feedback_source.metadata["__run"] = { run_id: sourceRunId };
    }
    if (
      feedback_source?.metadata !== undefined &&
      feedback_source.metadata["__run"]?.run_id !== undefined
    ) {
      assertUuid(feedback_source.metadata["__run"].run_id);
    }
    const feedback: FeedbackCreate = {
      id: feedbackId ?? uuid.v4(),
      run_id: runId,
      key,
      score,
      value,
      correction,
      comment,
      feedback_source: feedback_source,
      comparative_experiment_id: comparativeExperimentId,
      feedbackConfig,
      session_id: projectId,
    };
    const url = `${this.apiUrl}/feedback`;
    const response = await this.caller.call(_getFetchImplementation(), url, {
      method: "POST",
      headers: { ...this.headers, "Content-Type": "application/json" },
      body: JSON.stringify(feedback),
      signal: AbortSignal.timeout(this.timeout_ms),
      ...this.fetchOptions,
    });
    await raiseForStatus(response, "create feedback", true);
    return feedback as Feedback;
  }

  public async updateFeedback(
    feedbackId: string,
    {
      score,
      value,
      correction,
      comment,
    }: {
      score?: number | boolean | null;
      value?: number | boolean | string | object | null;
      correction?: object | null;
      comment?: string | null;
    }
  ): Promise<void> {
    const feedbackUpdate: FeedbackUpdate = {};
    if (score !== undefined && score !== null) {
      feedbackUpdate["score"] = score;
    }
    if (value !== undefined && value !== null) {
      feedbackUpdate["value"] = value;
    }
    if (correction !== undefined && correction !== null) {
      feedbackUpdate["correction"] = correction;
    }
    if (comment !== undefined && comment !== null) {
      feedbackUpdate["comment"] = comment;
    }
    assertUuid(feedbackId);
    const response = await this.caller.call(
      _getFetchImplementation(),
      `${this.apiUrl}/feedback/${feedbackId}`,
      {
        method: "PATCH",
        headers: { ...this.headers, "Content-Type": "application/json" },
        body: JSON.stringify(feedbackUpdate),
        signal: AbortSignal.timeout(this.timeout_ms),
        ...this.fetchOptions,
      }
    );
    await raiseForStatus(response, "update feedback", true);
  }

  public async readFeedback(feedbackId: string): Promise<Feedback> {
    assertUuid(feedbackId);
    const path = `/feedback/${feedbackId}`;
    const response = await this._get<Feedback>(path);
    return response;
  }

  public async deleteFeedback(feedbackId: string): Promise<void> {
    assertUuid(feedbackId);
    const path = `/feedback/${feedbackId}`;
    const response = await this.caller.call(
      _getFetchImplementation(),
      this.apiUrl + path,
      {
        method: "DELETE",
        headers: this.headers,
        signal: AbortSignal.timeout(this.timeout_ms),
        ...this.fetchOptions,
      }
    );
    await raiseForStatus(response, `delete ${path}`);
    await response.json();
  }

  public async *listFeedback({
    runIds,
    feedbackKeys,
    feedbackSourceTypes,
  }: {
    runIds?: string[];
    feedbackKeys?: string[];
    feedbackSourceTypes?: FeedbackSourceType[];
  } = {}): AsyncIterable<Feedback> {
    const queryParams = new URLSearchParams();
    if (runIds) {
      queryParams.append("run", runIds.join(","));
    }
    if (feedbackKeys) {
      for (const key of feedbackKeys) {
        queryParams.append("key", key);
      }
    }
    if (feedbackSourceTypes) {
      for (const type of feedbackSourceTypes) {
        queryParams.append("source", type);
      }
    }
    for await (const feedbacks of this._getPaginated<Feedback>(
      "/feedback",
      queryParams
    )) {
      yield* feedbacks;
    }
  }

  /**
   * Creates a presigned feedback token and URL.
   *
   * The token can be used to authorize feedback metrics without
   * needing an API key. This is useful for giving browser-based
   * applications the ability to submit feedback without needing
   * to expose an API key.
   *
   * @param runId - The ID of the run.
   * @param feedbackKey - The feedback key.
   * @param options - Additional options for the token.
   * @param options.expiration - The expiration time for the token.
   *
   * @returns A promise that resolves to a FeedbackIngestToken.
   */
  public async createPresignedFeedbackToken(
    runId: string,
    feedbackKey: string,
    {
      expiration,
      feedbackConfig,
    }: {
      expiration?: string | TimeDelta;
      feedbackConfig?: FeedbackConfig;
    } = {}
  ): Promise<FeedbackIngestToken> {
    const body: KVMap = {
      run_id: runId,
      feedback_key: feedbackKey,
      feedback_config: feedbackConfig,
    };
    if (expiration) {
      if (typeof expiration === "string") {
        body["expires_at"] = expiration;
      } else if (expiration?.hours || expiration?.minutes || expiration?.days) {
        body["expires_in"] = expiration;
      }
    } else {
      body["expires_in"] = {
        hours: 3,
      };
    }

    const response = await this.caller.call(
      _getFetchImplementation(),
      `${this.apiUrl}/feedback/tokens`,
      {
        method: "POST",
        headers: { ...this.headers, "Content-Type": "application/json" },
        body: JSON.stringify(body),
        signal: AbortSignal.timeout(this.timeout_ms),
        ...this.fetchOptions,
      }
    );
    const result = await response.json();
    return result as FeedbackIngestToken;
  }

  public async createComparativeExperiment({
    name,
    experimentIds,
    referenceDatasetId,
    createdAt,
    description,
    metadata,
    id,
  }: {
    name: string;
    experimentIds: Array<string>;
    referenceDatasetId?: string;
    createdAt?: Date;
    description?: string;
    metadata?: Record<string, unknown>;
    id?: string;
  }): Promise<ComparativeExperiment> {
    if (experimentIds.length === 0) {
      throw new Error("At least one experiment is required");
    }

    if (!referenceDatasetId) {
      referenceDatasetId = (
        await this.readProject({
          projectId: experimentIds[0],
        })
      ).reference_dataset_id;
    }

    if (!referenceDatasetId == null) {
      throw new Error("A reference dataset is required");
    }

    const body = {
      id,
      name,
      experiment_ids: experimentIds,
      reference_dataset_id: referenceDatasetId,
      description,
      created_at: (createdAt ?? new Date())?.toISOString(),
      extra: {} as Record<string, unknown>,
    };

    if (metadata) body.extra["metadata"] = metadata;

    const response = await this.caller.call(
      _getFetchImplementation(),
      `${this.apiUrl}/datasets/comparative`,
      {
        method: "POST",
        headers: { ...this.headers, "Content-Type": "application/json" },
        body: JSON.stringify(body),
        signal: AbortSignal.timeout(this.timeout_ms),
        ...this.fetchOptions,
      }
    );
    return await response.json();
  }

  /**
   * Retrieves a list of presigned feedback tokens for a given run ID.
   * @param runId The ID of the run.
   * @returns An async iterable of FeedbackIngestToken objects.
   */
  public async *listPresignedFeedbackTokens(
    runId: string
  ): AsyncIterable<FeedbackIngestToken> {
    assertUuid(runId);
    const params = new URLSearchParams({ run_id: runId });
    for await (const tokens of this._getPaginated<FeedbackIngestToken>(
      "/feedback/tokens",
      params
    )) {
      yield* tokens;
    }
  }

  _selectEvalResults(
    results: EvaluationResult | EvaluationResults
  ): Array<EvaluationResult> {
    let results_: Array<EvaluationResult>;
    if ("results" in results) {
      results_ = results.results;
    } else {
      results_ = [results];
    }
    return results_;
  }

  async _logEvaluationFeedback(
    evaluatorResponse: EvaluationResult | EvaluationResults,
    run?: Run,
    sourceInfo?: { [key: string]: any }
  ): Promise<[results: EvaluationResult[], feedbacks: Feedback[]]> {
    const evalResults: Array<EvaluationResult> =
      this._selectEvalResults(evaluatorResponse);

    const feedbacks: Feedback[] = [];

    for (const res of evalResults) {
      let sourceInfo_ = sourceInfo || {};
      if (res.evaluatorInfo) {
        sourceInfo_ = { ...res.evaluatorInfo, ...sourceInfo_ };
      }
      let runId_: string | null = null;
      if (res.targetRunId) {
        runId_ = res.targetRunId;
      } else if (run) {
        runId_ = run.id;
      }

      feedbacks.push(
        await this.createFeedback(runId_, res.key, {
          score: res.score,
          value: res.value,
          comment: res.comment,
          correction: res.correction,
          sourceInfo: sourceInfo_,
          sourceRunId: res.sourceRunId,
          feedbackConfig: res.feedbackConfig as FeedbackConfig | undefined,
          feedbackSourceType: "model",
        })
      );
    }

    return [evalResults, feedbacks];
  }

  public async logEvaluationFeedback(
    evaluatorResponse: EvaluationResult | EvaluationResults,
    run?: Run,
    sourceInfo?: { [key: string]: any }
  ): Promise<EvaluationResult[]> {
    const [results] = await this._logEvaluationFeedback(
      evaluatorResponse,
      run,
      sourceInfo
    );
    return results;
  }

  /**
   * API for managing annotation queues
   */

  /**
   * List the annotation queues on the LangSmith API.
   * @param options - The options for listing annotation queues
   * @param options.queueIds - The IDs of the queues to filter by
   * @param options.name - The name of the queue to filter by
   * @param options.nameContains - The substring that the queue name should contain
   * @param options.limit - The maximum number of queues to return
   * @returns An iterator of AnnotationQueue objects
   */
  public async *listAnnotationQueues(
    options: {
      queueIds?: string[];
      name?: string;
      nameContains?: string;
      limit?: number;
    } = {}
  ): AsyncIterableIterator<AnnotationQueue> {
    const { queueIds, name, nameContains, limit } = options;
    const params = new URLSearchParams();
    if (queueIds) {
      queueIds.forEach((id, i) => {
        assertUuid(id, `queueIds[${i}]`);
        params.append("ids", id);
      });
    }
    if (name) params.append("name", name);
    if (nameContains) params.append("name_contains", nameContains);
    params.append(
      "limit",
      (limit !== undefined ? Math.min(limit, 100) : 100).toString()
    );

    let count = 0;
    for await (const queues of this._getPaginated<AnnotationQueue>(
      "/annotation-queues",
      params
    )) {
      yield* queues;
      count++;
      if (limit !== undefined && count >= limit) break;
    }
  }

  /**
   * Create an annotation queue on the LangSmith API.
   * @param options - The options for creating an annotation queue
   * @param options.name - The name of the annotation queue
   * @param options.description - The description of the annotation queue
   * @param options.queueId - The ID of the annotation queue
   * @returns The created AnnotationQueue object
   */
  public async createAnnotationQueue(options: {
    name: string;
    description?: string;
    queueId?: string;
  }): Promise<AnnotationQueue> {
    const { name, description, queueId } = options;
    const body = {
      name,
      description,
      id: queueId || uuid.v4(),
    };

    const response = await this.caller.call(
      _getFetchImplementation(),
      `${this.apiUrl}/annotation-queues`,
      {
        method: "POST",
        headers: { ...this.headers, "Content-Type": "application/json" },
        body: JSON.stringify(
          Object.fromEntries(
            Object.entries(body).filter(([_, v]) => v !== undefined)
          )
        ),
        signal: AbortSignal.timeout(this.timeout_ms),
        ...this.fetchOptions,
      }
    );
    await raiseForStatus(response, "create annotation queue");
    const data = await response.json();
    return data as AnnotationQueue;
  }

  /**
   * Read an annotation queue with the specified queue ID.
   * @param queueId - The ID of the annotation queue to read
   * @returns The AnnotationQueue object
   */
  public async readAnnotationQueue(queueId: string): Promise<AnnotationQueue> {
    // TODO: Replace when actual endpoint is added
    const queueIteratorResult = await this.listAnnotationQueues({
      queueIds: [queueId],
    }).next();
    if (queueIteratorResult.done) {
      throw new Error(`Annotation queue with ID ${queueId} not found`);
    }
    return queueIteratorResult.value;
  }

  /**
   * Update an annotation queue with the specified queue ID.
   * @param queueId - The ID of the annotation queue to update
   * @param options - The options for updating the annotation queue
   * @param options.name - The new name for the annotation queue
   * @param options.description - The new description for the annotation queue
   */
  public async updateAnnotationQueue(
    queueId: string,
    options: {
      name: string;
      description?: string;
    }
  ): Promise<void> {
    const { name, description } = options;
    const response = await this.caller.call(
      _getFetchImplementation(),
      `${this.apiUrl}/annotation-queues/${assertUuid(queueId, "queueId")}`,
      {
        method: "PATCH",
        headers: { ...this.headers, "Content-Type": "application/json" },
        body: JSON.stringify({ name, description }),
        signal: AbortSignal.timeout(this.timeout_ms),
        ...this.fetchOptions,
      }
    );
    await raiseForStatus(response, "update annotation queue");
  }

  /**
   * Delete an annotation queue with the specified queue ID.
   * @param queueId - The ID of the annotation queue to delete
   */
  public async deleteAnnotationQueue(queueId: string): Promise<void> {
    const response = await this.caller.call(
      _getFetchImplementation(),
      `${this.apiUrl}/annotation-queues/${assertUuid(queueId, "queueId")}`,
      {
        method: "DELETE",
        headers: { ...this.headers, Accept: "application/json" },
        signal: AbortSignal.timeout(this.timeout_ms),
        ...this.fetchOptions,
      }
    );
    await raiseForStatus(response, "delete annotation queue");
  }

  /**
   * Add runs to an annotation queue with the specified queue ID.
   * @param queueId - The ID of the annotation queue
   * @param runIds - The IDs of the runs to be added to the annotation queue
   */
  public async addRunsToAnnotationQueue(
    queueId: string,
    runIds: string[]
  ): Promise<void> {
    const response = await this.caller.call(
      _getFetchImplementation(),
      `${this.apiUrl}/annotation-queues/${assertUuid(queueId, "queueId")}/runs`,
      {
        method: "POST",
        headers: { ...this.headers, "Content-Type": "application/json" },
        body: JSON.stringify(
          runIds.map((id, i) => assertUuid(id, `runIds[${i}]`).toString())
        ),
        signal: AbortSignal.timeout(this.timeout_ms),
        ...this.fetchOptions,
      }
    );
    await raiseForStatus(response, "add runs to annotation queue");
  }

  /**
   * Get a run from an annotation queue at the specified index.
   * @param queueId - The ID of the annotation queue
   * @param index - The index of the run to retrieve
   * @returns A Promise that resolves to a RunWithAnnotationQueueInfo object
   * @throws {Error} If the run is not found at the given index or for other API-related errors
   */
  public async getRunFromAnnotationQueue(
    queueId: string,
    index: number
  ): Promise<RunWithAnnotationQueueInfo> {
    const baseUrl = `/annotation-queues/${assertUuid(queueId, "queueId")}/run`;
    const response = await this.caller.call(
      _getFetchImplementation(),
      `${this.apiUrl}${baseUrl}/${index}`,
      {
        method: "GET",
        headers: this.headers,
        signal: AbortSignal.timeout(this.timeout_ms),
        ...this.fetchOptions,
      }
    );

    await raiseForStatus(response, "get run from annotation queue");
    return await response.json();
  }

  protected async _currentTenantIsOwner(owner: string): Promise<boolean> {
    const settings = await this._getSettings();
    return owner == "-" || settings.tenant_handle === owner;
  }

  protected async _ownerConflictError(
    action: string,
    owner: string
  ): Promise<Error> {
    const settings = await this._getSettings();
    return new Error(
      `Cannot ${action} for another tenant.\n
      Current tenant: ${settings.tenant_handle}\n
      Requested tenant: ${owner}`
    );
  }

  protected async _getLatestCommitHash(
    promptOwnerAndName: string
  ): Promise<string | undefined> {
    const res = await this.caller.call(
      _getFetchImplementation(),
      `${this.apiUrl}/commits/${promptOwnerAndName}/?limit=${1}&offset=${0}`,
      {
        method: "GET",
        headers: this.headers,
        signal: AbortSignal.timeout(this.timeout_ms),
        ...this.fetchOptions,
      }
    );

    const json = await res.json();
    if (!res.ok) {
      const detail =
        typeof json.detail === "string"
          ? json.detail
          : JSON.stringify(json.detail);
      const error = new Error(
        `Error ${res.status}: ${res.statusText}\n${detail}`
      );
      // eslint-disable-next-line @typescript-eslint/no-explicit-any
      (error as any).statusCode = res.status;
      throw error;
    }

    if (json.commits.length === 0) {
      return undefined;
    }

    return json.commits[0].commit_hash;
  }

  protected async _likeOrUnlikePrompt(
    promptIdentifier: string,
    like: boolean
  ): Promise<LikePromptResponse> {
    const [owner, promptName, _] = parsePromptIdentifier(promptIdentifier);
    const response = await this.caller.call(
      _getFetchImplementation(),
      `${this.apiUrl}/likes/${owner}/${promptName}`,
      {
        method: "POST",
        body: JSON.stringify({ like: like }),
        headers: { ...this.headers, "Content-Type": "application/json" },
        signal: AbortSignal.timeout(this.timeout_ms),
        ...this.fetchOptions,
      }
    );
    await raiseForStatus(response, `${like ? "like" : "unlike"} prompt`);

    return await response.json();
  }

  protected async _getPromptUrl(promptIdentifier: string): Promise<string> {
    const [owner, promptName, commitHash] =
      parsePromptIdentifier(promptIdentifier);
    if (!(await this._currentTenantIsOwner(owner))) {
      if (commitHash !== "latest") {
        return `${this.getHostUrl()}/hub/${owner}/${promptName}/${commitHash.substring(
          0,
          8
        )}`;
      } else {
        return `${this.getHostUrl()}/hub/${owner}/${promptName}`;
      }
    } else {
      const settings = await this._getSettings();
      if (commitHash !== "latest") {
        return `${this.getHostUrl()}/prompts/${promptName}/${commitHash.substring(
          0,
          8
        )}?organizationId=${settings.id}`;
      } else {
        return `${this.getHostUrl()}/prompts/${promptName}?organizationId=${
          settings.id
        }`;
      }
    }
  }

  public async promptExists(promptIdentifier: string): Promise<boolean> {
    const prompt = await this.getPrompt(promptIdentifier);
    return !!prompt;
  }

  public async likePrompt(
    promptIdentifier: string
  ): Promise<LikePromptResponse> {
    return this._likeOrUnlikePrompt(promptIdentifier, true);
  }

  public async unlikePrompt(
    promptIdentifier: string
  ): Promise<LikePromptResponse> {
    return this._likeOrUnlikePrompt(promptIdentifier, false);
  }

  public async *listCommits(
    promptOwnerAndName: string
  ): AsyncIterableIterator<PromptCommit> {
    for await (const commits of this._getPaginated<
      PromptCommit,
      ListCommitsResponse
    >(
      `/commits/${promptOwnerAndName}/`,
      new URLSearchParams(),
      (res) => res.commits
    )) {
      yield* commits;
    }
  }

  public async *listPrompts(options?: {
    isPublic?: boolean;
    isArchived?: boolean;
    sortField?: PromptSortField;
    query?: string;
  }): AsyncIterableIterator<Prompt> {
    const params = new URLSearchParams();
    params.append("sort_field", options?.sortField ?? "updated_at");
    params.append("sort_direction", "desc");
    params.append("is_archived", (!!options?.isArchived).toString());

    if (options?.isPublic !== undefined) {
      params.append("is_public", options.isPublic.toString());
    }

    if (options?.query) {
      params.append("query", options.query);
    }

    for await (const prompts of this._getPaginated<Prompt, ListPromptsResponse>(
      "/repos",
      params,
      (res) => res.repos
    )) {
      yield* prompts;
    }
  }

  public async getPrompt(promptIdentifier: string): Promise<Prompt | null> {
    const [owner, promptName, _] = parsePromptIdentifier(promptIdentifier);
    const response = await this.caller.call(
      _getFetchImplementation(),
      `${this.apiUrl}/repos/${owner}/${promptName}`,
      {
        method: "GET",
        headers: this.headers,
        signal: AbortSignal.timeout(this.timeout_ms),
        ...this.fetchOptions,
      }
    );

    if (response.status === 404) {
      return null;
    }
    await raiseForStatus(response, "get prompt");

    const result = await response.json();
    if (result.repo) {
      return result.repo as Prompt;
    } else {
      return null;
    }
  }

  public async createPrompt(
    promptIdentifier: string,
    options?: {
      description?: string;
      readme?: string;
      tags?: string[];
      isPublic?: boolean;
    }
  ): Promise<Prompt> {
    const settings = await this._getSettings();
    if (options?.isPublic && !settings.tenant_handle) {
      throw new Error(
        `Cannot create a public prompt without first\n
        creating a LangChain Hub handle. 
        You can add a handle by creating a public prompt at:\n
        https://smith.langchain.com/prompts`
      );
    }

    const [owner, promptName, _] = parsePromptIdentifier(promptIdentifier);
    if (!(await this._currentTenantIsOwner(owner))) {
      throw await this._ownerConflictError("create a prompt", owner);
    }

    const data = {
      repo_handle: promptName,
      ...(options?.description && { description: options.description }),
      ...(options?.readme && { readme: options.readme }),
      ...(options?.tags && { tags: options.tags }),
      is_public: !!options?.isPublic,
    };

    const response = await this.caller.call(
      _getFetchImplementation(),
      `${this.apiUrl}/repos/`,
      {
        method: "POST",
        headers: { ...this.headers, "Content-Type": "application/json" },
        body: JSON.stringify(data),
        signal: AbortSignal.timeout(this.timeout_ms),
        ...this.fetchOptions,
      }
    );

    await raiseForStatus(response, "create prompt");

    const { repo } = await response.json();
    return repo as Prompt;
  }

  public async createCommit(
    promptIdentifier: string,
    object: any,
    options?: {
      parentCommitHash?: string;
    }
  ): Promise<string> {
    if (!(await this.promptExists(promptIdentifier))) {
      throw new Error("Prompt does not exist, you must create it first.");
    }

    const [owner, promptName, _] = parsePromptIdentifier(promptIdentifier);
    const resolvedParentCommitHash =
      options?.parentCommitHash === "latest" || !options?.parentCommitHash
        ? await this._getLatestCommitHash(`${owner}/${promptName}`)
        : options?.parentCommitHash;

    const payload = {
      manifest: JSON.parse(JSON.stringify(object)),
      parent_commit: resolvedParentCommitHash,
    };

    const response = await this.caller.call(
      _getFetchImplementation(),
      `${this.apiUrl}/commits/${owner}/${promptName}`,
      {
        method: "POST",
        headers: { ...this.headers, "Content-Type": "application/json" },
        body: JSON.stringify(payload),
        signal: AbortSignal.timeout(this.timeout_ms),
        ...this.fetchOptions,
      }
    );

    await raiseForStatus(response, "create commit");

    const result = await response.json();
    return this._getPromptUrl(
      `${owner}/${promptName}${
        result.commit_hash ? `:${result.commit_hash}` : ""
      }`
    );
  }

  /**
   * Upsert examples with attachments using multipart form data.
   * @param upserts List of ExampleUpsertWithAttachments objects to upsert
   * @returns Promise with the upsert response
   */
  public async uploadExamplesMultipart(
    uploads: ExampleUploadWithAttachments[] = []
  ): Promise<UploadExamplesResponse> {
    const formData = new FormData();

    for (const example of uploads) {
      const exampleId = (example.id ?? uuid.v4()).toString();

      // Prepare the main example body
      const exampleBody = {
        created_at: example.created_at,
        ...(example.metadata && { metadata: example.metadata }),
        ...(example.split && { split: example.split }),
      };

      // Add main example data
      const stringifiedExample = stringifyForTracing(exampleBody);
      const exampleBlob = new Blob([stringifiedExample], {
        type: "application/json",
      });
      formData.append(exampleId, exampleBlob);

      // Add inputs
      const stringifiedInputs = stringifyForTracing(example.inputs);
      const inputsBlob = new Blob([stringifiedInputs], {
        type: "application/json",
      });
      formData.append(`${exampleId}.inputs`, inputsBlob);

      // Add outputs if present
      if (example.outputs) {
        const stringifiedOutputs = stringifyForTracing(example.outputs);
        const outputsBlob = new Blob([stringifiedOutputs], {
          type: "application/json",
        });
        formData.append(`${exampleId}.outputs`, outputsBlob);
      }

      // Add attachments if present
      if (example.attachments) {
        for (const [name, [mimeType, data]] of Object.entries(
          example.attachments
        )) {
          const attachmentBlob = new Blob([data], {
            type: `${mimeType}; length=${data.byteLength}`,
          });
          formData.append(`${exampleId}.attachment.${name}`, attachmentBlob);
        }
      }
    }

    const datasetIds = uploads.map((example) => example.dataset_id);
    if (datasetIds.length > 1) {
      throw new Error("Cannot upload examples to multiple datasets");
    }
    const datasetId = datasetIds[0];

    const response = await this.caller.call(
      _getFetchImplementation(),
      `${this.apiUrl}/v1/platform/datasets/${datasetId}/examples`,
      {
        method: "POST",
        headers: this.headers,
        body: formData,
      }
    );
    const result = await response.json();
    return result;
  }

  public async updatePrompt(
    promptIdentifier: string,
    options?: {
      description?: string;
      readme?: string;
      tags?: string[];
      isPublic?: boolean;
      isArchived?: boolean;
    }
  ): Promise<Record<string, any>> {
    if (!(await this.promptExists(promptIdentifier))) {
      throw new Error("Prompt does not exist, you must create it first.");
    }

    const [owner, promptName] = parsePromptIdentifier(promptIdentifier);

    if (!(await this._currentTenantIsOwner(owner))) {
      throw await this._ownerConflictError("update a prompt", owner);
    }

    const payload: Record<string, any> = {};

    if (options?.description !== undefined)
      payload.description = options.description;
    if (options?.readme !== undefined) payload.readme = options.readme;
    if (options?.tags !== undefined) payload.tags = options.tags;
    if (options?.isPublic !== undefined) payload.is_public = options.isPublic;
    if (options?.isArchived !== undefined)
      payload.is_archived = options.isArchived;

    // Check if payload is empty
    if (Object.keys(payload).length === 0) {
      throw new Error("No valid update options provided");
    }

    const response = await this.caller.call(
      _getFetchImplementation(),
      `${this.apiUrl}/repos/${owner}/${promptName}`,
      {
        method: "PATCH",
        body: JSON.stringify(payload),
      headers: {
          ...this.headers,
          "Content-Type": "application/json",
        },
        signal: AbortSignal.timeout(this.timeout_ms),
        ...this.fetchOptions,
      }
    );

    await raiseForStatus(response, "update prompt");

    return response.json();
  }

  public async deletePrompt(promptIdentifier: string): Promise<void> {
    if (!(await this.promptExists(promptIdentifier))) {
      throw new Error("Prompt does not exist, you must create it first.");
    }

    const [owner, promptName, _] = parsePromptIdentifier(promptIdentifier);

    if (!(await this._currentTenantIsOwner(owner))) {
      throw await this._ownerConflictError("delete a prompt", owner);
    }

    const response = await this.caller.call(
      _getFetchImplementation(),
      `${this.apiUrl}/repos/${owner}/${promptName}`,
      {
        method: "DELETE",
        headers: this.headers,
        signal: AbortSignal.timeout(this.timeout_ms),
        ...this.fetchOptions,
      }
    );

    return await response.json();
  }

  public async pullPromptCommit(
    promptIdentifier: string,
    options?: {
      includeModel?: boolean;
    }
  ): Promise<PromptCommit> {
    const [owner, promptName, commitHash] =
      parsePromptIdentifier(promptIdentifier);
    const serverInfo = await this._getServerInfo();
    const useOptimization = isVersionGreaterOrEqual(
      serverInfo.version,
      "0.5.23"
    );

    let passedCommitHash = commitHash;

    if (!useOptimization && commitHash === "latest") {
      const latestCommitHash = await this._getLatestCommitHash(
        `${owner}/${promptName}`
      );
      if (!latestCommitHash) {
        throw new Error("No commits found");
      } else {
        passedCommitHash = latestCommitHash;
      }
    }

    const response = await this.caller.call(
      _getFetchImplementation(),
      `${this.apiUrl}/commits/${owner}/${promptName}/${passedCommitHash}${
        options?.includeModel ? "?include_model=true" : ""
      }`,
      {
        method: "GET",
        headers: this.headers,
        signal: AbortSignal.timeout(this.timeout_ms),
        ...this.fetchOptions,
      }
    );

    await raiseForStatus(response, "pull prompt commit");

    const result = await response.json();

    return {
      owner,
      repo: promptName,
      commit_hash: result.commit_hash,
      manifest: result.manifest,
      examples: result.examples,
    };
  }

  /**
   * This method should not be used directly, use `import { pull } from "langchain/hub"` instead.
   * Using this method directly returns the JSON string of the prompt rather than a LangChain object.
   * @private
   */
  public async _pullPrompt(
    promptIdentifier: string,
    options?: {
      includeModel?: boolean;
    }
  ): Promise<any> {
    const promptObject = await this.pullPromptCommit(promptIdentifier, {
      includeModel: options?.includeModel,
    });
    const prompt = JSON.stringify(promptObject.manifest);
    return prompt;
  }

  public async pushPrompt(
    promptIdentifier: string,
    options?: {
      object?: any;
      parentCommitHash?: string;
      isPublic?: boolean;
      description?: string;
      readme?: string;
      tags?: string[];
    }
  ): Promise<string> {
    // Create or update prompt metadata
    if (await this.promptExists(promptIdentifier)) {
      if (options && Object.keys(options).some((key) => key !== "object")) {
        await this.updatePrompt(promptIdentifier, {
          description: options?.description,
          readme: options?.readme,
          tags: options?.tags,
          isPublic: options?.isPublic,
        });
      }
    } else {
      await this.createPrompt(promptIdentifier, {
        description: options?.description,
        readme: options?.readme,
        tags: options?.tags,
        isPublic: options?.isPublic,
      });
    }

    if (!options?.object) {
      return await this._getPromptUrl(promptIdentifier);
    }

    // Create a commit with the new manifest
    const url = await this.createCommit(promptIdentifier, options?.object, {
      parentCommitHash: options?.parentCommitHash,
    });
    return url;
  }

  /**
   * Clone a public dataset to your own langsmith tenant. 
   * This operation is idempotent. If you already have a dataset with the given name, 
   * this function will do nothing.

   * @param {string} tokenOrUrl The token of the public dataset to clone.
   * @param {Object} [options] Additional options for cloning the dataset.
   * @param {string} [options.sourceApiUrl] The URL of the langsmith server where the data is hosted. Defaults to the API URL of your current client.
   * @param {string} [options.datasetName] The name of the dataset to create in your tenant. Defaults to the name of the public dataset.
   * @returns {Promise<void>}
   */
  async clonePublicDataset(
    tokenOrUrl: string,
    options: {
      sourceApiUrl?: string;
      datasetName?: string;
    } = {}
  ): Promise<void> {
    const { sourceApiUrl = this.apiUrl, datasetName } = options;
    const [parsedApiUrl, tokenUuid] = this.parseTokenOrUrl(
      tokenOrUrl,
      sourceApiUrl
    );
    const sourceClient = new Client({
      apiUrl: parsedApiUrl,
      // Placeholder API key not needed anymore in most cases, but
      // some private deployments may have API key-based rate limiting
      // that would cause this to fail if we provide no value.
      apiKey: "placeholder",
    });

    const ds = await sourceClient.readSharedDataset(tokenUuid);
    const finalDatasetName = datasetName || ds.name;

    try {
      if (await this.hasDataset({ datasetId: finalDatasetName })) {
        console.log(
          `Dataset ${finalDatasetName} already exists in your tenant. Skipping.`
        );
        return;
      }
    } catch (_) {
      // `.hasDataset` will throw an error if the dataset does not exist.
      // no-op in that case
    }

    // Fetch examples first, then create the dataset
    const examples = await sourceClient.listSharedExamples(tokenUuid);
    const dataset = await this.createDataset(finalDatasetName, {
      description: ds.description,
      dataType: ds.data_type || "kv",
      inputsSchema: ds.inputs_schema_definition ?? undefined,
      outputsSchema: ds.outputs_schema_definition ?? undefined,
    });
    try {
      await this.createExamples({
        inputs: examples.map((e) => e.inputs),
        outputs: examples.flatMap((e) => (e.outputs ? [e.outputs] : [])),
        datasetId: dataset.id,
      });
    } catch (e) {
      console.error(
        `An error occurred while creating dataset ${finalDatasetName}. ` +
          "You should delete it manually."
      );
      throw e;
    }
  }

  private parseTokenOrUrl(
    urlOrToken: string,
    apiUrl: string,
    numParts = 2,
    kind = "dataset"
  ): [string, string] {
    // Try parsing as UUID
    try {
      assertUuid(urlOrToken); // Will throw if it's not a UUID.
      return [apiUrl, urlOrToken];
    } catch (_) {
      // no-op if it's not a uuid
    }

    // Parse as URL
    try {
      const parsedUrl = new URL(urlOrToken);
      const pathParts = parsedUrl.pathname
        .split("/")
        .filter((part) => part !== "");

      if (pathParts.length >= numParts) {
        const tokenUuid = pathParts[pathParts.length - numParts];
        return [apiUrl, tokenUuid];
      } else {
        throw new Error(`Invalid public ${kind} URL: ${urlOrToken}`);
      }
    } catch (error) {
      throw new Error(`Invalid public ${kind} URL or token: ${urlOrToken}`);
    }
  }

  /**
   * Awaits all pending trace batches. Useful for environments where
   * you need to be sure that all tracing requests finish before execution ends,
   * such as serverless environments.
   *
   * @example
   * ```
   * import { Client } from "langsmith";
   *
   * const client = new Client();
   *
   * try {
   *   // Tracing happens here
   *   ...
   * } finally {
   *   await client.awaitPendingTraceBatches();
   * }
   * ```
   *
   * @returns A promise that resolves once all currently pending traces have sent.
   */
  public awaitPendingTraceBatches() {
    return Promise.all([
      ...this.autoBatchQueue.items.map(({ itemPromise }) => itemPromise),
      this.batchIngestCaller.queue.onIdle(),
    ]);
  }
}<|MERGE_RESOLUTION|>--- conflicted
+++ resolved
@@ -35,12 +35,9 @@
   AnnotationQueue,
   RunWithAnnotationQueueInfo,
   Attachments,
-<<<<<<< HEAD
   ListExampleResponse,
-=======
   ExampleUploadWithAttachments,
-  UploadExamplesResponse,
->>>>>>> f8a4ff4c
+  UploadExamplesResponse
 } from "./schemas.js";
 import {
   convertLangChainMessageToExample,
