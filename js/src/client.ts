--- conflicted
+++ resolved
@@ -3927,81 +3927,7 @@
         "Your LangSmith version does not allow using the multipart examples endpoint, please update to the latest version."
       );
     }
-<<<<<<< HEAD
     const formData = _prepareMultiPartData(updates);
-=======
-    const formData = new FormData();
-
-    for (const example of updates) {
-      const exampleId = example.id;
-
-      // Prepare the main example body
-      const exampleBody = {
-        ...(example.metadata && { metadata: example.metadata }),
-        ...(example.split && { split: example.split }),
-      };
-
-      // Add main example data
-      const stringifiedExample = stringifyForTracing(exampleBody);
-      const exampleBlob = new Blob([stringifiedExample], {
-        type: "application/json",
-      });
-      formData.append(exampleId, exampleBlob);
-
-      // Add inputs
-      if (example.inputs) {
-        const stringifiedInputs = stringifyForTracing(example.inputs);
-        const inputsBlob = new Blob([stringifiedInputs], {
-          type: "application/json",
-        });
-        formData.append(`${exampleId}.inputs`, inputsBlob);
-      }
-
-      // Add outputs if present
-      if (example.outputs) {
-        const stringifiedOutputs = stringifyForTracing(example.outputs);
-        const outputsBlob = new Blob([stringifiedOutputs], {
-          type: "application/json",
-        });
-        formData.append(`${exampleId}.outputs`, outputsBlob);
-      }
-
-      // Add attachments if present
-      if (example.attachments) {
-        for (const [name, attachment] of Object.entries(example.attachments)) {
-          let mimeType: string;
-          let data: AttachmentData;
-
-          if (Array.isArray(attachment)) {
-            [mimeType, data] = attachment;
-          } else {
-            mimeType = attachment.mimeType;
-            data = attachment.data;
-          }
-          const attachmentBlob = new Blob([data], {
-            type: `${mimeType}; length=${data.byteLength}`,
-          });
-          formData.append(`${exampleId}.attachment.${name}`, attachmentBlob);
-        }
-      }
-
-      if (example.attachments_operations) {
-        const stringifiedAttachmentsOperations = stringifyForTracing(
-          example.attachments_operations
-        );
-        const attachmentsOperationsBlob = new Blob(
-          [stringifiedAttachmentsOperations],
-          {
-            type: "application/json",
-          }
-        );
-        formData.append(
-          `${exampleId}.attachments_operations`,
-          attachmentsOperationsBlob
-        );
-      }
-    }
->>>>>>> 688389ad
 
     const response = await this.caller.call(
       _getFetchImplementation(),
@@ -4030,64 +3956,7 @@
         "Your LangSmith version does not allow using the multipart examples endpoint, please update to the latest version."
       );
     }
-<<<<<<< HEAD
     const formData = _prepareMultiPartData(uploads);
-=======
-    const formData = new FormData();
-
-    for (const example of uploads) {
-      const exampleId = (example.id ?? uuid.v4()).toString();
-
-      // Prepare the main example body
-      const exampleBody = {
-        created_at: example.created_at,
-        ...(example.metadata && { metadata: example.metadata }),
-        ...(example.split && { split: example.split }),
-      };
-
-      // Add main example data
-      const stringifiedExample = stringifyForTracing(exampleBody);
-      const exampleBlob = new Blob([stringifiedExample], {
-        type: "application/json",
-      });
-      formData.append(exampleId, exampleBlob);
-
-      // Add inputs
-      const stringifiedInputs = stringifyForTracing(example.inputs);
-      const inputsBlob = new Blob([stringifiedInputs], {
-        type: "application/json",
-      });
-      formData.append(`${exampleId}.inputs`, inputsBlob);
-
-      // Add outputs if present
-      if (example.outputs) {
-        const stringifiedOutputs = stringifyForTracing(example.outputs);
-        const outputsBlob = new Blob([stringifiedOutputs], {
-          type: "application/json",
-        });
-        formData.append(`${exampleId}.outputs`, outputsBlob);
-      }
-
-      // Add attachments if present
-      if (example.attachments) {
-        for (const [name, attachment] of Object.entries(example.attachments)) {
-          let mimeType: string;
-          let data: AttachmentData;
-
-          if (Array.isArray(attachment)) {
-            [mimeType, data] = attachment;
-          } else {
-            mimeType = attachment.mimeType;
-            data = attachment.data;
-          }
-          const attachmentBlob = new Blob([data], {
-            type: `${mimeType}; length=${data.byteLength}`,
-          });
-          formData.append(`${exampleId}.attachment.${name}`, attachmentBlob);
-        }
-      }
-    }
->>>>>>> 688389ad
 
     const response = await this.caller.call(
       _getFetchImplementation(),
