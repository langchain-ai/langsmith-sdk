--- conflicted
+++ resolved
@@ -716,25 +716,7 @@
       "Content-Type": "application/json",
       Accept: "application/json",
     };
-<<<<<<< HEAD
-
-    try {
-      const response = await this.batchIngestCaller.call(
-        fetch,
-        `${this.apiUrl}/runs/batch`,
-        {
-          method: "POST",
-          headers,
-          body: JSON.stringify(body),
-          signal: AbortSignal.timeout(this.timeout_ms),
-        }
-      );
-      await raiseForStatus(response, "batch create run");
-    } catch (e) {
-      console.error(`Failed to batch create runs: ${e}`);
-    }
-=======
-    const response = await this.caller.call(
+    const response = await this.batchIngestCaller.call(
       fetch,
       `${this.apiUrl}/runs/batch`,
       {
@@ -745,7 +727,6 @@
       }
     );
     await raiseForStatus(response, "batch create run");
->>>>>>> 79a763e1
   }
 
   public async updateRun(runId: string, run: RunUpdate): Promise<void> {
