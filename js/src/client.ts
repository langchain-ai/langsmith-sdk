import * as uuid from "uuid";

import { AsyncCaller, AsyncCallerParams } from "./utils/async_caller.js";
import {
  ComparativeExperiment,
  DataType,
  Dataset,
  DatasetDiffInfo,
  DatasetShareSchema,
  Example,
  ExampleCreate,
  ExampleUpdate,
  ExampleUpdateWithId,
  Feedback,
  FeedbackConfig,
  FeedbackIngestToken,
  KVMap,
  LangChainBaseMessage,
  LangSmithSettings,
  LikePromptResponse,
  ListCommitsResponse,
  ListPromptsResponse,
  Prompt,
  PromptCommit,
  PromptSortField,
  Run,
  RunCreate,
  RunUpdate,
  ScoreType,
  ExampleSearch,
  TimeDelta,
  TracerSession,
  TracerSessionResult,
  ValueType,
  AnnotationQueue,
  RunWithAnnotationQueueInfo,
  Attachments,
  ListExampleResponse,
  ExampleUploadWithAttachments,
<<<<<<< HEAD
  UploadExamplesResponse
=======
  UploadExamplesResponse,
  ExampleUpdateWithAttachments,
  UpdateExamplesResponse,
  RawExample,
  AttachmentInfo,
>>>>>>> 580d061f
} from "./schemas.js";
import {
  convertLangChainMessageToExample,
  isLangChainMessage,
} from "./utils/messages.js";
import {
  getEnvironmentVariable,
  getLangChainEnvVarsMetadata,
  getLangSmithEnvironmentVariable,
  getRuntimeEnvironment,
} from "./utils/env.js";

import {
  EvaluationResult,
  EvaluationResults,
  RunEvaluator,
} from "./evaluation/evaluator.js";
import { __version__ } from "./index.js";
import { assertUuid } from "./utils/_uuid.js";
import { warnOnce } from "./utils/warn.js";
import { parsePromptIdentifier } from "./utils/prompts.js";
import { raiseForStatus } from "./utils/error.js";
import { _getFetchImplementation } from "./singletons/fetch.js";

import { stringify as stringifyForTracing } from "./utils/fast-safe-stringify/index.js";

export interface ClientConfig {
  apiUrl?: string;
  apiKey?: string;
  callerOptions?: AsyncCallerParams;
  timeout_ms?: number;
  webUrl?: string;
  anonymizer?: (values: KVMap) => KVMap;
  hideInputs?: boolean | ((inputs: KVMap) => KVMap);
  hideOutputs?: boolean | ((outputs: KVMap) => KVMap);
  autoBatchTracing?: boolean;
  batchSizeBytesLimit?: number;
  blockOnRootRunFinalization?: boolean;
  traceBatchConcurrency?: number;
  fetchOptions?: RequestInit;
}

/**
 * Represents the parameters for listing runs (spans) from the Langsmith server.
 */
interface ListRunsParams {
  /**
   * The ID or IDs of the project(s) to filter by.
   */
  projectId?: string | string[];

  /**
   * The name or names of the project(s) to filter by.
   */
  projectName?: string | string[];

  /**
   * The ID of the trace to filter by.
   */
  traceId?: string;
  /**
   * isRoot - Whether to only include root runs.
   *  */
  isRoot?: boolean;

  /**
   * The execution order to filter by.
   */
  executionOrder?: number;

  /**
   * The ID of the parent run to filter by.
   */
  parentRunId?: string;

  /**
   * The ID of the reference example to filter by.
   */
  referenceExampleId?: string;

  /**
   * The start time to filter by.
   */
  startTime?: Date;

  /**
   * The run type to filter by.
   */
  runType?: string;

  /**
   * Indicates whether to filter by error runs.
   */
  error?: boolean;

  /**
   * The ID or IDs of the runs to filter by.
   */
  id?: string[];

  /**
   * The maximum number of runs to retrieve.
   */
  limit?: number;

  /**
   * The query string to filter by.
   */
  query?: string;

  /**
   * The filter string to apply.
   *
   * Run Filtering:
   * Listing runs with query params is useful for simple queries, but doesn't support many common needs, such as filtering by metadata, tags, or other fields.
   * LangSmith supports a filter query language to permit more complex filtering operations when fetching runs. This guide will provide a high level overview of the grammar as well as a few examples of when it can be useful.
   * If you'd prefer a more visual guide, you can get a taste of the language by viewing the table of runs on any of your projects' pages. We provide some recommended filters to get you started that you can copy and use the SDK.
   *
   * Grammar:
   * The filtering grammar is based on common comparators on fields in the run object. Supported comparators include:
   * - gte (greater than or equal to)
   * - gt (greater than)
   * - lte (less than or equal to)
   * - lt (less than)
   * - eq (equal to)
   * - neq (not equal to)
   * - has (check if run contains a tag or metadata json blob)
   * - search (search for a substring in a string field)
   */
  filter?: string;

  /**
   * Filter to apply to the ROOT run in the trace tree. This is meant to be used in conjunction with the regular
   *  `filter` parameter to let you filter runs by attributes of the root run within a trace. Example is filtering by
   * feedback assigned to the trace.
   */
  traceFilter?: string;

  /**
   * Filter to apply to OTHER runs in the trace tree, including sibling and child runs. This is meant to be used in
   * conjunction with the regular `filter` parameter to let you filter runs by attributes of any run within a trace.
   */
  treeFilter?: string;
  /**
   * The values to include in the response.
   */
  select?: string[];
}

interface UploadCSVParams {
  csvFile: Blob;
  fileName: string;
  inputKeys: string[];
  outputKeys: string[];
  description?: string;
  dataType?: DataType;
  name?: string;
}

interface feedback_source {
  type: string;
  metadata?: KVMap;
}

interface FeedbackCreate {
  id: string;
  run_id: string | null;
  key: string;
  score?: ScoreType;
  value?: ValueType;
  correction?: object | null;
  comment?: string | null;
  feedback_source?: feedback_source | KVMap | null;
  feedbackConfig?: FeedbackConfig;
  session_id?: string;
  comparative_experiment_id?: string;
}

interface FeedbackUpdate {
  score?: ScoreType;
  value?: ValueType;
  correction?: object | null;
  comment?: string | null;
}

interface CreateRunParams {
  name: string;
  inputs: KVMap;
  run_type: string;
  id?: string;
  start_time?: number;
  end_time?: number;
  extra?: KVMap;
  error?: string;
  serialized?: object;
  outputs?: KVMap;
  reference_example_id?: string;
  child_runs?: RunCreate[];
  parent_run_id?: string;
  project_name?: string;
  revision_id?: string;
  trace_id?: string;
  dotted_order?: string;
  attachments?: Attachments;
}

interface UpdateRunParams extends RunUpdate {
  id?: string;
}

interface ProjectOptions {
  projectName?: string;
  projectId?: string;
}

// eslint-disable-next-line @typescript-eslint/no-explicit-any
type RecordStringAny = Record<string, any>;

export type FeedbackSourceType = "model" | "api" | "app";

export type CreateExampleOptions = {
  /** The ID of the dataset to create the example in. */
  datasetId?: string;
  /** The name of the dataset to create the example in (if dataset ID is not provided). */
  datasetName?: string;
  /** The creation date of the example. */
  createdAt?: Date;
  /** A unique identifier for the example. */
  exampleId?: string;
  /** Additional metadata associated with the example. */
  metadata?: KVMap;
  /** The split(s) to assign the example to. */
  split?: string | string[];
  /** The ID of the source run associated with this example. */
  sourceRunId?: string;
};

type AutoBatchQueueItem = {
  action: "create" | "update";
  item: RunCreate | RunUpdate;
};

type MultipartPart = {
  name: string;
  payload: Blob;
};

export function mergeRuntimeEnvIntoRunCreate(run: RunCreate) {
  const runtimeEnv = getRuntimeEnvironment();
  const envVars = getLangChainEnvVarsMetadata();
  const extra = run.extra ?? {};
  const metadata = extra.metadata;
  run.extra = {
    ...extra,
    runtime: {
      ...runtimeEnv,
      ...extra?.runtime,
    },
    metadata: {
      ...envVars,
      ...(envVars.revision_id || run.revision_id
        ? { revision_id: run.revision_id ?? envVars.revision_id }
        : {}),
      ...metadata,
    },
  };
  return run;
}

const getTracingSamplingRate = () => {
  const samplingRateStr = getLangSmithEnvironmentVariable(
    "TRACING_SAMPLING_RATE"
  );
  if (samplingRateStr === undefined) {
    return undefined;
  }
  const samplingRate = parseFloat(samplingRateStr);
  if (samplingRate < 0 || samplingRate > 1) {
    throw new Error(
      `LANGSMITH_TRACING_SAMPLING_RATE must be between 0 and 1 if set. Got: ${samplingRate}`
    );
  }
  return samplingRate;
};

// utility functions
const isLocalhost = (url: string): boolean => {
  const strippedUrl = url.replace("http://", "").replace("https://", "");
  const hostname = strippedUrl.split("/")[0].split(":")[0];
  return (
    hostname === "localhost" || hostname === "127.0.0.1" || hostname === "::1"
  );
};

async function toArray<T>(iterable: AsyncIterable<T>): Promise<T[]> {
  const result: T[] = [];
  for await (const item of iterable) {
    result.push(item);
  }
  return result;
}

function trimQuotes(str?: string): string | undefined {
  if (str === undefined) {
    return undefined;
  }
  return str
    .trim()
    .replace(/^"(.*)"$/, "$1")
    .replace(/^'(.*)'$/, "$1");
}

const handle429 = async (response?: Response) => {
  if (response?.status === 429) {
    const retryAfter =
      parseInt(response.headers.get("retry-after") ?? "30", 10) * 1000;
    if (retryAfter > 0) {
      await new Promise((resolve) => setTimeout(resolve, retryAfter));
      // Return directly after calling this check
      return true;
    }
  }
  // Fall back to existing status checks
  return false;
};

export class AutoBatchQueue {
  items: {
    action: "create" | "update";
    payload: RunCreate | RunUpdate;
    itemPromiseResolve: () => void;
    itemPromise: Promise<void>;
    size: number;
  }[] = [];

  sizeBytes = 0;

  peek() {
    return this.items[0];
  }

  push(item: AutoBatchQueueItem): Promise<void> {
    let itemPromiseResolve;
    const itemPromise = new Promise<void>((resolve) => {
      // Setting itemPromiseResolve is synchronous with promise creation:
      // https://developer.mozilla.org/en-US/docs/Web/JavaScript/Reference/Global_Objects/Promise/Promise
      itemPromiseResolve = resolve;
    });
    const size = stringifyForTracing(item.item).length;
    this.items.push({
      action: item.action,
      payload: item.item,
      // eslint-disable-next-line @typescript-eslint/no-non-null-assertion
      itemPromiseResolve: itemPromiseResolve!,
      itemPromise,
      size,
    });
    this.sizeBytes += size;
    return itemPromise;
  }

  pop(upToSizeBytes: number): [AutoBatchQueueItem[], () => void] {
    if (upToSizeBytes < 1) {
      throw new Error("Number of bytes to pop off may not be less than 1.");
    }
    const popped: typeof this.items = [];
    let poppedSizeBytes = 0;
    // Pop items until we reach or exceed the size limit
    while (
      poppedSizeBytes + (this.peek()?.size ?? 0) < upToSizeBytes &&
      this.items.length > 0
    ) {
      const item = this.items.shift();
      if (item) {
        popped.push(item);
        poppedSizeBytes += item.size;
        this.sizeBytes -= item.size;
      }
    }
    // If there is an item on the queue we were unable to pop,
    // just return it as a single batch.
    if (popped.length === 0 && this.items.length > 0) {
      const item = this.items.shift()!;
      popped.push(item);
      poppedSizeBytes += item.size;
      this.sizeBytes -= item.size;
    }
    return [
      popped.map((it) => ({ action: it.action, item: it.payload })),
      () => popped.forEach((it) => it.itemPromiseResolve()),
    ];
  }
}

// 20 MB
export const DEFAULT_BATCH_SIZE_LIMIT_BYTES = 20_971_520;

const SERVER_INFO_REQUEST_TIMEOUT = 2500;

export class Client implements LangSmithTracingClientInterface {
  private apiKey?: string;

  private apiUrl: string;

  private webUrl?: string;

  private caller: AsyncCaller;

  private batchIngestCaller: AsyncCaller;

  private timeout_ms: number;

  private _tenantId: string | null = null;

  private hideInputs?: boolean | ((inputs: KVMap) => KVMap);

  private hideOutputs?: boolean | ((outputs: KVMap) => KVMap);

  private tracingSampleRate?: number;

  private filteredPostUuids = new Set();

  private autoBatchTracing = true;

  private autoBatchQueue = new AutoBatchQueue();

  private autoBatchTimeout: ReturnType<typeof setTimeout> | undefined;

  private autoBatchAggregationDelayMs = 250;

  private batchSizeBytesLimit?: number;

  private fetchOptions: RequestInit;

  private settings: Promise<LangSmithSettings> | null;

  private blockOnRootRunFinalization =
    getEnvironmentVariable("LANGSMITH_TRACING_BACKGROUND") === "false";

  private traceBatchConcurrency = 5;

  private _serverInfo: RecordStringAny | undefined;

  // eslint-disable-next-line @typescript-eslint/no-explicit-any
  private _getServerInfoPromise?: Promise<Record<string, any>>;

  constructor(config: ClientConfig = {}) {
    const defaultConfig = Client.getDefaultClientConfig();

    this.tracingSampleRate = getTracingSamplingRate();
    this.apiUrl = trimQuotes(config.apiUrl ?? defaultConfig.apiUrl) ?? "";
    if (this.apiUrl.endsWith("/")) {
      this.apiUrl = this.apiUrl.slice(0, -1);
    }
    this.apiKey = trimQuotes(config.apiKey ?? defaultConfig.apiKey);
    this.webUrl = trimQuotes(config.webUrl ?? defaultConfig.webUrl);
    if (this.webUrl?.endsWith("/")) {
      this.webUrl = this.webUrl.slice(0, -1);
    }
    this.timeout_ms = config.timeout_ms ?? 90_000;
    this.caller = new AsyncCaller(config.callerOptions ?? {});
    this.traceBatchConcurrency =
      config.traceBatchConcurrency ?? this.traceBatchConcurrency;
    if (this.traceBatchConcurrency < 1) {
      throw new Error("Trace batch concurrency must be positive.");
    }
    this.batchIngestCaller = new AsyncCaller({
      maxRetries: 2,
      maxConcurrency: this.traceBatchConcurrency,
      ...(config.callerOptions ?? {}),
      onFailedResponseHook: handle429,
    });

    this.hideInputs =
      config.hideInputs ?? config.anonymizer ?? defaultConfig.hideInputs;
    this.hideOutputs =
      config.hideOutputs ?? config.anonymizer ?? defaultConfig.hideOutputs;

    this.autoBatchTracing = config.autoBatchTracing ?? this.autoBatchTracing;
    this.blockOnRootRunFinalization =
      config.blockOnRootRunFinalization ?? this.blockOnRootRunFinalization;
    this.batchSizeBytesLimit = config.batchSizeBytesLimit;
    this.fetchOptions = config.fetchOptions || {};
  }

  public static getDefaultClientConfig(): {
    apiUrl: string;
    apiKey?: string;
    webUrl?: string;
    hideInputs?: boolean;
    hideOutputs?: boolean;
  } {
    const apiKey = getLangSmithEnvironmentVariable("API_KEY");
    const apiUrl =
      getLangSmithEnvironmentVariable("ENDPOINT") ??
      "https://api.smith.langchain.com";
    const hideInputs =
      getLangSmithEnvironmentVariable("HIDE_INPUTS") === "true";
    const hideOutputs =
      getLangSmithEnvironmentVariable("HIDE_OUTPUTS") === "true";
    return {
      apiUrl: apiUrl,
      apiKey: apiKey,
      webUrl: undefined,
      hideInputs: hideInputs,
      hideOutputs: hideOutputs,
    };
  }

  public getHostUrl(): string {
    if (this.webUrl) {
      return this.webUrl;
    } else if (isLocalhost(this.apiUrl)) {
      this.webUrl = "http://localhost:3000";
      return this.webUrl;
    } else if (
      this.apiUrl.includes("/api") &&
      !this.apiUrl.split(".", 1)[0].endsWith("api")
    ) {
      this.webUrl = this.apiUrl.replace("/api", "");
      return this.webUrl;
    } else if (this.apiUrl.split(".", 1)[0].includes("dev")) {
      this.webUrl = "https://dev.smith.langchain.com";
      return this.webUrl;
    } else if (this.apiUrl.split(".", 1)[0].includes("eu")) {
      this.webUrl = "https://eu.smith.langchain.com";
      return this.webUrl;
    } else {
      this.webUrl = "https://smith.langchain.com";
      return this.webUrl;
    }
  }

  private get headers(): { [header: string]: string } {
    const headers: { [header: string]: string } = {
      "User-Agent": `langsmith-js/${__version__}`,
    };
    if (this.apiKey) {
      headers["x-api-key"] = `${this.apiKey}`;
    }
    return headers;
  }

  private processInputs(inputs: KVMap): KVMap {
    if (this.hideInputs === false) {
      return inputs;
    }
    if (this.hideInputs === true) {
      return {};
    }
    if (typeof this.hideInputs === "function") {
      return this.hideInputs(inputs);
    }
    return inputs;
  }

  private processOutputs(outputs: KVMap): KVMap {
    if (this.hideOutputs === false) {
      return outputs;
    }
    if (this.hideOutputs === true) {
      return {};
    }
    if (typeof this.hideOutputs === "function") {
      return this.hideOutputs(outputs);
    }
    return outputs;
  }

  private prepareRunCreateOrUpdateInputs(run: RunUpdate): RunUpdate;
  private prepareRunCreateOrUpdateInputs(run: RunCreate): RunCreate;
  private prepareRunCreateOrUpdateInputs(
    run: RunCreate | RunUpdate
  ): RunCreate | RunUpdate {
    const runParams = { ...run };
    if (runParams.inputs !== undefined) {
      runParams.inputs = this.processInputs(runParams.inputs);
    }
    if (runParams.outputs !== undefined) {
      runParams.outputs = this.processOutputs(runParams.outputs);
    }
    return runParams;
  }

  private async _getResponse(
    path: string,
    queryParams?: URLSearchParams
  ): Promise<Response> {
    const paramsString = queryParams?.toString() ?? "";
    const url = `${this.apiUrl}${path}?${paramsString}`;
    const response = await this.caller.call(_getFetchImplementation(), url, {
      method: "GET",
      headers: this.headers,
      signal: AbortSignal.timeout(this.timeout_ms),
      ...this.fetchOptions,
    });
    await raiseForStatus(response, `Failed to fetch ${path}`);
    return response;
  }

  private async _get<T>(
    path: string,
    queryParams?: URLSearchParams
  ): Promise<T> {
    const response = await this._getResponse(path, queryParams);
    return response.json() as T;
  }

  private async *_getPaginated<T, TResponse = unknown>(
    path: string,
    queryParams: URLSearchParams = new URLSearchParams(),
    transform?: (data: TResponse) => T[]
  ): AsyncIterable<T[]> {
    let offset = Number(queryParams.get("offset")) || 0;
    const limit = Number(queryParams.get("limit")) || 100;
    while (true) {
      queryParams.set("offset", String(offset));
      queryParams.set("limit", String(limit));

      const url = `${this.apiUrl}${path}?${queryParams}`;
      const response = await this.caller.call(_getFetchImplementation(), url, {
        method: "GET",
        headers: this.headers,
        signal: AbortSignal.timeout(this.timeout_ms),
        ...this.fetchOptions,
      });
      await raiseForStatus(response, `Failed to fetch ${path}`);
      const items: T[] = transform
        ? transform(await response.json())
        : await response.json();

      if (items.length === 0) {
        break;
      }
      yield items;

      if (items.length < limit) {
        break;
      }
      offset += items.length;
    }
  }

  private async *_getCursorPaginatedList<T>(
    path: string,
    body: RecordStringAny | null = null,
    requestMethod = "POST",
    dataKey = "runs"
  ): AsyncIterable<T[]> {
    const bodyParams = body ? { ...body } : {};
    while (true) {
      const response = await this.caller.call(
        _getFetchImplementation(),
        `${this.apiUrl}${path}`,
        {
          method: requestMethod,
          headers: { ...this.headers, "Content-Type": "application/json" },
          signal: AbortSignal.timeout(this.timeout_ms),
          ...this.fetchOptions,
          body: JSON.stringify(bodyParams),
        }
      );
      const responseBody = await response.json();
      if (!responseBody) {
        break;
      }
      if (!responseBody[dataKey]) {
        break;
      }
      yield responseBody[dataKey];
      const cursors = responseBody.cursors;
      if (!cursors) {
        break;
      }
      if (!cursors.next) {
        break;
      }
      bodyParams.cursor = cursors.next;
    }
  }

  private _filterForSampling(
    runs: CreateRunParams[] | UpdateRunParams[],
    patch = false
  ) {
    if (this.tracingSampleRate === undefined) {
      return runs;
    }

    if (patch) {
      const sampled = [];
      for (const run of runs) {
        if (!this.filteredPostUuids.has(run.id)) {
          sampled.push(run);
        } else {
          this.filteredPostUuids.delete(run.id);
        }
      }
      return sampled;
    } else {
      const sampled = [];
      for (const run of runs) {
        if (
          (run.id !== run.trace_id &&
            !this.filteredPostUuids.has(run.trace_id)) ||
          Math.random() < this.tracingSampleRate
        ) {
          sampled.push(run);
        } else {
          this.filteredPostUuids.add(run.id);
        }
      }
      return sampled;
    }
  }

  private async _getBatchSizeLimitBytes(): Promise<number> {
    const serverInfo = await this._ensureServerInfo();
    return (
      this.batchSizeBytesLimit ??
      serverInfo.batch_ingest_config?.size_limit_bytes ??
      DEFAULT_BATCH_SIZE_LIMIT_BYTES
    );
  }

  private drainAutoBatchQueue(batchSizeLimit: number) {
    while (this.autoBatchQueue.items.length > 0) {
      const [batch, done] = this.autoBatchQueue.pop(batchSizeLimit);
      if (!batch.length) {
        done();
        break;
      }
      void this._processBatch(batch, done).catch(console.error);
    }
  }

  private async _processBatch(batch: AutoBatchQueueItem[], done: () => void) {
    if (!batch.length) {
      done();
      return;
    }
    try {
      const ingestParams = {
        runCreates: batch
          .filter((item) => item.action === "create")
          .map((item) => item.item) as RunCreate[],
        runUpdates: batch
          .filter((item) => item.action === "update")
          .map((item) => item.item) as RunUpdate[],
      };
      const serverInfo = await this._ensureServerInfo();
      if (serverInfo?.batch_ingest_config?.use_multipart_endpoint) {
        await this.multipartIngestRuns(ingestParams);
      } else {
        await this.batchIngestRuns(ingestParams);
      }
    } finally {
      done();
    }
  }

  private async processRunOperation(item: AutoBatchQueueItem) {
    clearTimeout(this.autoBatchTimeout);
    this.autoBatchTimeout = undefined;
    if (item.action === "create") {
      item.item = mergeRuntimeEnvIntoRunCreate(item.item as RunCreate);
    }
    const itemPromise = this.autoBatchQueue.push(item);
    const sizeLimitBytes = await this._getBatchSizeLimitBytes();
    if (this.autoBatchQueue.sizeBytes > sizeLimitBytes) {
      this.drainAutoBatchQueue(sizeLimitBytes);
    }
    if (this.autoBatchQueue.items.length > 0) {
      this.autoBatchTimeout = setTimeout(() => {
        this.autoBatchTimeout = undefined;
        this.drainAutoBatchQueue(sizeLimitBytes);
      }, this.autoBatchAggregationDelayMs);
    }
    return itemPromise;
  }

  protected async _getServerInfo() {
    const response = await _getFetchImplementation()(`${this.apiUrl}/info`, {
      method: "GET",
      headers: { Accept: "application/json" },
      signal: AbortSignal.timeout(SERVER_INFO_REQUEST_TIMEOUT),
      ...this.fetchOptions,
    });
    await raiseForStatus(response, "get server info");
    return response.json();
  }

  protected async _ensureServerInfo() {
    if (this._getServerInfoPromise === undefined) {
      this._getServerInfoPromise = (async () => {
        if (this._serverInfo === undefined) {
          try {
            this._serverInfo = await this._getServerInfo();
          } catch (e) {
            console.warn(
              `[WARNING]: LangSmith failed to fetch info on supported operations. Falling back to batch operations and default limits.`
            );
          }
        }
        return this._serverInfo ?? {};
      })();
    }
    return this._getServerInfoPromise.then((serverInfo) => {
      if (this._serverInfo === undefined) {
        this._getServerInfoPromise = undefined;
      }
      return serverInfo;
    });
  }

  protected async _getSettings() {
    if (!this.settings) {
      this.settings = this._get("/settings");
    }

    return await this.settings;
  }

  public async createRun(run: CreateRunParams): Promise<void> {
    if (!this._filterForSampling([run]).length) {
      return;
    }
    const headers = { ...this.headers, "Content-Type": "application/json" };
    const session_name = run.project_name;
    delete run.project_name;

    const runCreate: RunCreate = this.prepareRunCreateOrUpdateInputs({
      session_name,
      ...run,
      start_time: run.start_time ?? Date.now(),
    });
    if (
      this.autoBatchTracing &&
      runCreate.trace_id !== undefined &&
      runCreate.dotted_order !== undefined
    ) {
      void this.processRunOperation({
        action: "create",
        item: runCreate,
      }).catch(console.error);
      return;
    }
    const mergedRunCreateParam = mergeRuntimeEnvIntoRunCreate(runCreate);

    const response = await this.caller.call(
      _getFetchImplementation(),
      `${this.apiUrl}/runs`,
      {
        method: "POST",
        headers,
        body: stringifyForTracing(mergedRunCreateParam),
        signal: AbortSignal.timeout(this.timeout_ms),
        ...this.fetchOptions,
      }
    );
    await raiseForStatus(response, "create run", true);
  }

  /**
   * Batch ingest/upsert multiple runs in the Langsmith system.
   * @param runs
   */
  public async batchIngestRuns({
    runCreates,
    runUpdates,
  }: {
    runCreates?: RunCreate[];
    runUpdates?: RunUpdate[];
  }) {
    if (runCreates === undefined && runUpdates === undefined) {
      return;
    }
    let preparedCreateParams =
      runCreates?.map((create) =>
        this.prepareRunCreateOrUpdateInputs(create)
      ) ?? [];
    let preparedUpdateParams =
      runUpdates?.map((update) =>
        this.prepareRunCreateOrUpdateInputs(update)
      ) ?? [];

    if (preparedCreateParams.length > 0 && preparedUpdateParams.length > 0) {
      const createById = preparedCreateParams.reduce(
        (params: Record<string, RunCreate>, run) => {
          if (!run.id) {
            return params;
          }
          params[run.id] = run;
          return params;
        },
        {}
      );
      const standaloneUpdates = [];
      for (const updateParam of preparedUpdateParams) {
        if (updateParam.id !== undefined && createById[updateParam.id]) {
          createById[updateParam.id] = {
            ...createById[updateParam.id],
            ...updateParam,
          };
        } else {
          standaloneUpdates.push(updateParam);
        }
      }
      preparedCreateParams = Object.values(createById);
      preparedUpdateParams = standaloneUpdates;
    }
    const rawBatch = {
      post: this._filterForSampling(preparedCreateParams),
      patch: this._filterForSampling(preparedUpdateParams, true),
    };
    if (!rawBatch.post.length && !rawBatch.patch.length) {
      return;
    }
    const batchChunks = {
      post: [] as (typeof rawBatch)["post"],
      patch: [] as (typeof rawBatch)["patch"],
    };
    for (const k of ["post", "patch"]) {
      const key = k as keyof typeof rawBatch;
      const batchItems = rawBatch[key].reverse();
      let batchItem = batchItems.pop();
      while (batchItem !== undefined) {
        batchChunks[key].push(batchItem);
        batchItem = batchItems.pop();
      }
    }
    if (batchChunks.post.length > 0 || batchChunks.patch.length > 0) {
      await this._postBatchIngestRuns(stringifyForTracing(batchChunks));
    }
  }

  private async _postBatchIngestRuns(body: string) {
    const headers = {
      ...this.headers,
      "Content-Type": "application/json",
      Accept: "application/json",
    };
    const response = await this.batchIngestCaller.call(
      _getFetchImplementation(),
      `${this.apiUrl}/runs/batch`,
      {
        method: "POST",
        headers,
        body: body,
        signal: AbortSignal.timeout(this.timeout_ms),
        ...this.fetchOptions,
      }
    );
    await raiseForStatus(response, "batch create run", true);
  }

  /**
   * Batch ingest/upsert multiple runs in the Langsmith system.
   * @param runs
   */
  public async multipartIngestRuns({
    runCreates,
    runUpdates,
  }: {
    runCreates?: RunCreate[];
    runUpdates?: RunUpdate[];
  }) {
    if (runCreates === undefined && runUpdates === undefined) {
      return;
    }
    // transform and convert to dicts
    const allAttachments: Record<string, Attachments> = {};
    let preparedCreateParams = [];
    for (const create of runCreates ?? []) {
      const preparedCreate = this.prepareRunCreateOrUpdateInputs(create);
      if (
        preparedCreate.id !== undefined &&
        preparedCreate.attachments !== undefined
      ) {
        allAttachments[preparedCreate.id] = preparedCreate.attachments;
      }
      delete preparedCreate.attachments;
      preparedCreateParams.push(preparedCreate);
    }
    let preparedUpdateParams = [];
    for (const update of runUpdates ?? []) {
      preparedUpdateParams.push(this.prepareRunCreateOrUpdateInputs(update));
    }

    // require trace_id and dotted_order
    const invalidRunCreate = preparedCreateParams.find((runCreate) => {
      return (
        runCreate.trace_id === undefined || runCreate.dotted_order === undefined
      );
    });
    if (invalidRunCreate !== undefined) {
      throw new Error(
        `Multipart ingest requires "trace_id" and "dotted_order" to be set when creating a run`
      );
    }
    const invalidRunUpdate = preparedUpdateParams.find((runUpdate) => {
      return (
        runUpdate.trace_id === undefined || runUpdate.dotted_order === undefined
      );
    });
    if (invalidRunUpdate !== undefined) {
      throw new Error(
        `Multipart ingest requires "trace_id" and "dotted_order" to be set when updating a run`
      );
    }
    // combine post and patch dicts where possible
    if (preparedCreateParams.length > 0 && preparedUpdateParams.length > 0) {
      const createById = preparedCreateParams.reduce(
        (params: Record<string, RunCreate>, run) => {
          if (!run.id) {
            return params;
          }
          params[run.id] = run;
          return params;
        },
        {}
      );
      const standaloneUpdates = [];
      for (const updateParam of preparedUpdateParams) {
        if (updateParam.id !== undefined && createById[updateParam.id]) {
          createById[updateParam.id] = {
            ...createById[updateParam.id],
            ...updateParam,
          };
        } else {
          standaloneUpdates.push(updateParam);
        }
      }
      preparedCreateParams = Object.values(createById);
      preparedUpdateParams = standaloneUpdates;
    }
    if (
      preparedCreateParams.length === 0 &&
      preparedUpdateParams.length === 0
    ) {
      return;
    }
    // send the runs in multipart requests
    const accumulatedContext: string[] = [];
    const accumulatedParts: MultipartPart[] = [];
    for (const [method, payloads] of [
      ["post", preparedCreateParams] as const,
      ["patch", preparedUpdateParams] as const,
    ]) {
      for (const originalPayload of payloads) {
        // collect fields to be sent as separate parts
        const { inputs, outputs, events, attachments, ...payload } =
          originalPayload;
        const fields = { inputs, outputs, events };
        // encode the main run payload
        const stringifiedPayload = stringifyForTracing(payload);
        accumulatedParts.push({
          name: `${method}.${payload.id}`,
          payload: new Blob([stringifiedPayload], {
            type: `application/json; length=${stringifiedPayload.length}`, // encoding=gzip
          }),
        });
        // encode the fields we collected
        for (const [key, value] of Object.entries(fields)) {
          if (value === undefined) {
            continue;
          }
          const stringifiedValue = stringifyForTracing(value);
          accumulatedParts.push({
            name: `${method}.${payload.id}.${key}`,
            payload: new Blob([stringifiedValue], {
              type: `application/json; length=${stringifiedValue.length}`,
            }),
          });
        }
        // encode the attachments
        if (payload.id !== undefined) {
          const attachments = allAttachments[payload.id];
          if (attachments) {
            delete allAttachments[payload.id];
            for (const [name, [contentType, content]] of Object.entries(
              attachments
            )) {
              // Validate that the attachment name doesn't contain a '.'
              if (name.includes(".")) {
                console.warn(
                  `Skipping attachment '${name}' for run ${payload.id}: Invalid attachment name. ` +
                    `Attachment names must not contain periods ('.'). Please rename the attachment and try again.`
                );
                continue;
              }
              accumulatedParts.push({
                name: `attachment.${payload.id}.${name}`,
                payload: new Blob([content], {
                  type: `${contentType}; length=${content.byteLength}`,
                }),
              });
            }
          }
        }
        // compute context
        accumulatedContext.push(`trace=${payload.trace_id},id=${payload.id}`);
      }
    }
    await this._sendMultipartRequest(
      accumulatedParts,
      accumulatedContext.join("; ")
    );
  }

  private async _sendMultipartRequest(parts: MultipartPart[], context: string) {
    try {
      // Create multipart form data manually using Blobs
      const boundary =
        "----LangSmithFormBoundary" + Math.random().toString(36).slice(2);
      const chunks: Blob[] = [];

      for (const part of parts) {
        // Add field boundary
        chunks.push(new Blob([`--${boundary}\r\n`]));
        chunks.push(
          new Blob([
            `Content-Disposition: form-data; name="${part.name}"\r\n`,
            `Content-Type: ${part.payload.type}\r\n\r\n`,
          ])
        );
        chunks.push(part.payload);
        chunks.push(new Blob(["\r\n"]));
      }

      // Add final boundary
      chunks.push(new Blob([`--${boundary}--\r\n`]));

      // Combine all chunks into a single Blob
      const body = new Blob(chunks);

      // Convert Blob to ArrayBuffer for compatibility
      const arrayBuffer = await body.arrayBuffer();

      const res = await this.batchIngestCaller.call(
        _getFetchImplementation(),
        `${this.apiUrl}/runs/multipart`,
        {
          method: "POST",
          headers: {
            ...this.headers,
            "Content-Type": `multipart/form-data; boundary=${boundary}`,
          },
          body: arrayBuffer,
          signal: AbortSignal.timeout(this.timeout_ms),
          ...this.fetchOptions,
        }
      );
      await raiseForStatus(res, "ingest multipart runs", true);
      // eslint-disable-next-line @typescript-eslint/no-explicit-any
    } catch (e: any) {
      console.warn(`${e.message.trim()}\n\nContext: ${context}`);
    }
  }

  public async updateRun(runId: string, run: RunUpdate): Promise<void> {
    assertUuid(runId);
    if (run.inputs) {
      run.inputs = this.processInputs(run.inputs);
    }

    if (run.outputs) {
      run.outputs = this.processOutputs(run.outputs);
    }
    // TODO: Untangle types
    const data: UpdateRunParams = { ...run, id: runId };
    if (!this._filterForSampling([data], true).length) {
      return;
    }
    if (
      this.autoBatchTracing &&
      data.trace_id !== undefined &&
      data.dotted_order !== undefined
    ) {
      if (
        run.end_time !== undefined &&
        data.parent_run_id === undefined &&
        this.blockOnRootRunFinalization
      ) {
        // Trigger batches as soon as a root trace ends and wait to ensure trace finishes
        // in serverless environments.
        await this.processRunOperation({ action: "update", item: data }).catch(
          console.error
        );
        return;
      } else {
        void this.processRunOperation({ action: "update", item: data }).catch(
          console.error
        );
      }
      return;
    }
    const headers = { ...this.headers, "Content-Type": "application/json" };
    const response = await this.caller.call(
      _getFetchImplementation(),
      `${this.apiUrl}/runs/${runId}`,
      {
        method: "PATCH",
        headers,
        body: stringifyForTracing(run),
        signal: AbortSignal.timeout(this.timeout_ms),
        ...this.fetchOptions,
      }
    );
    await raiseForStatus(response, "update run", true);
  }

  public async readRun(
    runId: string,
    { loadChildRuns }: { loadChildRuns: boolean } = { loadChildRuns: false }
  ): Promise<Run> {
    assertUuid(runId);
    let run = await this._get<Run>(`/runs/${runId}`);
    if (loadChildRuns && run.child_run_ids) {
      run = await this._loadChildRuns(run);
    }
    return run;
  }

  public async getRunUrl({
    runId,
    run,
    projectOpts,
  }: {
    runId?: string;
    run?: Run;
    projectOpts?: ProjectOptions;
  }): Promise<string> {
    if (run !== undefined) {
      let sessionId: string;
      if (run.session_id) {
        sessionId = run.session_id;
      } else if (projectOpts?.projectName) {
        sessionId = (
          await this.readProject({ projectName: projectOpts?.projectName })
        ).id;
      } else if (projectOpts?.projectId) {
        sessionId = projectOpts?.projectId;
      } else {
        const project = await this.readProject({
          projectName: getLangSmithEnvironmentVariable("PROJECT") || "default",
        });
        sessionId = project.id;
      }
      const tenantId = await this._getTenantId();
      return `${this.getHostUrl()}/o/${tenantId}/projects/p/${sessionId}/r/${
        run.id
      }?poll=true`;
    } else if (runId !== undefined) {
      const run_ = await this.readRun(runId);
      if (!run_.app_path) {
        throw new Error(`Run ${runId} has no app_path`);
      }
      const baseUrl = this.getHostUrl();
      return `${baseUrl}${run_.app_path}`;
    } else {
      throw new Error("Must provide either runId or run");
    }
  }

  private async _loadChildRuns(run: Run): Promise<Run> {
    const childRuns = await toArray(this.listRuns({ id: run.child_run_ids }));
    const treemap: { [key: string]: Run[] } = {};
    const runs: { [key: string]: Run } = {};
    // TODO: make dotted order required when the migration finishes
    childRuns.sort((a, b) =>
      (a?.dotted_order ?? "").localeCompare(b?.dotted_order ?? "")
    );
    for (const childRun of childRuns) {
      if (
        childRun.parent_run_id === null ||
        childRun.parent_run_id === undefined
      ) {
        throw new Error(`Child run ${childRun.id} has no parent`);
      }
      if (!(childRun.parent_run_id in treemap)) {
        treemap[childRun.parent_run_id] = [];
      }
      treemap[childRun.parent_run_id].push(childRun);
      runs[childRun.id] = childRun;
    }
    run.child_runs = treemap[run.id] || [];
    for (const runId in treemap) {
      if (runId !== run.id) {
        runs[runId].child_runs = treemap[runId];
      }
    }
    return run;
  }

  /**
   * List runs from the LangSmith server.
   * @param projectId - The ID of the project to filter by.
   * @param projectName - The name of the project to filter by.
   * @param parentRunId - The ID of the parent run to filter by.
   * @param traceId - The ID of the trace to filter by.
   * @param referenceExampleId - The ID of the reference example to filter by.
   * @param startTime - The start time to filter by.
   * @param isRoot - Indicates whether to only return root runs.
   * @param runType - The run type to filter by.
   * @param error - Indicates whether to filter by error runs.
   * @param id - The ID of the run to filter by.
   * @param query - The query string to filter by.
   * @param filter - The filter string to apply to the run spans.
   * @param traceFilter - The filter string to apply on the root run of the trace.
   * @param limit - The maximum number of runs to retrieve.
   * @returns {AsyncIterable<Run>} - The runs.
   *
   * @example
   * // List all runs in a project
   * const projectRuns = client.listRuns({ projectName: "<your_project>" });
   *
   * @example
   * // List LLM and Chat runs in the last 24 hours
   * const todaysLLMRuns = client.listRuns({
   *   projectName: "<your_project>",
   *   start_time: new Date(Date.now() - 24 * 60 * 60 * 1000),
   *   run_type: "llm",
   * });
   *
   * @example
   * // List traces in a project
   * const rootRuns = client.listRuns({
   *   projectName: "<your_project>",
   *   execution_order: 1,
   * });
   *
   * @example
   * // List runs without errors
   * const correctRuns = client.listRuns({
   *   projectName: "<your_project>",
   *   error: false,
   * });
   *
   * @example
   * // List runs by run ID
   * const runIds = [
   *   "a36092d2-4ad5-4fb4-9c0d-0dba9a2ed836",
   *   "9398e6be-964f-4aa4-8ae9-ad78cd4b7074",
   * ];
   * const selectedRuns = client.listRuns({ run_ids: runIds });
   *
   * @example
   * // List all "chain" type runs that took more than 10 seconds and had `total_tokens` greater than 5000
   * const chainRuns = client.listRuns({
   *   projectName: "<your_project>",
   *   filter: 'and(eq(run_type, "chain"), gt(latency, 10), gt(total_tokens, 5000))',
   * });
   *
   * @example
   * // List all runs called "extractor" whose root of the trace was assigned feedback "user_score" score of 1
   * const goodExtractorRuns = client.listRuns({
   *   projectName: "<your_project>",
   *   filter: 'eq(name, "extractor")',
   *   traceFilter: 'and(eq(feedback_key, "user_score"), eq(feedback_score, 1))',
   * });
   *
   * @example
   * // List all runs that started after a specific timestamp and either have "error" not equal to null or a "Correctness" feedback score equal to 0
   * const complexRuns = client.listRuns({
   *   projectName: "<your_project>",
   *   filter: 'and(gt(start_time, "2023-07-15T12:34:56Z"), or(neq(error, null), and(eq(feedback_key, "Correctness"), eq(feedback_score, 0.0))))',
   * });
   *
   * @example
   * // List all runs where `tags` include "experimental" or "beta" and `latency` is greater than 2 seconds
   * const taggedRuns = client.listRuns({
   *   projectName: "<your_project>",
   *   filter: 'and(or(has(tags, "experimental"), has(tags, "beta")), gt(latency, 2))',
   * });
   */
  public async *listRuns(props: ListRunsParams): AsyncIterable<Run> {
    const {
      projectId,
      projectName,
      parentRunId,
      traceId,
      referenceExampleId,
      startTime,
      executionOrder,
      isRoot,
      runType,
      error,
      id,
      query,
      filter,
      traceFilter,
      treeFilter,
      limit,
      select,
    } = props;
    let projectIds: string[] = [];
    if (projectId) {
      projectIds = Array.isArray(projectId) ? projectId : [projectId];
    }
    if (projectName) {
      const projectNames = Array.isArray(projectName)
        ? projectName
        : [projectName];
      const projectIds_ = await Promise.all(
        projectNames.map((name) =>
          this.readProject({ projectName: name }).then((project) => project.id)
        )
      );
      projectIds.push(...projectIds_);
    }
    const default_select = [
      "app_path",
      "child_run_ids",
      "completion_cost",
      "completion_tokens",
      "dotted_order",
      "end_time",
      "error",
      "events",
      "extra",
      "feedback_stats",
      "first_token_time",
      "id",
      "inputs",
      "name",
      "outputs",
      "parent_run_id",
      "parent_run_ids",
      "prompt_cost",
      "prompt_tokens",
      "reference_example_id",
      "run_type",
      "session_id",
      "start_time",
      "status",
      "tags",
      "total_cost",
      "total_tokens",
      "trace_id",
    ];
    const body = {
      session: projectIds.length ? projectIds : null,
      run_type: runType,
      reference_example: referenceExampleId,
      query,
      filter,
      trace_filter: traceFilter,
      tree_filter: treeFilter,
      execution_order: executionOrder,
      parent_run: parentRunId,
      start_time: startTime ? startTime.toISOString() : null,
      error,
      id,
      limit,
      trace: traceId,
      select: select ? select : default_select,
      is_root: isRoot,
    };

    let runsYielded = 0;
    for await (const runs of this._getCursorPaginatedList<Run>(
      "/runs/query",
      body
    )) {
      if (limit) {
        if (runsYielded >= limit) {
          break;
        }
        if (runs.length + runsYielded > limit) {
          const newRuns = runs.slice(0, limit - runsYielded);
          yield* newRuns;
          break;
        }
        runsYielded += runs.length;
        yield* runs;
      } else {
        yield* runs;
      }
    }
  }

  public async getRunStats({
    id,
    trace,
    parentRun,
    runType,
    projectNames,
    projectIds,
    referenceExampleIds,
    startTime,
    endTime,
    error,
    query,
    filter,
    traceFilter,
    treeFilter,
    isRoot,
    dataSourceType,
  }: {
    id?: string[];
    trace?: string;
    parentRun?: string;
    runType?: string;
    projectNames?: string[];
    projectIds?: string[];
    referenceExampleIds?: string[];
    startTime?: string;
    endTime?: string;
    error?: boolean;
    query?: string;
    filter?: string;
    traceFilter?: string;
    treeFilter?: string;
    isRoot?: boolean;
    dataSourceType?: string;
  }): Promise<any> {
    let projectIds_ = projectIds || [];
    if (projectNames) {
      projectIds_ = [
        ...(projectIds || []),
        ...(await Promise.all(
          projectNames.map((name) =>
            this.readProject({ projectName: name }).then(
              (project) => project.id
            )
          )
        )),
      ];
    }

    const payload = {
      id,
      trace,
      parent_run: parentRun,
      run_type: runType,
      session: projectIds_,
      reference_example: referenceExampleIds,
      start_time: startTime,
      end_time: endTime,
      error,
      query,
      filter,
      trace_filter: traceFilter,
      tree_filter: treeFilter,
      is_root: isRoot,
      data_source_type: dataSourceType,
    };

    // Remove undefined values from the payload
    const filteredPayload = Object.fromEntries(
      Object.entries(payload).filter(([_, value]) => value !== undefined)
    );

    const response = await this.caller.call(
      _getFetchImplementation(),
      `${this.apiUrl}/runs/stats`,
      {
        method: "POST",
        headers: this.headers,
        body: JSON.stringify(filteredPayload),
        signal: AbortSignal.timeout(this.timeout_ms),
        ...this.fetchOptions,
      }
    );

    const result = await response.json();
    return result;
  }

  public async shareRun(
    runId: string,
    { shareId }: { shareId?: string } = {}
  ): Promise<string> {
    const data = {
      run_id: runId,
      share_token: shareId || uuid.v4(),
    };
    assertUuid(runId);
    const response = await this.caller.call(
      _getFetchImplementation(),
      `${this.apiUrl}/runs/${runId}/share`,
      {
        method: "PUT",
        headers: this.headers,
        body: JSON.stringify(data),
        signal: AbortSignal.timeout(this.timeout_ms),
        ...this.fetchOptions,
      }
    );
    const result = await response.json();
    if (result === null || !("share_token" in result)) {
      throw new Error("Invalid response from server");
    }
    return `${this.getHostUrl()}/public/${result["share_token"]}/r`;
  }

  public async unshareRun(runId: string): Promise<void> {
    assertUuid(runId);
    const response = await this.caller.call(
      _getFetchImplementation(),
      `${this.apiUrl}/runs/${runId}/share`,
      {
        method: "DELETE",
        headers: this.headers,
        signal: AbortSignal.timeout(this.timeout_ms),
        ...this.fetchOptions,
      }
    );
    await raiseForStatus(response, "unshare run", true);
  }

  public async readRunSharedLink(runId: string): Promise<string | undefined> {
    assertUuid(runId);
    const response = await this.caller.call(
      _getFetchImplementation(),
      `${this.apiUrl}/runs/${runId}/share`,
      {
        method: "GET",
        headers: this.headers,
        signal: AbortSignal.timeout(this.timeout_ms),
        ...this.fetchOptions,
      }
    );
    const result = await response.json();
    if (result === null || !("share_token" in result)) {
      return undefined;
    }
    return `${this.getHostUrl()}/public/${result["share_token"]}/r`;
  }

  public async listSharedRuns(
    shareToken: string,
    {
      runIds,
    }: {
      runIds?: string[];
    } = {}
  ): Promise<Run[]> {
    const queryParams = new URLSearchParams({
      share_token: shareToken,
    });
    if (runIds !== undefined) {
      for (const runId of runIds) {
        queryParams.append("id", runId);
      }
    }
    assertUuid(shareToken);
    const response = await this.caller.call(
      _getFetchImplementation(),
      `${this.apiUrl}/public/${shareToken}/runs${queryParams}`,
      {
        method: "GET",
        headers: this.headers,
        signal: AbortSignal.timeout(this.timeout_ms),
        ...this.fetchOptions,
      }
    );
    const runs = await response.json();
    return runs as Run[];
  }

  public async readDatasetSharedSchema(
    datasetId?: string,
    datasetName?: string
  ): Promise<DatasetShareSchema> {
    if (!datasetId && !datasetName) {
      throw new Error("Either datasetId or datasetName must be given");
    }
    if (!datasetId) {
      const dataset = await this.readDataset({ datasetName });
      datasetId = dataset.id;
    }
    assertUuid(datasetId);
    const response = await this.caller.call(
      _getFetchImplementation(),
      `${this.apiUrl}/datasets/${datasetId}/share`,
      {
        method: "GET",
        headers: this.headers,
        signal: AbortSignal.timeout(this.timeout_ms),
        ...this.fetchOptions,
      }
    );
    const shareSchema = await response.json();
    shareSchema.url = `${this.getHostUrl()}/public/${
      shareSchema.share_token
    }/d`;
    return shareSchema as DatasetShareSchema;
  }

  public async shareDataset(
    datasetId?: string,
    datasetName?: string
  ): Promise<DatasetShareSchema> {
    if (!datasetId && !datasetName) {
      throw new Error("Either datasetId or datasetName must be given");
    }
    if (!datasetId) {
      const dataset = await this.readDataset({ datasetName });
      datasetId = dataset.id;
    }
    const data = {
      dataset_id: datasetId,
    };
    assertUuid(datasetId);
    const response = await this.caller.call(
      _getFetchImplementation(),
      `${this.apiUrl}/datasets/${datasetId}/share`,
      {
        method: "PUT",
        headers: this.headers,
        body: JSON.stringify(data),
        signal: AbortSignal.timeout(this.timeout_ms),
        ...this.fetchOptions,
      }
    );
    const shareSchema = await response.json();
    shareSchema.url = `${this.getHostUrl()}/public/${
      shareSchema.share_token
    }/d`;
    return shareSchema as DatasetShareSchema;
  }

  public async unshareDataset(datasetId: string): Promise<void> {
    assertUuid(datasetId);
    const response = await this.caller.call(
      _getFetchImplementation(),
      `${this.apiUrl}/datasets/${datasetId}/share`,
      {
        method: "DELETE",
        headers: this.headers,
        signal: AbortSignal.timeout(this.timeout_ms),
        ...this.fetchOptions,
      }
    );
    await raiseForStatus(response, "unshare dataset", true);
  }

  public async readSharedDataset(shareToken: string): Promise<Dataset> {
    assertUuid(shareToken);
    const response = await this.caller.call(
      _getFetchImplementation(),
      `${this.apiUrl}/public/${shareToken}/datasets`,
      {
        method: "GET",
        headers: this.headers,
        signal: AbortSignal.timeout(this.timeout_ms),
        ...this.fetchOptions,
      }
    );
    const dataset = await response.json();
    return dataset as Dataset;
  }

  /**
   * Get shared examples.
   *
   * @param {string} shareToken The share token to get examples for. A share token is the UUID (or LangSmith URL, including UUID) generated when explicitly marking an example as public.
   * @param {Object} [options] Additional options for listing the examples.
   * @param {string[] | undefined} [options.exampleIds] A list of example IDs to filter by.
   * @returns {Promise<Example[]>} The shared examples.
   */
  public async listSharedExamples(
    shareToken: string,
    options?: { exampleIds?: string[] }
  ): Promise<Example[]> {
    const params: Record<string, string | string[]> = {};
    if (options?.exampleIds) {
      params.id = options.exampleIds;
    }

    const urlParams = new URLSearchParams();
    Object.entries(params).forEach(([key, value]) => {
      if (Array.isArray(value)) {
        value.forEach((v) => urlParams.append(key, v));
      } else {
        urlParams.append(key, value);
      }
    });

    const response = await this.caller.call(
      _getFetchImplementation(),
      `${this.apiUrl}/public/${shareToken}/examples?${urlParams.toString()}`,
      {
        method: "GET",
        headers: this.headers,
        signal: AbortSignal.timeout(this.timeout_ms),
        ...this.fetchOptions,
      }
    );
    const result = await response.json();
    if (!response.ok) {
      if ("detail" in result) {
        throw new Error(
          `Failed to list shared examples.\nStatus: ${
            response.status
          }\nMessage: ${result.detail.join("\n")}`
        );
      }
      throw new Error(
        `Failed to list shared examples: ${response.status} ${response.statusText}`
      );
    }
    return result.map((example: any) => ({
      ...example,
      _hostUrl: this.getHostUrl(),
    }));
  }

  public async createProject({
    projectName,
    description = null,
    metadata = null,
    upsert = false,
    projectExtra = null,
    referenceDatasetId = null,
  }: {
    projectName: string;
    description?: string | null;
    metadata?: RecordStringAny | null;
    upsert?: boolean;
    projectExtra?: RecordStringAny | null;
    referenceDatasetId?: string | null;
  }): Promise<TracerSession> {
    const upsert_ = upsert ? `?upsert=true` : "";
    const endpoint = `${this.apiUrl}/sessions${upsert_}`;
    const extra: RecordStringAny = projectExtra || {};
    if (metadata) {
      extra["metadata"] = metadata;
    }
    const body: RecordStringAny = {
      name: projectName,
      extra,
      description,
    };
    if (referenceDatasetId !== null) {
      body["reference_dataset_id"] = referenceDatasetId;
    }
    const response = await this.caller.call(
      _getFetchImplementation(),
      endpoint,
      {
        method: "POST",
        headers: { ...this.headers, "Content-Type": "application/json" },
        body: JSON.stringify(body),
        signal: AbortSignal.timeout(this.timeout_ms),
        ...this.fetchOptions,
      }
    );
    await raiseForStatus(response, "create project");
    const result = await response.json();
    return result as TracerSession;
  }

  public async updateProject(
    projectId: string,
    {
      name = null,
      description = null,
      metadata = null,
      projectExtra = null,
      endTime = null,
    }: {
      name?: string | null;
      description?: string | null;
      metadata?: RecordStringAny | null;
      projectExtra?: RecordStringAny | null;
      endTime?: string | null;
    }
  ): Promise<TracerSession> {
    const endpoint = `${this.apiUrl}/sessions/${projectId}`;
    let extra = projectExtra;
    if (metadata) {
      extra = { ...(extra || {}), metadata };
    }
    const body: RecordStringAny = {
      name,
      extra,
      description,
      end_time: endTime ? new Date(endTime).toISOString() : null,
    };
    const response = await this.caller.call(
      _getFetchImplementation(),
      endpoint,
      {
        method: "PATCH",
        headers: { ...this.headers, "Content-Type": "application/json" },
        body: JSON.stringify(body),
        signal: AbortSignal.timeout(this.timeout_ms),
        ...this.fetchOptions,
      }
    );
    await raiseForStatus(response, "update project");
    const result = await response.json();
    return result as TracerSession;
  }

  public async hasProject({
    projectId,
    projectName,
  }: {
    projectId?: string;
    projectName?: string;
  }): Promise<boolean> {
    // TODO: Add a head request
    let path = "/sessions";
    const params = new URLSearchParams();
    if (projectId !== undefined && projectName !== undefined) {
      throw new Error("Must provide either projectName or projectId, not both");
    } else if (projectId !== undefined) {
      assertUuid(projectId);
      path += `/${projectId}`;
    } else if (projectName !== undefined) {
      params.append("name", projectName);
    } else {
      throw new Error("Must provide projectName or projectId");
    }
    const response = await this.caller.call(
      _getFetchImplementation(),
      `${this.apiUrl}${path}?${params}`,
      {
        method: "GET",
        headers: this.headers,
        signal: AbortSignal.timeout(this.timeout_ms),
        ...this.fetchOptions,
      }
    );
    // consume the response body to release the connection
    // https://undici.nodejs.org/#/?id=garbage-collection
    try {
      const result = await response.json();
      if (!response.ok) {
        return false;
      }
      // If it's OK and we're querying by name, need to check the list is not empty
      if (Array.isArray(result)) {
        return result.length > 0;
      }
      // projectId querying
      return true;
    } catch (e) {
      return false;
    }
  }

  public async readProject({
    projectId,
    projectName,
    includeStats,
  }: {
    projectId?: string;
    projectName?: string;
    includeStats?: boolean;
  }): Promise<TracerSessionResult> {
    let path = "/sessions";
    const params = new URLSearchParams();
    if (projectId !== undefined && projectName !== undefined) {
      throw new Error("Must provide either projectName or projectId, not both");
    } else if (projectId !== undefined) {
      assertUuid(projectId);
      path += `/${projectId}`;
    } else if (projectName !== undefined) {
      params.append("name", projectName);
    } else {
      throw new Error("Must provide projectName or projectId");
    }
    if (includeStats !== undefined) {
      params.append("include_stats", includeStats.toString());
    }

    const response = await this._get<TracerSession | TracerSession[]>(
      path,
      params
    );
    let result: TracerSession;
    if (Array.isArray(response)) {
      if (response.length === 0) {
        throw new Error(
          `Project[id=${projectId}, name=${projectName}] not found`
        );
      }
      result = response[0] as TracerSessionResult;
    } else {
      result = response as TracerSessionResult;
    }
    return result;
  }

  public async getProjectUrl({
    projectId,
    projectName,
  }: {
    projectId?: string;
    projectName?: string;
  }) {
    if (projectId === undefined && projectName === undefined) {
      throw new Error("Must provide either projectName or projectId");
    }
    const project = await this.readProject({ projectId, projectName });
    const tenantId = await this._getTenantId();
    return `${this.getHostUrl()}/o/${tenantId}/projects/p/${project.id}`;
  }

  public async getDatasetUrl({
    datasetId,
    datasetName,
  }: {
    datasetId?: string;
    datasetName?: string;
  }) {
    if (datasetId === undefined && datasetName === undefined) {
      throw new Error("Must provide either datasetName or datasetId");
    }
    const dataset = await this.readDataset({ datasetId, datasetName });
    const tenantId = await this._getTenantId();
    return `${this.getHostUrl()}/o/${tenantId}/datasets/${dataset.id}`;
  }

  private async _getTenantId(): Promise<string> {
    if (this._tenantId !== null) {
      return this._tenantId;
    }
    const queryParams = new URLSearchParams({ limit: "1" });
    for await (const projects of this._getPaginated<TracerSession>(
      "/sessions",
      queryParams
    )) {
      this._tenantId = projects[0].tenant_id;
      return projects[0].tenant_id;
    }
    throw new Error("No projects found to resolve tenant.");
  }

  public async *listProjects({
    projectIds,
    name,
    nameContains,
    referenceDatasetId,
    referenceDatasetName,
    referenceFree,
    metadata,
  }: {
    projectIds?: string[];
    name?: string;
    nameContains?: string;
    referenceDatasetId?: string;
    referenceDatasetName?: string;
    referenceFree?: boolean;
    metadata?: RecordStringAny;
  } = {}): AsyncIterable<TracerSession> {
    const params = new URLSearchParams();
    if (projectIds !== undefined) {
      for (const projectId of projectIds) {
        params.append("id", projectId);
      }
    }
    if (name !== undefined) {
      params.append("name", name);
    }
    if (nameContains !== undefined) {
      params.append("name_contains", nameContains);
    }
    if (referenceDatasetId !== undefined) {
      params.append("reference_dataset", referenceDatasetId);
    } else if (referenceDatasetName !== undefined) {
      const dataset = await this.readDataset({
        datasetName: referenceDatasetName,
      });
      params.append("reference_dataset", dataset.id);
    }
    if (referenceFree !== undefined) {
      params.append("reference_free", referenceFree.toString());
    }
    if (metadata !== undefined) {
      params.append("metadata", JSON.stringify(metadata));
    }
    for await (const projects of this._getPaginated<TracerSession>(
      "/sessions",
      params
    )) {
      yield* projects;
    }
  }

  public async deleteProject({
    projectId,
    projectName,
  }: {
    projectId?: string;
    projectName?: string;
  }): Promise<void> {
    let projectId_: string | undefined;
    if (projectId === undefined && projectName === undefined) {
      throw new Error("Must provide projectName or projectId");
    } else if (projectId !== undefined && projectName !== undefined) {
      throw new Error("Must provide either projectName or projectId, not both");
    } else if (projectId === undefined) {
      projectId_ = (await this.readProject({ projectName })).id;
    } else {
      projectId_ = projectId;
    }
    assertUuid(projectId_);
    const response = await this.caller.call(
      _getFetchImplementation(),
      `${this.apiUrl}/sessions/${projectId_}`,
      {
        method: "DELETE",
        headers: this.headers,
        signal: AbortSignal.timeout(this.timeout_ms),
        ...this.fetchOptions,
      }
    );
    await raiseForStatus(
      response,
      `delete session ${projectId_} (${projectName})`,
      true
    );
  }

  public async uploadCsv({
    csvFile,
    fileName,
    inputKeys,
    outputKeys,
    description,
    dataType,
    name,
  }: UploadCSVParams): Promise<Dataset> {
    const url = `${this.apiUrl}/datasets/upload`;
    const formData = new FormData();
    formData.append("file", csvFile, fileName);
    inputKeys.forEach((key) => {
      formData.append("input_keys", key);
    });

    outputKeys.forEach((key) => {
      formData.append("output_keys", key);
    });
    if (description) {
      formData.append("description", description);
    }
    if (dataType) {
      formData.append("data_type", dataType);
    }
    if (name) {
      formData.append("name", name);
    }

    const response = await this.caller.call(_getFetchImplementation(), url, {
      method: "POST",
      headers: this.headers,
      body: formData,
      signal: AbortSignal.timeout(this.timeout_ms),
      ...this.fetchOptions,
    });
    await raiseForStatus(response, "upload CSV");

    const result = await response.json();
    return result as Dataset;
  }

  public async createDataset(
    name: string,
    {
      description,
      dataType,
      inputsSchema,
      outputsSchema,
      metadata,
    }: {
      description?: string;
      dataType?: DataType;
      inputsSchema?: KVMap;
      outputsSchema?: KVMap;
      metadata?: RecordStringAny;
    } = {}
  ): Promise<Dataset> {
    const body: KVMap = {
      name,
      description,
      extra: metadata ? { metadata } : undefined,
    };
    if (dataType) {
      body.data_type = dataType;
    }
    if (inputsSchema) {
      body.inputs_schema_definition = inputsSchema;
    }
    if (outputsSchema) {
      body.outputs_schema_definition = outputsSchema;
    }
    const response = await this.caller.call(
      _getFetchImplementation(),
      `${this.apiUrl}/datasets`,
      {
        method: "POST",
        headers: { ...this.headers, "Content-Type": "application/json" },
        body: JSON.stringify(body),
        signal: AbortSignal.timeout(this.timeout_ms),
        ...this.fetchOptions,
      }
    );
    await raiseForStatus(response, "create dataset");
    const result = await response.json();
    return result as Dataset;
  }

  public async readDataset({
    datasetId,
    datasetName,
  }: {
    datasetId?: string;
    datasetName?: string;
  }): Promise<Dataset> {
    let path = "/datasets";
    // limit to 1 result
    const params = new URLSearchParams({ limit: "1" });
    if (datasetId !== undefined && datasetName !== undefined) {
      throw new Error("Must provide either datasetName or datasetId, not both");
    } else if (datasetId !== undefined) {
      assertUuid(datasetId);
      path += `/${datasetId}`;
    } else if (datasetName !== undefined) {
      params.append("name", datasetName);
    } else {
      throw new Error("Must provide datasetName or datasetId");
    }
    const response = await this._get<Dataset | Dataset[]>(path, params);
    let result: Dataset;
    if (Array.isArray(response)) {
      if (response.length === 0) {
        throw new Error(
          `Dataset[id=${datasetId}, name=${datasetName}] not found`
        );
      }
      result = response[0] as Dataset;
    } else {
      result = response as Dataset;
    }
    return result;
  }

  public async hasDataset({
    datasetId,
    datasetName,
  }: {
    datasetId?: string;
    datasetName?: string;
  }): Promise<boolean> {
    try {
      await this.readDataset({ datasetId, datasetName });
      return true;
    } catch (e) {
      if (
        // eslint-disable-next-line no-instanceof/no-instanceof
        e instanceof Error &&
        e.message.toLocaleLowerCase().includes("not found")
      ) {
        return false;
      }
      throw e;
    }
  }

  public async diffDatasetVersions({
    datasetId,
    datasetName,
    fromVersion,
    toVersion,
  }: {
    datasetId?: string;
    datasetName?: string;
    fromVersion: string | Date;
    toVersion: string | Date;
  }): Promise<DatasetDiffInfo> {
    let datasetId_ = datasetId;
    if (datasetId_ === undefined && datasetName === undefined) {
      throw new Error("Must provide either datasetName or datasetId");
    } else if (datasetId_ !== undefined && datasetName !== undefined) {
      throw new Error("Must provide either datasetName or datasetId, not both");
    } else if (datasetId_ === undefined) {
      const dataset = await this.readDataset({ datasetName });
      datasetId_ = dataset.id;
    }
    const urlParams = new URLSearchParams({
      from_version:
        typeof fromVersion === "string"
          ? fromVersion
          : fromVersion.toISOString(),
      to_version:
        typeof toVersion === "string" ? toVersion : toVersion.toISOString(),
    });
    const response = await this._get<DatasetDiffInfo>(
      `/datasets/${datasetId_}/versions/diff`,
      urlParams
    );
    return response as DatasetDiffInfo;
  }

  public async readDatasetOpenaiFinetuning({
    datasetId,
    datasetName,
  }: {
    datasetId?: string;
    datasetName?: string;
    // eslint-disable-next-line @typescript-eslint/no-explicit-any
  }): Promise<any[]> {
    const path = "/datasets";
    if (datasetId !== undefined) {
      // do nothing
    } else if (datasetName !== undefined) {
      datasetId = (await this.readDataset({ datasetName })).id;
    } else {
      throw new Error("Must provide datasetName or datasetId");
    }
    const response = await this._getResponse(`${path}/${datasetId}/openai_ft`);
    const datasetText = await response.text();
    const dataset = datasetText
      .trim()
      .split("\n")
      .map((line: string) => JSON.parse(line));
    return dataset;
  }

  public async *listDatasets({
    limit = 100,
    offset = 0,
    datasetIds,
    datasetName,
    datasetNameContains,
    metadata,
  }: {
    limit?: number;
    offset?: number;
    datasetIds?: string[];
    datasetName?: string;
    datasetNameContains?: string;
    metadata?: RecordStringAny;
  } = {}): AsyncIterable<Dataset> {
    const path = "/datasets";
    const params = new URLSearchParams({
      limit: limit.toString(),
      offset: offset.toString(),
    });
    if (datasetIds !== undefined) {
      for (const id_ of datasetIds) {
        params.append("id", id_);
      }
    }
    if (datasetName !== undefined) {
      params.append("name", datasetName);
    }
    if (datasetNameContains !== undefined) {
      params.append("name_contains", datasetNameContains);
    }
    if (metadata !== undefined) {
      params.append("metadata", JSON.stringify(metadata));
    }
    for await (const datasets of this._getPaginated<Dataset>(path, params)) {
      yield* datasets;
    }
  }

  /**
   * Update a dataset
   * @param props The dataset details to update
   * @returns The updated dataset
   */
  public async updateDataset(props: {
    datasetId?: string;
    datasetName?: string;
    name?: string;
    description?: string;
  }): Promise<Dataset> {
    const { datasetId, datasetName, ...update } = props;

    if (!datasetId && !datasetName) {
      throw new Error("Must provide either datasetName or datasetId");
    }
    const _datasetId =
      datasetId ?? (await this.readDataset({ datasetName })).id;
    assertUuid(_datasetId);

    const response = await this.caller.call(
      _getFetchImplementation(),
      `${this.apiUrl}/datasets/${_datasetId}`,
      {
        method: "PATCH",
        headers: { ...this.headers, "Content-Type": "application/json" },
        body: JSON.stringify(update),
        signal: AbortSignal.timeout(this.timeout_ms),
        ...this.fetchOptions,
      }
    );
    await raiseForStatus(response, "update dataset");
    return (await response.json()) as Dataset;
  }

  public async deleteDataset({
    datasetId,
    datasetName,
  }: {
    datasetId?: string;
    datasetName?: string;
  }): Promise<void> {
    let path = "/datasets";
    let datasetId_ = datasetId;
    if (datasetId !== undefined && datasetName !== undefined) {
      throw new Error("Must provide either datasetName or datasetId, not both");
    } else if (datasetName !== undefined) {
      const dataset = await this.readDataset({ datasetName });
      datasetId_ = dataset.id;
    }
    if (datasetId_ !== undefined) {
      assertUuid(datasetId_);
      path += `/${datasetId_}`;
    } else {
      throw new Error("Must provide datasetName or datasetId");
    }
    const response = await this.caller.call(
      _getFetchImplementation(),
      this.apiUrl + path,
      {
        method: "DELETE",
        headers: this.headers,
        signal: AbortSignal.timeout(this.timeout_ms),
        ...this.fetchOptions,
      }
    );
    await raiseForStatus(response, `delete ${path}`);

    await response.json();
  }

  public async indexDataset({
    datasetId,
    datasetName,
    tag,
  }: {
    datasetId?: string;
    datasetName?: string;
    tag?: string;
  }): Promise<void> {
    let datasetId_ = datasetId;
    if (!datasetId_ && !datasetName) {
      throw new Error("Must provide either datasetName or datasetId");
    } else if (datasetId_ && datasetName) {
      throw new Error("Must provide either datasetName or datasetId, not both");
    } else if (!datasetId_) {
      const dataset = await this.readDataset({ datasetName });
      datasetId_ = dataset.id;
    }
    assertUuid(datasetId_);

    const data = {
      tag: tag,
    };
    const response = await this.caller.call(
      _getFetchImplementation(),
      `${this.apiUrl}/datasets/${datasetId_}/index`,
      {
        method: "POST",
        headers: { ...this.headers, "Content-Type": "application/json" },
        body: JSON.stringify(data),
        signal: AbortSignal.timeout(this.timeout_ms),
        ...this.fetchOptions,
      }
    );
    await raiseForStatus(response, "index dataset");
    await response.json();
  }

  /**
   * Lets you run a similarity search query on a dataset.
   *
   * Requires the dataset to be indexed. Please see the `indexDataset` method to set up indexing.
   *
   * @param inputs      The input on which to run the similarity search. Must have the
   *                    same schema as the dataset.
   *
   * @param datasetId   The dataset to search for similar examples.
   *
   * @param limit       The maximum number of examples to return. Will return the top `limit` most
   *                    similar examples in order of most similar to least similar. If no similar
   *                    examples are found, random examples will be returned.
   *
   * @param filter      A filter string to apply to the search. Only examples will be returned that
   *                    match the filter string. Some examples of filters
   *
   *                    - eq(metadata.mykey, "value")
   *                    - and(neq(metadata.my.nested.key, "value"), neq(metadata.mykey, "value"))
   *                    - or(eq(metadata.mykey, "value"), eq(metadata.mykey, "othervalue"))
   *
   * @returns           A list of similar examples.
   *
   *
   * @example
   * dataset_id = "123e4567-e89b-12d3-a456-426614174000"
   * inputs = {"text": "How many people live in Berlin?"}
   * limit = 5
   * examples = await client.similarExamples(inputs, dataset_id, limit)
   */
  public async similarExamples(
    inputs: KVMap,
    datasetId: string,
    limit: number,
    {
      filter,
    }: {
      filter?: string;
    } = {}
  ): Promise<ExampleSearch[]> {
    const data: KVMap = {
      limit: limit,
      inputs: inputs,
    };

    if (filter !== undefined) {
      data["filter"] = filter;
    }

    assertUuid(datasetId);
    const response = await this.caller.call(
      _getFetchImplementation(),
      `${this.apiUrl}/datasets/${datasetId}/search`,
      {
        method: "POST",
        headers: { ...this.headers, "Content-Type": "application/json" },
        body: JSON.stringify(data),
        signal: AbortSignal.timeout(this.timeout_ms),
        ...this.fetchOptions,
      }
    );
    await raiseForStatus(response, "fetch similar examples");
    const result = await response.json();
    return result["examples"] as ExampleSearch[];
  }

  public async createExample(
    inputs: KVMap,
    outputs: KVMap,
    {
      datasetId,
      datasetName,
      createdAt,
      exampleId,
      metadata,
      split,
      sourceRunId,
    }: CreateExampleOptions
  ): Promise<Example> {
    let datasetId_ = datasetId;
    if (datasetId_ === undefined && datasetName === undefined) {
      throw new Error("Must provide either datasetName or datasetId");
    } else if (datasetId_ !== undefined && datasetName !== undefined) {
      throw new Error("Must provide either datasetName or datasetId, not both");
    } else if (datasetId_ === undefined) {
      const dataset = await this.readDataset({ datasetName });
      datasetId_ = dataset.id;
    }

    const createdAt_ = createdAt || new Date();
    const data: ExampleCreate = {
      dataset_id: datasetId_,
      inputs,
      outputs,
      created_at: createdAt_?.toISOString(),
      id: exampleId,
      metadata,
      split,
      source_run_id: sourceRunId,
    };

    const response = await this.caller.call(
      _getFetchImplementation(),
      `${this.apiUrl}/examples`,
      {
        method: "POST",
        headers: { ...this.headers, "Content-Type": "application/json" },
        body: JSON.stringify(data),
        signal: AbortSignal.timeout(this.timeout_ms),
        ...this.fetchOptions,
      }
    );

    await raiseForStatus(response, "create example");
    const result = await response.json();
    return result as Example;
  }

  public async createExamples(props: {
    inputs: Array<KVMap>;
    outputs?: Array<KVMap>;
    metadata?: Array<KVMap>;
    splits?: Array<string | Array<string>>;
    sourceRunIds?: Array<string>;
    exampleIds?: Array<string>;
    datasetId?: string;
    datasetName?: string;
  }): Promise<Example[]> {
    const {
      inputs,
      outputs,
      metadata,
      sourceRunIds,
      exampleIds,
      datasetId,
      datasetName,
    } = props;
    let datasetId_ = datasetId;
    if (datasetId_ === undefined && datasetName === undefined) {
      throw new Error("Must provide either datasetName or datasetId");
    } else if (datasetId_ !== undefined && datasetName !== undefined) {
      throw new Error("Must provide either datasetName or datasetId, not both");
    } else if (datasetId_ === undefined) {
      const dataset = await this.readDataset({ datasetName });
      datasetId_ = dataset.id;
    }

    const formattedExamples = inputs.map((input, idx) => {
      return {
        dataset_id: datasetId_,
        inputs: input,
        outputs: outputs ? outputs[idx] : undefined,
        metadata: metadata ? metadata[idx] : undefined,
        split: props.splits ? props.splits[idx] : undefined,
        id: exampleIds ? exampleIds[idx] : undefined,
        source_run_id: sourceRunIds ? sourceRunIds[idx] : undefined,
      };
    });

    const response = await this.caller.call(
      _getFetchImplementation(),
      `${this.apiUrl}/examples/bulk`,
      {
        method: "POST",
        headers: { ...this.headers, "Content-Type": "application/json" },
        body: JSON.stringify(formattedExamples),
        signal: AbortSignal.timeout(this.timeout_ms),
        ...this.fetchOptions,
      }
    );
    await raiseForStatus(response, "create examples");
    const result = await response.json();
    return result as Example[];
  }

  public async createLLMExample(
    input: string,
    generation: string | undefined,
    options: CreateExampleOptions
  ) {
    return this.createExample({ input }, { output: generation }, options);
  }

  public async createChatExample(
    input: KVMap[] | LangChainBaseMessage[],
    generations: KVMap | LangChainBaseMessage | undefined,
    options: CreateExampleOptions
  ) {
    const finalInput = input.map((message) => {
      if (isLangChainMessage(message)) {
        return convertLangChainMessageToExample(message);
      }
      return message;
    });
    const finalOutput = isLangChainMessage(generations)
      ? convertLangChainMessageToExample(generations)
      : generations;
    return this.createExample(
      { input: finalInput },
      { output: finalOutput },
      options
    );
  }

  public async readExample(exampleId: string): Promise<Example> {
    assertUuid(exampleId);
    const path = `/examples/${exampleId}`;
    const rawExample: RawExample = await this._get(path);
    const { attachment_urls, ...rest } = rawExample;
    const example: Example = rest;
    if (attachment_urls) {
      const attachmentsArray = await Promise.all(
        Object.entries(attachment_urls).map(async ([key, value]) => {
          return {
            key,
            value: {
              presigned_url: value.presigned_url,
              reader: await fetch(value.presigned_url).then((response) =>
                response.arrayBuffer()
              ),
            },
          };
        })
      );
      example.attachments = attachmentsArray.reduce((acc, { key, value }) => {
        acc[key.startsWith("attachment.") ? key.slice(11) : key] = value;
        return acc;
      }, {} as Record<string, AttachmentInfo>);
    }
    if (rawExample.metadata?.dataset_split) {
      const { dataset_split, ...metadata } = rawExample.metadata;
      example.split = dataset_split;
      example.metadata = metadata;
    }
    return example;
  }

  public async *listExamples({
    datasetId,
    datasetName,
    exampleIds,
    asOf,
    splits,
    inlineS3Urls,
    metadata,
    limit,
    offset,
    filter,
    includeAttachments,
  }: {
    datasetId?: string;
    datasetName?: string;
    exampleIds?: string[];
    asOf?: string | Date;
    splits?: string[];
    inlineS3Urls?: boolean;
    metadata?: KVMap;
    limit?: number;
    offset?: number;
    filter?: string;
    includeAttachments?: boolean;
  } = {}): AsyncIterable<Example> {
    let datasetId_;
    if (datasetId !== undefined && datasetName !== undefined) {
      throw new Error("Must provide either datasetName or datasetId, not both");
    } else if (datasetId !== undefined) {
      datasetId_ = datasetId;
    } else if (datasetName !== undefined) {
      const dataset = await this.readDataset({ datasetName });
      datasetId_ = dataset.id;
    } else {
      throw new Error("Must provide a datasetName or datasetId");
    }
    const params = new URLSearchParams({ dataset: datasetId_ });
    const dataset_version = asOf
      ? typeof asOf === "string"
        ? asOf
        : asOf?.toISOString()
      : undefined;
    if (dataset_version) {
      params.append("as_of", dataset_version);
    }
    const inlineS3Urls_ = inlineS3Urls ?? true;
    params.append("inline_s3_urls", inlineS3Urls_.toString());
    if (exampleIds !== undefined) {
      for (const id_ of exampleIds) {
        params.append("id", id_);
      }
    }
    if (splits !== undefined) {
      for (const split of splits) {
        params.append("splits", split);
      }
    }
    if (metadata !== undefined) {
      const serializedMetadata = JSON.stringify(metadata);
      params.append("metadata", serializedMetadata);
    }
    if (limit !== undefined) {
      params.append("limit", limit.toString());
    }
    if (offset !== undefined) {
      params.append("offset", offset.toString());
    }
    if (filter !== undefined) {
      params.append("filter", filter);
    }
    if (includeAttachments === true) {
      ["attachment_urls", "outputs", "metadata"].forEach(field => 
        params.append("select", field)
      );
    }
    let i = 0;
<<<<<<< HEAD
    for await (const examples of this._getPaginated<ListExampleResponse>(
      "/examples",
      params
    )) {
      for (const example of examples) {
        const attachments: Record<string, { presigned_url: string; reader: () => Promise<Response> }> = {};
        
        if (example.attachment_urls) {
          for (const [key, value] of Object.entries(example.attachment_urls)) {
            const createReader = () => {
              return this.caller.call(
                _getFetchImplementation(),
                value.presigned_url,
                {
                  method: "GET",
                  signal: AbortSignal.timeout(this.timeout_ms),
                  ...this.fetchOptions,
                }
              );
            };
            attachments[key.split(".")[1]] = { presigned_url: value.presigned_url, reader: createReader };
          }
        }
        const { attachment_urls, ...exampleWithoutAttachments } = example;
        yield {
          ...exampleWithoutAttachments,
          attachment_urls: attachments,
        };
=======
    for await (const rawExamples of this._getPaginated<RawExample>(
      "/examples",
      params
    )) {
      for (const rawExample of rawExamples) {
        const { attachment_urls, ...rest } = rawExample;
        const example: Example = rest;
        if (attachment_urls) {
          const attachmentsArray = await Promise.all(
            Object.entries(attachment_urls).map(async ([key, value]) => {
              return {
                key,
                value: {
                  presigned_url: value.presigned_url,
                  reader: await fetch(value.presigned_url).then((response) =>
                    response.arrayBuffer()
                  ),
                },
              };
            })
          );
          example.attachments = attachmentsArray.reduce(
            (acc, { key, value }) => {
              acc[key.startsWith("attachment.") ? key.slice(11) : key] = value;
              return acc;
            },
            {} as Record<string, AttachmentInfo>
          );
        }
        if (rawExample.metadata?.dataset_split) {
          const { dataset_split, ...metadata } = rawExample.metadata;
          example.split = dataset_split;
          example.metadata = metadata;
        }
        yield example;
>>>>>>> 580d061f
        i++;
      }
      if (limit !== undefined && i >= limit) {
        break;
      }
    }
  }

  public async deleteExample(exampleId: string): Promise<void> {
    assertUuid(exampleId);
    const path = `/examples/${exampleId}`;
    const response = await this.caller.call(
      _getFetchImplementation(),
      this.apiUrl + path,
      {
        method: "DELETE",
        headers: this.headers,
        signal: AbortSignal.timeout(this.timeout_ms),
        ...this.fetchOptions,
      }
    );
    await raiseForStatus(response, `delete ${path}`);
    await response.json();
  }

  public async updateExample(
    exampleId: string,
    update: ExampleUpdate
  ): Promise<object> {
    assertUuid(exampleId);
    const response = await this.caller.call(
      _getFetchImplementation(),
      `${this.apiUrl}/examples/${exampleId}`,
      {
        method: "PATCH",
        headers: { ...this.headers, "Content-Type": "application/json" },
        body: JSON.stringify(update),
        signal: AbortSignal.timeout(this.timeout_ms),
        ...this.fetchOptions,
      }
    );
    await raiseForStatus(response, "update example");
    const result = await response.json();
    return result;
  }

  public async updateExamples(update: ExampleUpdateWithId[]): Promise<object> {
    const response = await this.caller.call(
      _getFetchImplementation(),
      `${this.apiUrl}/examples/bulk`,
      {
        method: "PATCH",
        headers: { ...this.headers, "Content-Type": "application/json" },
        body: JSON.stringify(update),
        signal: AbortSignal.timeout(this.timeout_ms),
        ...this.fetchOptions,
      }
    );
    await raiseForStatus(response, "update examples");
    const result = await response.json();
    return result;
  }

  public async listDatasetSplits({
    datasetId,
    datasetName,
    asOf,
  }: {
    datasetId?: string;
    datasetName?: string;
    asOf?: string | Date;
  }): Promise<string[]> {
    let datasetId_: string;
    if (datasetId === undefined && datasetName === undefined) {
      throw new Error("Must provide dataset name or ID");
    } else if (datasetId !== undefined && datasetName !== undefined) {
      throw new Error("Must provide either datasetName or datasetId, not both");
    } else if (datasetId === undefined) {
      const dataset = await this.readDataset({ datasetName });
      datasetId_ = dataset.id;
    } else {
      datasetId_ = datasetId;
    }

    assertUuid(datasetId_);

    const params = new URLSearchParams();
    const dataset_version = asOf
      ? typeof asOf === "string"
        ? asOf
        : asOf?.toISOString()
      : undefined;
    if (dataset_version) {
      params.append("as_of", dataset_version);
    }

    const response = await this._get<string[]>(
      `/datasets/${datasetId_}/splits`,
      params
    );
    return response;
  }

  public async updateDatasetSplits({
    datasetId,
    datasetName,
    splitName,
    exampleIds,
    remove = false,
  }: {
    datasetId?: string;
    datasetName?: string;
    splitName: string;
    exampleIds: string[];
    remove?: boolean;
  }): Promise<void> {
    let datasetId_: string;
    if (datasetId === undefined && datasetName === undefined) {
      throw new Error("Must provide dataset name or ID");
    } else if (datasetId !== undefined && datasetName !== undefined) {
      throw new Error("Must provide either datasetName or datasetId, not both");
    } else if (datasetId === undefined) {
      const dataset = await this.readDataset({ datasetName });
      datasetId_ = dataset.id;
    } else {
      datasetId_ = datasetId;
    }

    assertUuid(datasetId_);

    const data = {
      split_name: splitName,
      examples: exampleIds.map((id) => {
        assertUuid(id);
        return id;
      }),
      remove,
    };

    const response = await this.caller.call(
      _getFetchImplementation(),
      `${this.apiUrl}/datasets/${datasetId_}/splits`,
      {
        method: "PUT",
        headers: { ...this.headers, "Content-Type": "application/json" },
        body: JSON.stringify(data),
        signal: AbortSignal.timeout(this.timeout_ms),
        ...this.fetchOptions,
      }
    );

    await raiseForStatus(response, "update dataset splits", true);
  }

  /**
   * @deprecated This method is deprecated and will be removed in future LangSmith versions, use `evaluate` from `langsmith/evaluation` instead.
   */
  public async evaluateRun(
    run: Run | string,
    evaluator: RunEvaluator,
    {
      sourceInfo,
      loadChildRuns,
      referenceExample,
    }: {
      sourceInfo?: KVMap;
      loadChildRuns: boolean;
      referenceExample?: Example;
    } = { loadChildRuns: false }
  ): Promise<Feedback> {
    warnOnce(
      "This method is deprecated and will be removed in future LangSmith versions, use `evaluate` from `langsmith/evaluation` instead."
    );
    let run_: Run;
    if (typeof run === "string") {
      run_ = await this.readRun(run, { loadChildRuns });
    } else if (typeof run === "object" && "id" in run) {
      run_ = run as Run;
    } else {
      throw new Error(`Invalid run type: ${typeof run}`);
    }
    if (
      run_.reference_example_id !== null &&
      run_.reference_example_id !== undefined
    ) {
      referenceExample = await this.readExample(run_.reference_example_id);
    }

    const feedbackResult = await evaluator.evaluateRun(run_, referenceExample);
    const [_, feedbacks] = await this._logEvaluationFeedback(
      feedbackResult,
      run_,
      sourceInfo
    );

    return feedbacks[0];
  }

  public async createFeedback(
    runId: string | null,
    key: string,
    {
      score,
      value,
      correction,
      comment,
      sourceInfo,
      feedbackSourceType = "api",
      sourceRunId,
      feedbackId,
      feedbackConfig,
      projectId,
      comparativeExperimentId,
    }: {
      score?: ScoreType;
      value?: ValueType;
      correction?: object;
      comment?: string;
      sourceInfo?: object;
      feedbackSourceType?: FeedbackSourceType;
      feedbackConfig?: FeedbackConfig;
      sourceRunId?: string;
      feedbackId?: string;
      eager?: boolean;
      projectId?: string;
      comparativeExperimentId?: string;
    }
  ): Promise<Feedback> {
    if (!runId && !projectId) {
      throw new Error("One of runId or projectId must be provided");
    }
    if (runId && projectId) {
      throw new Error("Only one of runId or projectId can be provided");
    }
    const feedback_source: feedback_source = {
      type: feedbackSourceType ?? "api",
      metadata: sourceInfo ?? {},
    };
    if (
      sourceRunId !== undefined &&
      feedback_source?.metadata !== undefined &&
      !feedback_source.metadata["__run"]
    ) {
      feedback_source.metadata["__run"] = { run_id: sourceRunId };
    }
    if (
      feedback_source?.metadata !== undefined &&
      feedback_source.metadata["__run"]?.run_id !== undefined
    ) {
      assertUuid(feedback_source.metadata["__run"].run_id);
    }
    const feedback: FeedbackCreate = {
      id: feedbackId ?? uuid.v4(),
      run_id: runId,
      key,
      score,
      value,
      correction,
      comment,
      feedback_source: feedback_source,
      comparative_experiment_id: comparativeExperimentId,
      feedbackConfig,
      session_id: projectId,
    };
    const url = `${this.apiUrl}/feedback`;
    const response = await this.caller.call(_getFetchImplementation(), url, {
      method: "POST",
      headers: { ...this.headers, "Content-Type": "application/json" },
      body: JSON.stringify(feedback),
      signal: AbortSignal.timeout(this.timeout_ms),
      ...this.fetchOptions,
    });
    await raiseForStatus(response, "create feedback", true);
    return feedback as Feedback;
  }

  public async updateFeedback(
    feedbackId: string,
    {
      score,
      value,
      correction,
      comment,
    }: {
      score?: number | boolean | null;
      value?: number | boolean | string | object | null;
      correction?: object | null;
      comment?: string | null;
    }
  ): Promise<void> {
    const feedbackUpdate: FeedbackUpdate = {};
    if (score !== undefined && score !== null) {
      feedbackUpdate["score"] = score;
    }
    if (value !== undefined && value !== null) {
      feedbackUpdate["value"] = value;
    }
    if (correction !== undefined && correction !== null) {
      feedbackUpdate["correction"] = correction;
    }
    if (comment !== undefined && comment !== null) {
      feedbackUpdate["comment"] = comment;
    }
    assertUuid(feedbackId);
    const response = await this.caller.call(
      _getFetchImplementation(),
      `${this.apiUrl}/feedback/${feedbackId}`,
      {
        method: "PATCH",
        headers: { ...this.headers, "Content-Type": "application/json" },
        body: JSON.stringify(feedbackUpdate),
        signal: AbortSignal.timeout(this.timeout_ms),
        ...this.fetchOptions,
      }
    );
    await raiseForStatus(response, "update feedback", true);
  }

  public async readFeedback(feedbackId: string): Promise<Feedback> {
    assertUuid(feedbackId);
    const path = `/feedback/${feedbackId}`;
    const response = await this._get<Feedback>(path);
    return response;
  }

  public async deleteFeedback(feedbackId: string): Promise<void> {
    assertUuid(feedbackId);
    const path = `/feedback/${feedbackId}`;
    const response = await this.caller.call(
      _getFetchImplementation(),
      this.apiUrl + path,
      {
        method: "DELETE",
        headers: this.headers,
        signal: AbortSignal.timeout(this.timeout_ms),
        ...this.fetchOptions,
      }
    );
    await raiseForStatus(response, `delete ${path}`);
    await response.json();
  }

  public async *listFeedback({
    runIds,
    feedbackKeys,
    feedbackSourceTypes,
  }: {
    runIds?: string[];
    feedbackKeys?: string[];
    feedbackSourceTypes?: FeedbackSourceType[];
  } = {}): AsyncIterable<Feedback> {
    const queryParams = new URLSearchParams();
    if (runIds) {
      queryParams.append("run", runIds.join(","));
    }
    if (feedbackKeys) {
      for (const key of feedbackKeys) {
        queryParams.append("key", key);
      }
    }
    if (feedbackSourceTypes) {
      for (const type of feedbackSourceTypes) {
        queryParams.append("source", type);
      }
    }
    for await (const feedbacks of this._getPaginated<Feedback>(
      "/feedback",
      queryParams
    )) {
      yield* feedbacks;
    }
  }

  /**
   * Creates a presigned feedback token and URL.
   *
   * The token can be used to authorize feedback metrics without
   * needing an API key. This is useful for giving browser-based
   * applications the ability to submit feedback without needing
   * to expose an API key.
   *
   * @param runId - The ID of the run.
   * @param feedbackKey - The feedback key.
   * @param options - Additional options for the token.
   * @param options.expiration - The expiration time for the token.
   *
   * @returns A promise that resolves to a FeedbackIngestToken.
   */
  public async createPresignedFeedbackToken(
    runId: string,
    feedbackKey: string,
    {
      expiration,
      feedbackConfig,
    }: {
      expiration?: string | TimeDelta;
      feedbackConfig?: FeedbackConfig;
    } = {}
  ): Promise<FeedbackIngestToken> {
    const body: KVMap = {
      run_id: runId,
      feedback_key: feedbackKey,
      feedback_config: feedbackConfig,
    };
    if (expiration) {
      if (typeof expiration === "string") {
        body["expires_at"] = expiration;
      } else if (expiration?.hours || expiration?.minutes || expiration?.days) {
        body["expires_in"] = expiration;
      }
    } else {
      body["expires_in"] = {
        hours: 3,
      };
    }

    const response = await this.caller.call(
      _getFetchImplementation(),
      `${this.apiUrl}/feedback/tokens`,
      {
        method: "POST",
        headers: { ...this.headers, "Content-Type": "application/json" },
        body: JSON.stringify(body),
        signal: AbortSignal.timeout(this.timeout_ms),
        ...this.fetchOptions,
      }
    );
    const result = await response.json();
    return result as FeedbackIngestToken;
  }

  public async createComparativeExperiment({
    name,
    experimentIds,
    referenceDatasetId,
    createdAt,
    description,
    metadata,
    id,
  }: {
    name: string;
    experimentIds: Array<string>;
    referenceDatasetId?: string;
    createdAt?: Date;
    description?: string;
    metadata?: Record<string, unknown>;
    id?: string;
  }): Promise<ComparativeExperiment> {
    if (experimentIds.length === 0) {
      throw new Error("At least one experiment is required");
    }

    if (!referenceDatasetId) {
      referenceDatasetId = (
        await this.readProject({
          projectId: experimentIds[0],
        })
      ).reference_dataset_id;
    }

    if (!referenceDatasetId == null) {
      throw new Error("A reference dataset is required");
    }

    const body = {
      id,
      name,
      experiment_ids: experimentIds,
      reference_dataset_id: referenceDatasetId,
      description,
      created_at: (createdAt ?? new Date())?.toISOString(),
      extra: {} as Record<string, unknown>,
    };

    if (metadata) body.extra["metadata"] = metadata;

    const response = await this.caller.call(
      _getFetchImplementation(),
      `${this.apiUrl}/datasets/comparative`,
      {
        method: "POST",
        headers: { ...this.headers, "Content-Type": "application/json" },
        body: JSON.stringify(body),
        signal: AbortSignal.timeout(this.timeout_ms),
        ...this.fetchOptions,
      }
    );
    return await response.json();
  }

  /**
   * Retrieves a list of presigned feedback tokens for a given run ID.
   * @param runId The ID of the run.
   * @returns An async iterable of FeedbackIngestToken objects.
   */
  public async *listPresignedFeedbackTokens(
    runId: string
  ): AsyncIterable<FeedbackIngestToken> {
    assertUuid(runId);
    const params = new URLSearchParams({ run_id: runId });
    for await (const tokens of this._getPaginated<FeedbackIngestToken>(
      "/feedback/tokens",
      params
    )) {
      yield* tokens;
    }
  }

  _selectEvalResults(
    results: EvaluationResult | EvaluationResults
  ): Array<EvaluationResult> {
    let results_: Array<EvaluationResult>;
    if ("results" in results) {
      results_ = results.results;
    } else {
      results_ = [results];
    }
    return results_;
  }

  async _logEvaluationFeedback(
    evaluatorResponse: EvaluationResult | EvaluationResults,
    run?: Run,
    sourceInfo?: { [key: string]: any }
  ): Promise<[results: EvaluationResult[], feedbacks: Feedback[]]> {
    const evalResults: Array<EvaluationResult> =
      this._selectEvalResults(evaluatorResponse);

    const feedbacks: Feedback[] = [];

    for (const res of evalResults) {
      let sourceInfo_ = sourceInfo || {};
      if (res.evaluatorInfo) {
        sourceInfo_ = { ...res.evaluatorInfo, ...sourceInfo_ };
      }
      let runId_: string | null = null;
      if (res.targetRunId) {
        runId_ = res.targetRunId;
      } else if (run) {
        runId_ = run.id;
      }

      feedbacks.push(
        await this.createFeedback(runId_, res.key, {
          score: res.score,
          value: res.value,
          comment: res.comment,
          correction: res.correction,
          sourceInfo: sourceInfo_,
          sourceRunId: res.sourceRunId,
          feedbackConfig: res.feedbackConfig as FeedbackConfig | undefined,
          feedbackSourceType: "model",
        })
      );
    }

    return [evalResults, feedbacks];
  }

  public async logEvaluationFeedback(
    evaluatorResponse: EvaluationResult | EvaluationResults,
    run?: Run,
    sourceInfo?: { [key: string]: any }
  ): Promise<EvaluationResult[]> {
    const [results] = await this._logEvaluationFeedback(
      evaluatorResponse,
      run,
      sourceInfo
    );
    return results;
  }

  /**
   * API for managing annotation queues
   */

  /**
   * List the annotation queues on the LangSmith API.
   * @param options - The options for listing annotation queues
   * @param options.queueIds - The IDs of the queues to filter by
   * @param options.name - The name of the queue to filter by
   * @param options.nameContains - The substring that the queue name should contain
   * @param options.limit - The maximum number of queues to return
   * @returns An iterator of AnnotationQueue objects
   */
  public async *listAnnotationQueues(
    options: {
      queueIds?: string[];
      name?: string;
      nameContains?: string;
      limit?: number;
    } = {}
  ): AsyncIterableIterator<AnnotationQueue> {
    const { queueIds, name, nameContains, limit } = options;
    const params = new URLSearchParams();
    if (queueIds) {
      queueIds.forEach((id, i) => {
        assertUuid(id, `queueIds[${i}]`);
        params.append("ids", id);
      });
    }
    if (name) params.append("name", name);
    if (nameContains) params.append("name_contains", nameContains);
    params.append(
      "limit",
      (limit !== undefined ? Math.min(limit, 100) : 100).toString()
    );

    let count = 0;
    for await (const queues of this._getPaginated<AnnotationQueue>(
      "/annotation-queues",
      params
    )) {
      yield* queues;
      count++;
      if (limit !== undefined && count >= limit) break;
    }
  }

  /**
   * Create an annotation queue on the LangSmith API.
   * @param options - The options for creating an annotation queue
   * @param options.name - The name of the annotation queue
   * @param options.description - The description of the annotation queue
   * @param options.queueId - The ID of the annotation queue
   * @returns The created AnnotationQueue object
   */
  public async createAnnotationQueue(options: {
    name: string;
    description?: string;
    queueId?: string;
  }): Promise<AnnotationQueue> {
    const { name, description, queueId } = options;
    const body = {
      name,
      description,
      id: queueId || uuid.v4(),
    };

    const response = await this.caller.call(
      _getFetchImplementation(),
      `${this.apiUrl}/annotation-queues`,
      {
        method: "POST",
        headers: { ...this.headers, "Content-Type": "application/json" },
        body: JSON.stringify(
          Object.fromEntries(
            Object.entries(body).filter(([_, v]) => v !== undefined)
          )
        ),
        signal: AbortSignal.timeout(this.timeout_ms),
        ...this.fetchOptions,
      }
    );
    await raiseForStatus(response, "create annotation queue");
    const data = await response.json();
    return data as AnnotationQueue;
  }

  /**
   * Read an annotation queue with the specified queue ID.
   * @param queueId - The ID of the annotation queue to read
   * @returns The AnnotationQueue object
   */
  public async readAnnotationQueue(queueId: string): Promise<AnnotationQueue> {
    // TODO: Replace when actual endpoint is added
    const queueIteratorResult = await this.listAnnotationQueues({
      queueIds: [queueId],
    }).next();
    if (queueIteratorResult.done) {
      throw new Error(`Annotation queue with ID ${queueId} not found`);
    }
    return queueIteratorResult.value;
  }

  /**
   * Update an annotation queue with the specified queue ID.
   * @param queueId - The ID of the annotation queue to update
   * @param options - The options for updating the annotation queue
   * @param options.name - The new name for the annotation queue
   * @param options.description - The new description for the annotation queue
   */
  public async updateAnnotationQueue(
    queueId: string,
    options: {
      name: string;
      description?: string;
    }
  ): Promise<void> {
    const { name, description } = options;
    const response = await this.caller.call(
      _getFetchImplementation(),
      `${this.apiUrl}/annotation-queues/${assertUuid(queueId, "queueId")}`,
      {
        method: "PATCH",
        headers: { ...this.headers, "Content-Type": "application/json" },
        body: JSON.stringify({ name, description }),
        signal: AbortSignal.timeout(this.timeout_ms),
        ...this.fetchOptions,
      }
    );
    await raiseForStatus(response, "update annotation queue");
  }

  /**
   * Delete an annotation queue with the specified queue ID.
   * @param queueId - The ID of the annotation queue to delete
   */
  public async deleteAnnotationQueue(queueId: string): Promise<void> {
    const response = await this.caller.call(
      _getFetchImplementation(),
      `${this.apiUrl}/annotation-queues/${assertUuid(queueId, "queueId")}`,
      {
        method: "DELETE",
        headers: { ...this.headers, Accept: "application/json" },
        signal: AbortSignal.timeout(this.timeout_ms),
        ...this.fetchOptions,
      }
    );
    await raiseForStatus(response, "delete annotation queue");
  }

  /**
   * Add runs to an annotation queue with the specified queue ID.
   * @param queueId - The ID of the annotation queue
   * @param runIds - The IDs of the runs to be added to the annotation queue
   */
  public async addRunsToAnnotationQueue(
    queueId: string,
    runIds: string[]
  ): Promise<void> {
    const response = await this.caller.call(
      _getFetchImplementation(),
      `${this.apiUrl}/annotation-queues/${assertUuid(queueId, "queueId")}/runs`,
      {
        method: "POST",
        headers: { ...this.headers, "Content-Type": "application/json" },
        body: JSON.stringify(
          runIds.map((id, i) => assertUuid(id, `runIds[${i}]`).toString())
        ),
        signal: AbortSignal.timeout(this.timeout_ms),
        ...this.fetchOptions,
      }
    );
    await raiseForStatus(response, "add runs to annotation queue");
  }

  /**
   * Get a run from an annotation queue at the specified index.
   * @param queueId - The ID of the annotation queue
   * @param index - The index of the run to retrieve
   * @returns A Promise that resolves to a RunWithAnnotationQueueInfo object
   * @throws {Error} If the run is not found at the given index or for other API-related errors
   */
  public async getRunFromAnnotationQueue(
    queueId: string,
    index: number
  ): Promise<RunWithAnnotationQueueInfo> {
    const baseUrl = `/annotation-queues/${assertUuid(queueId, "queueId")}/run`;
    const response = await this.caller.call(
      _getFetchImplementation(),
      `${this.apiUrl}${baseUrl}/${index}`,
      {
        method: "GET",
        headers: this.headers,
        signal: AbortSignal.timeout(this.timeout_ms),
        ...this.fetchOptions,
      }
    );

    await raiseForStatus(response, "get run from annotation queue");
    return await response.json();
  }

  protected async _currentTenantIsOwner(owner: string): Promise<boolean> {
    const settings = await this._getSettings();
    return owner == "-" || settings.tenant_handle === owner;
  }

  protected async _ownerConflictError(
    action: string,
    owner: string
  ): Promise<Error> {
    const settings = await this._getSettings();
    return new Error(
      `Cannot ${action} for another tenant.\n
      Current tenant: ${settings.tenant_handle}\n
      Requested tenant: ${owner}`
    );
  }

  protected async _getLatestCommitHash(
    promptOwnerAndName: string
  ): Promise<string | undefined> {
    const res = await this.caller.call(
      _getFetchImplementation(),
      `${this.apiUrl}/commits/${promptOwnerAndName}/?limit=${1}&offset=${0}`,
      {
        method: "GET",
        headers: this.headers,
        signal: AbortSignal.timeout(this.timeout_ms),
        ...this.fetchOptions,
      }
    );

    const json = await res.json();
    if (!res.ok) {
      const detail =
        typeof json.detail === "string"
          ? json.detail
          : JSON.stringify(json.detail);
      const error = new Error(
        `Error ${res.status}: ${res.statusText}\n${detail}`
      );
      // eslint-disable-next-line @typescript-eslint/no-explicit-any
      (error as any).statusCode = res.status;
      throw error;
    }

    if (json.commits.length === 0) {
      return undefined;
    }

    return json.commits[0].commit_hash;
  }

  protected async _likeOrUnlikePrompt(
    promptIdentifier: string,
    like: boolean
  ): Promise<LikePromptResponse> {
    const [owner, promptName, _] = parsePromptIdentifier(promptIdentifier);
    const response = await this.caller.call(
      _getFetchImplementation(),
      `${this.apiUrl}/likes/${owner}/${promptName}`,
      {
        method: "POST",
        body: JSON.stringify({ like: like }),
        headers: { ...this.headers, "Content-Type": "application/json" },
        signal: AbortSignal.timeout(this.timeout_ms),
        ...this.fetchOptions,
      }
    );
    await raiseForStatus(response, `${like ? "like" : "unlike"} prompt`);

    return await response.json();
  }

  protected async _getPromptUrl(promptIdentifier: string): Promise<string> {
    const [owner, promptName, commitHash] =
      parsePromptIdentifier(promptIdentifier);
    if (!(await this._currentTenantIsOwner(owner))) {
      if (commitHash !== "latest") {
        return `${this.getHostUrl()}/hub/${owner}/${promptName}/${commitHash.substring(
          0,
          8
        )}`;
      } else {
        return `${this.getHostUrl()}/hub/${owner}/${promptName}`;
      }
    } else {
      const settings = await this._getSettings();
      if (commitHash !== "latest") {
        return `${this.getHostUrl()}/prompts/${promptName}/${commitHash.substring(
          0,
          8
        )}?organizationId=${settings.id}`;
      } else {
        return `${this.getHostUrl()}/prompts/${promptName}?organizationId=${
          settings.id
        }`;
      }
    }
  }

  public async promptExists(promptIdentifier: string): Promise<boolean> {
    const prompt = await this.getPrompt(promptIdentifier);
    return !!prompt;
  }

  public async likePrompt(
    promptIdentifier: string
  ): Promise<LikePromptResponse> {
    return this._likeOrUnlikePrompt(promptIdentifier, true);
  }

  public async unlikePrompt(
    promptIdentifier: string
  ): Promise<LikePromptResponse> {
    return this._likeOrUnlikePrompt(promptIdentifier, false);
  }

  public async *listCommits(
    promptOwnerAndName: string
  ): AsyncIterableIterator<PromptCommit> {
    for await (const commits of this._getPaginated<
      PromptCommit,
      ListCommitsResponse
    >(
      `/commits/${promptOwnerAndName}/`,
      new URLSearchParams(),
      (res) => res.commits
    )) {
      yield* commits;
    }
  }

  public async *listPrompts(options?: {
    isPublic?: boolean;
    isArchived?: boolean;
    sortField?: PromptSortField;
    query?: string;
  }): AsyncIterableIterator<Prompt> {
    const params = new URLSearchParams();
    params.append("sort_field", options?.sortField ?? "updated_at");
    params.append("sort_direction", "desc");
    params.append("is_archived", (!!options?.isArchived).toString());

    if (options?.isPublic !== undefined) {
      params.append("is_public", options.isPublic.toString());
    }

    if (options?.query) {
      params.append("query", options.query);
    }

    for await (const prompts of this._getPaginated<Prompt, ListPromptsResponse>(
      "/repos",
      params,
      (res) => res.repos
    )) {
      yield* prompts;
    }
  }

  public async getPrompt(promptIdentifier: string): Promise<Prompt | null> {
    const [owner, promptName, _] = parsePromptIdentifier(promptIdentifier);
    const response = await this.caller.call(
      _getFetchImplementation(),
      `${this.apiUrl}/repos/${owner}/${promptName}`,
      {
        method: "GET",
        headers: this.headers,
        signal: AbortSignal.timeout(this.timeout_ms),
        ...this.fetchOptions,
      }
    );

    if (response.status === 404) {
      return null;
    }
    await raiseForStatus(response, "get prompt");

    const result = await response.json();
    if (result.repo) {
      return result.repo as Prompt;
    } else {
      return null;
    }
  }

  public async createPrompt(
    promptIdentifier: string,
    options?: {
      description?: string;
      readme?: string;
      tags?: string[];
      isPublic?: boolean;
    }
  ): Promise<Prompt> {
    const settings = await this._getSettings();
    if (options?.isPublic && !settings.tenant_handle) {
      throw new Error(
        `Cannot create a public prompt without first\n
        creating a LangChain Hub handle. 
        You can add a handle by creating a public prompt at:\n
        https://smith.langchain.com/prompts`
      );
    }

    const [owner, promptName, _] = parsePromptIdentifier(promptIdentifier);
    if (!(await this._currentTenantIsOwner(owner))) {
      throw await this._ownerConflictError("create a prompt", owner);
    }

    const data = {
      repo_handle: promptName,
      ...(options?.description && { description: options.description }),
      ...(options?.readme && { readme: options.readme }),
      ...(options?.tags && { tags: options.tags }),
      is_public: !!options?.isPublic,
    };

    const response = await this.caller.call(
      _getFetchImplementation(),
      `${this.apiUrl}/repos/`,
      {
        method: "POST",
        headers: { ...this.headers, "Content-Type": "application/json" },
        body: JSON.stringify(data),
        signal: AbortSignal.timeout(this.timeout_ms),
        ...this.fetchOptions,
      }
    );

    await raiseForStatus(response, "create prompt");

    const { repo } = await response.json();
    return repo as Prompt;
  }

  public async createCommit(
    promptIdentifier: string,
    object: any,
    options?: {
      parentCommitHash?: string;
    }
  ): Promise<string> {
    if (!(await this.promptExists(promptIdentifier))) {
      throw new Error("Prompt does not exist, you must create it first.");
    }

    const [owner, promptName, _] = parsePromptIdentifier(promptIdentifier);
    const resolvedParentCommitHash =
      options?.parentCommitHash === "latest" || !options?.parentCommitHash
        ? await this._getLatestCommitHash(`${owner}/${promptName}`)
        : options?.parentCommitHash;

    const payload = {
      manifest: JSON.parse(JSON.stringify(object)),
      parent_commit: resolvedParentCommitHash,
    };

    const response = await this.caller.call(
      _getFetchImplementation(),
      `${this.apiUrl}/commits/${owner}/${promptName}`,
      {
        method: "POST",
        headers: { ...this.headers, "Content-Type": "application/json" },
        body: JSON.stringify(payload),
        signal: AbortSignal.timeout(this.timeout_ms),
        ...this.fetchOptions,
      }
    );

    await raiseForStatus(response, "create commit");

    const result = await response.json();
    return this._getPromptUrl(
      `${owner}/${promptName}${
        result.commit_hash ? `:${result.commit_hash}` : ""
      }`
    );
  }

  /**
   * Update examples with attachments using multipart form data.
   * @param updates List of ExampleUpdateWithAttachments objects to upsert
   * @returns Promise with the update response
   */
  public async updateExamplesMultipart(
    datasetId: string,
    updates: ExampleUpdateWithAttachments[] = []
  ): Promise<UpdateExamplesResponse> {
    const formData = new FormData();

    for (const example of updates) {
      const exampleId = example.id;

      // Prepare the main example body
      const exampleBody = {
        ...(example.metadata && { metadata: example.metadata }),
        ...(example.split && { split: example.split }),
      };

      // Add main example data
      const stringifiedExample = stringifyForTracing(exampleBody);
      const exampleBlob = new Blob([stringifiedExample], {
        type: "application/json",
      });
      formData.append(exampleId, exampleBlob);

      // Add inputs
      if (example.inputs) {
        const stringifiedInputs = stringifyForTracing(example.inputs);
        const inputsBlob = new Blob([stringifiedInputs], {
          type: "application/json",
        });
        formData.append(`${exampleId}.inputs`, inputsBlob);
      }

      // Add outputs if present
      if (example.outputs) {
        const stringifiedOutputs = stringifyForTracing(example.outputs);
        const outputsBlob = new Blob([stringifiedOutputs], {
          type: "application/json",
        });
        formData.append(`${exampleId}.outputs`, outputsBlob);
      }

      // Add attachments if present
      if (example.attachments) {
        for (const [name, [mimeType, data]] of Object.entries(
          example.attachments
        )) {
          const attachmentBlob = new Blob([data], {
            type: `${mimeType}; length=${data.byteLength}`,
          });
          formData.append(`${exampleId}.attachment.${name}`, attachmentBlob);
        }
      }

      if (example.attachments_operations) {
        const stringifiedAttachmentsOperations = stringifyForTracing(
          example.attachments_operations
        );
        const attachmentsOperationsBlob = new Blob(
          [stringifiedAttachmentsOperations],
          {
            type: "application/json",
          }
        );
        formData.append(
          `${exampleId}.attachments_operations`,
          attachmentsOperationsBlob
        );
      }
    }

    const response = await this.caller.call(
      _getFetchImplementation(),
      `${this.apiUrl}/v1/platform/datasets/${datasetId}/examples`,
      {
        method: "PATCH",
        headers: this.headers,
        body: formData,
      }
    );
    const result = await response.json();
    return result;
  }

  /**
   * Upload examples with attachments using multipart form data.
   * @param uploads List of ExampleUploadWithAttachments objects to upload
   * @returns Promise with the upload response
   */
  public async uploadExamplesMultipart(
    datasetId: string,
    uploads: ExampleUploadWithAttachments[] = []
  ): Promise<UploadExamplesResponse> {
    const formData = new FormData();

    for (const example of uploads) {
      const exampleId = (example.id ?? uuid.v4()).toString();

      // Prepare the main example body
      const exampleBody = {
        created_at: example.created_at,
        ...(example.metadata && { metadata: example.metadata }),
        ...(example.split && { split: example.split }),
      };

      // Add main example data
      const stringifiedExample = stringifyForTracing(exampleBody);
      const exampleBlob = new Blob([stringifiedExample], {
        type: "application/json",
      });
      formData.append(exampleId, exampleBlob);

      // Add inputs
      const stringifiedInputs = stringifyForTracing(example.inputs);
      const inputsBlob = new Blob([stringifiedInputs], {
        type: "application/json",
      });
      formData.append(`${exampleId}.inputs`, inputsBlob);

      // Add outputs if present
      if (example.outputs) {
        const stringifiedOutputs = stringifyForTracing(example.outputs);
        const outputsBlob = new Blob([stringifiedOutputs], {
          type: "application/json",
        });
        formData.append(`${exampleId}.outputs`, outputsBlob);
      }

      // Add attachments if present
      if (example.attachments) {
        for (const [name, [mimeType, data]] of Object.entries(
          example.attachments
        )) {
          const attachmentBlob = new Blob([data], {
            type: `${mimeType}; length=${data.byteLength}`,
          });
          formData.append(`${exampleId}.attachment.${name}`, attachmentBlob);
        }
      }
    }

    const response = await this.caller.call(
      _getFetchImplementation(),
      `${this.apiUrl}/v1/platform/datasets/${datasetId}/examples`,
      {
        method: "POST",
        headers: this.headers,
        body: formData,
      }
    );
    const result = await response.json();
    return result;
  }

  public async updatePrompt(
    promptIdentifier: string,
    options?: {
      description?: string;
      readme?: string;
      tags?: string[];
      isPublic?: boolean;
      isArchived?: boolean;
    }
  ): Promise<Record<string, any>> {
    if (!(await this.promptExists(promptIdentifier))) {
      throw new Error("Prompt does not exist, you must create it first.");
    }

    const [owner, promptName] = parsePromptIdentifier(promptIdentifier);

    if (!(await this._currentTenantIsOwner(owner))) {
      throw await this._ownerConflictError("update a prompt", owner);
    }

    const payload: Record<string, any> = {};

    if (options?.description !== undefined)
      payload.description = options.description;
    if (options?.readme !== undefined) payload.readme = options.readme;
    if (options?.tags !== undefined) payload.tags = options.tags;
    if (options?.isPublic !== undefined) payload.is_public = options.isPublic;
    if (options?.isArchived !== undefined)
      payload.is_archived = options.isArchived;

    // Check if payload is empty
    if (Object.keys(payload).length === 0) {
      throw new Error("No valid update options provided");
    }

    const response = await this.caller.call(
      _getFetchImplementation(),
      `${this.apiUrl}/repos/${owner}/${promptName}`,
      {
        method: "PATCH",
        body: JSON.stringify(payload),
      headers: {
          ...this.headers,
          "Content-Type": "application/json",
        },
        signal: AbortSignal.timeout(this.timeout_ms),
        ...this.fetchOptions,
      }
    );

    await raiseForStatus(response, "update prompt");

    return response.json();
  }

  public async deletePrompt(promptIdentifier: string): Promise<void> {
    if (!(await this.promptExists(promptIdentifier))) {
      throw new Error("Prompt does not exist, you must create it first.");
    }

    const [owner, promptName, _] = parsePromptIdentifier(promptIdentifier);

    if (!(await this._currentTenantIsOwner(owner))) {
      throw await this._ownerConflictError("delete a prompt", owner);
    }

    const response = await this.caller.call(
      _getFetchImplementation(),
      `${this.apiUrl}/repos/${owner}/${promptName}`,
      {
        method: "DELETE",
        headers: this.headers,
        signal: AbortSignal.timeout(this.timeout_ms),
        ...this.fetchOptions,
      }
    );

    return await response.json();
  }

  public async pullPromptCommit(
    promptIdentifier: string,
    options?: {
      includeModel?: boolean;
    }
  ): Promise<PromptCommit> {
    const [owner, promptName, commitHash] =
      parsePromptIdentifier(promptIdentifier);
    const response = await this.caller.call(
      _getFetchImplementation(),
      `${this.apiUrl}/commits/${owner}/${promptName}/${commitHash}${
        options?.includeModel ? "?include_model=true" : ""
      }`,
      {
        method: "GET",
        headers: this.headers,
        signal: AbortSignal.timeout(this.timeout_ms),
        ...this.fetchOptions,
      }
    );

    await raiseForStatus(response, "pull prompt commit");

    const result = await response.json();

    return {
      owner,
      repo: promptName,
      commit_hash: result.commit_hash,
      manifest: result.manifest,
      examples: result.examples,
    };
  }

  /**
   * This method should not be used directly, use `import { pull } from "langchain/hub"` instead.
   * Using this method directly returns the JSON string of the prompt rather than a LangChain object.
   * @private
   */
  public async _pullPrompt(
    promptIdentifier: string,
    options?: {
      includeModel?: boolean;
    }
  ): Promise<any> {
    const promptObject = await this.pullPromptCommit(promptIdentifier, {
      includeModel: options?.includeModel,
    });
    const prompt = JSON.stringify(promptObject.manifest);
    return prompt;
  }

  public async pushPrompt(
    promptIdentifier: string,
    options?: {
      object?: any;
      parentCommitHash?: string;
      isPublic?: boolean;
      description?: string;
      readme?: string;
      tags?: string[];
    }
  ): Promise<string> {
    // Create or update prompt metadata
    if (await this.promptExists(promptIdentifier)) {
      if (options && Object.keys(options).some((key) => key !== "object")) {
        await this.updatePrompt(promptIdentifier, {
          description: options?.description,
          readme: options?.readme,
          tags: options?.tags,
          isPublic: options?.isPublic,
        });
      }
    } else {
      await this.createPrompt(promptIdentifier, {
        description: options?.description,
        readme: options?.readme,
        tags: options?.tags,
        isPublic: options?.isPublic,
      });
    }

    if (!options?.object) {
      return await this._getPromptUrl(promptIdentifier);
    }

    // Create a commit with the new manifest
    const url = await this.createCommit(promptIdentifier, options?.object, {
      parentCommitHash: options?.parentCommitHash,
    });
    return url;
  }

  /**
   * Clone a public dataset to your own langsmith tenant. 
   * This operation is idempotent. If you already have a dataset with the given name, 
   * this function will do nothing.

   * @param {string} tokenOrUrl The token of the public dataset to clone.
   * @param {Object} [options] Additional options for cloning the dataset.
   * @param {string} [options.sourceApiUrl] The URL of the langsmith server where the data is hosted. Defaults to the API URL of your current client.
   * @param {string} [options.datasetName] The name of the dataset to create in your tenant. Defaults to the name of the public dataset.
   * @returns {Promise<void>}
   */
  async clonePublicDataset(
    tokenOrUrl: string,
    options: {
      sourceApiUrl?: string;
      datasetName?: string;
    } = {}
  ): Promise<void> {
    const { sourceApiUrl = this.apiUrl, datasetName } = options;
    const [parsedApiUrl, tokenUuid] = this.parseTokenOrUrl(
      tokenOrUrl,
      sourceApiUrl
    );
    const sourceClient = new Client({
      apiUrl: parsedApiUrl,
      // Placeholder API key not needed anymore in most cases, but
      // some private deployments may have API key-based rate limiting
      // that would cause this to fail if we provide no value.
      apiKey: "placeholder",
    });

    const ds = await sourceClient.readSharedDataset(tokenUuid);
    const finalDatasetName = datasetName || ds.name;

    try {
      if (await this.hasDataset({ datasetId: finalDatasetName })) {
        console.log(
          `Dataset ${finalDatasetName} already exists in your tenant. Skipping.`
        );
        return;
      }
    } catch (_) {
      // `.hasDataset` will throw an error if the dataset does not exist.
      // no-op in that case
    }

    // Fetch examples first, then create the dataset
    const examples = await sourceClient.listSharedExamples(tokenUuid);
    const dataset = await this.createDataset(finalDatasetName, {
      description: ds.description,
      dataType: ds.data_type || "kv",
      inputsSchema: ds.inputs_schema_definition ?? undefined,
      outputsSchema: ds.outputs_schema_definition ?? undefined,
    });
    try {
      await this.createExamples({
        inputs: examples.map((e) => e.inputs),
        outputs: examples.flatMap((e) => (e.outputs ? [e.outputs] : [])),
        datasetId: dataset.id,
      });
    } catch (e) {
      console.error(
        `An error occurred while creating dataset ${finalDatasetName}. ` +
          "You should delete it manually."
      );
      throw e;
    }
  }

  private parseTokenOrUrl(
    urlOrToken: string,
    apiUrl: string,
    numParts = 2,
    kind = "dataset"
  ): [string, string] {
    // Try parsing as UUID
    try {
      assertUuid(urlOrToken); // Will throw if it's not a UUID.
      return [apiUrl, urlOrToken];
    } catch (_) {
      // no-op if it's not a uuid
    }

    // Parse as URL
    try {
      const parsedUrl = new URL(urlOrToken);
      const pathParts = parsedUrl.pathname
        .split("/")
        .filter((part) => part !== "");

      if (pathParts.length >= numParts) {
        const tokenUuid = pathParts[pathParts.length - numParts];
        return [apiUrl, tokenUuid];
      } else {
        throw new Error(`Invalid public ${kind} URL: ${urlOrToken}`);
      }
    } catch (error) {
      throw new Error(`Invalid public ${kind} URL or token: ${urlOrToken}`);
    }
  }

  /**
   * Awaits all pending trace batches. Useful for environments where
   * you need to be sure that all tracing requests finish before execution ends,
   * such as serverless environments.
   *
   * @example
   * ```
   * import { Client } from "langsmith";
   *
   * const client = new Client();
   *
   * try {
   *   // Tracing happens here
   *   ...
   * } finally {
   *   await client.awaitPendingTraceBatches();
   * }
   * ```
   *
   * @returns A promise that resolves once all currently pending traces have sent.
   */
  public awaitPendingTraceBatches() {
    return Promise.all([
      ...this.autoBatchQueue.items.map(({ itemPromise }) => itemPromise),
      this.batchIngestCaller.queue.onIdle(),
    ]);
  }
}

export interface LangSmithTracingClientInterface {
  createRun: (run: CreateRunParams) => Promise<void>;

  updateRun: (runId: string, run: RunUpdate) => Promise<void>;
}<|MERGE_RESOLUTION|>--- conflicted
+++ resolved
@@ -37,15 +37,11 @@
   Attachments,
   ListExampleResponse,
   ExampleUploadWithAttachments,
-<<<<<<< HEAD
-  UploadExamplesResponse
-=======
   UploadExamplesResponse,
   ExampleUpdateWithAttachments,
   UpdateExamplesResponse,
   RawExample,
-  AttachmentInfo,
->>>>>>> 580d061f
+  AttachmentInfo
 } from "./schemas.js";
 import {
   convertLangChainMessageToExample,
@@ -2832,36 +2828,6 @@
       );
     }
     let i = 0;
-<<<<<<< HEAD
-    for await (const examples of this._getPaginated<ListExampleResponse>(
-      "/examples",
-      params
-    )) {
-      for (const example of examples) {
-        const attachments: Record<string, { presigned_url: string; reader: () => Promise<Response> }> = {};
-        
-        if (example.attachment_urls) {
-          for (const [key, value] of Object.entries(example.attachment_urls)) {
-            const createReader = () => {
-              return this.caller.call(
-                _getFetchImplementation(),
-                value.presigned_url,
-                {
-                  method: "GET",
-                  signal: AbortSignal.timeout(this.timeout_ms),
-                  ...this.fetchOptions,
-                }
-              );
-            };
-            attachments[key.split(".")[1]] = { presigned_url: value.presigned_url, reader: createReader };
-          }
-        }
-        const { attachment_urls, ...exampleWithoutAttachments } = example;
-        yield {
-          ...exampleWithoutAttachments,
-          attachment_urls: attachments,
-        };
-=======
     for await (const rawExamples of this._getPaginated<RawExample>(
       "/examples",
       params
@@ -2897,7 +2863,6 @@
           example.metadata = metadata;
         }
         yield example;
->>>>>>> 580d061f
         i++;
       }
       if (limit !== undefined && i >= limit) {
