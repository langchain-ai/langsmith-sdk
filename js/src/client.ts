import * as uuid from "uuid";
import type { OTELContext } from "./experimental/otel/types.js";
import {
  LangSmithToOTELTranslator,
  SerializedRunOperation,
} from "./experimental/otel/translator.js";
import {
  getDefaultOTLPTracerComponents,
  getOTELTrace,
  getOTELContext,
} from "./singletons/otel.js";
import { AsyncCaller, AsyncCallerParams } from "./utils/async_caller.js";
import {
  ComparativeExperiment,
  DataType,
  Dataset,
  DatasetDiffInfo,
  DatasetShareSchema,
  Example,
  ExampleCreate,
  ExampleUpdate,
  ExampleUpdateWithoutId,
  Feedback,
  FeedbackConfig,
  FeedbackIngestToken,
  KVMap,
  LangChainBaseMessage,
  LangSmithSettings,
  LikePromptResponse,
  ListCommitsResponse,
  ListPromptsResponse,
  Prompt,
  PromptCommit,
  PromptSortField,
  Run,
  RunCreate,
  RunUpdate,
  ScoreType,
  ExampleSearch,
  TimeDelta,
  TracerSession,
  TracerSessionResult,
  ValueType,
  AnnotationQueue,
  RunWithAnnotationQueueInfo,
  Attachments,
  UploadExamplesResponse,
  UpdateExamplesResponse,
  RawExample,
  AttachmentInfo,
  AttachmentData,
  DatasetVersion,
  AnnotationQueueWithDetails,
} from "./schemas.js";
import {
  convertLangChainMessageToExample,
  isLangChainMessage,
} from "./utils/messages.js";
import {
  getEnvironmentVariable,
  getLangChainEnvVarsMetadata,
  getLangSmithEnvironmentVariable,
  getRuntimeEnvironment,
  getOtelEnabled,
} from "./utils/env.js";

import {
  EvaluationResult,
  EvaluationResults,
  RunEvaluator,
} from "./evaluation/evaluator.js";
import { __version__ } from "./index.js";
import { assertUuid } from "./utils/_uuid.js";
import { warnOnce } from "./utils/warn.js";
import { parsePromptIdentifier } from "./utils/prompts.js";
import { raiseForStatus } from "./utils/error.js";
import {
  _globalFetchImplementationIsNodeFetch,
  _getFetchImplementation,
} from "./singletons/fetch.js";

import { serialize as serializePayloadForTracing } from "./utils/fast-safe-stringify/index.js";

export interface ClientConfig {
  apiUrl?: string;
  apiKey?: string;
  callerOptions?: AsyncCallerParams;
  timeout_ms?: number;
  webUrl?: string;
  anonymizer?: (values: KVMap) => KVMap | Promise<KVMap>;
  hideInputs?: boolean | ((inputs: KVMap) => KVMap | Promise<KVMap>);
  hideOutputs?: boolean | ((outputs: KVMap) => KVMap | Promise<KVMap>);
  autoBatchTracing?: boolean;
  batchSizeBytesLimit?: number;
  blockOnRootRunFinalization?: boolean;
  traceBatchConcurrency?: number;
  fetchOptions?: RequestInit;
  /**
   * Whether to require manual .flush() calls before sending traces.
   * Useful if encountering network rate limits at trace high volumes.
   */
  manualFlushMode?: boolean;
  tracingSamplingRate?: number;
  /**
   * Enable debug mode for the client. If set, all sent HTTP requests will be logged.
   */
  debug?: boolean;
}

/**
 * Represents the parameters for listing runs (spans) from the Langsmith server.
 */
interface ListRunsParams {
  /**
   * The ID or IDs of the project(s) to filter by.
   */
  projectId?: string | string[];

  /**
   * The name or names of the project(s) to filter by.
   */
  projectName?: string | string[];

  /**
   * The ID of the trace to filter by.
   */
  traceId?: string;
  /**
   * isRoot - Whether to only include root runs.
   *  */
  isRoot?: boolean;

  /**
   * The execution order to filter by.
   */
  executionOrder?: number;

  /**
   * The ID of the parent run to filter by.
   */
  parentRunId?: string;

  /**
   * The order by run start date
   */
  order?: "asc" | "desc";

  /**
   * The ID of the reference example to filter by.
   */
  referenceExampleId?: string;

  /**
   * The start time to filter by.
   */
  startTime?: Date;

  /**
   * The run type to filter by.
   */
  runType?: string;

  /**
   * Indicates whether to filter by error runs.
   */
  error?: boolean;

  /**
   * The ID or IDs of the runs to filter by.
   */
  id?: string[];

  /**
   * The maximum number of runs to retrieve.
   */
  limit?: number;

  /**
   * The query string to filter by.
   */
  query?: string;

  /**
   * The filter string to apply.
   *
   * Run Filtering:
   * Listing runs with query params is useful for simple queries, but doesn't support many common needs, such as filtering by metadata, tags, or other fields.
   * LangSmith supports a filter query language to permit more complex filtering operations when fetching runs. This guide will provide a high level overview of the grammar as well as a few examples of when it can be useful.
   * If you'd prefer a more visual guide, you can get a taste of the language by viewing the table of runs on any of your projects' pages. We provide some recommended filters to get you started that you can copy and use the SDK.
   *
   * Grammar:
   * The filtering grammar is based on common comparators on fields in the run object. Supported comparators include:
   * - gte (greater than or equal to)
   * - gt (greater than)
   * - lte (less than or equal to)
   * - lt (less than)
   * - eq (equal to)
   * - neq (not equal to)
   * - has (check if run contains a tag or metadata json blob)
   * - search (search for a substring in a string field)
   */
  filter?: string;

  /**
   * Filter to apply to the ROOT run in the trace tree. This is meant to be used in conjunction with the regular
   *  `filter` parameter to let you filter runs by attributes of the root run within a trace. Example is filtering by
   * feedback assigned to the trace.
   */
  traceFilter?: string;

  /**
   * Filter to apply to OTHER runs in the trace tree, including sibling and child runs. This is meant to be used in
   * conjunction with the regular `filter` parameter to let you filter runs by attributes of any run within a trace.
   */
  treeFilter?: string;
  /**
   * The values to include in the response.
   */
  select?: string[];
}

interface GroupRunsParams {
  /**
   * The ID or IDs of the project(s) to filter by.
   */
  projectId?: string;

  /**
   * The ID or IDs of the project(s) to filter by.
   */
  projectName?: string;

  /**
   * @example "conversation"
   */
  groupBy: string;

  /**
   * The filter string to apply.
   *
   * Run Filtering:
   * Listing runs with query params is useful for simple queries, but doesn't support many common needs, such as filtering by metadata, tags, or other fields.
   * LangSmith supports a filter query language to permit more complex filtering operations when fetching runs. This guide will provide a high level overview of the grammar as well as a few examples of when it can be useful.
   * If you'd prefer a more visual guide, you can get a taste of the language by viewing the table of runs on any of your projects' pages. We provide some recommended filters to get you started that you can copy and use the SDK.
   *
   * Grammar:
   * The filtering grammar is based on common comparators on fields in the run object. Supported comparators include:
   * - gte (greater than or equal to)
   * - gt (greater than)
   * - lte (less than or equal to)
   * - lt (less than)
   * - eq (equal to)
   * - neq (not equal to)
   * - has (check if run contains a tag or metadata json blob)
   * - search (search for a substring in a string field)
   */
  filter?: string;

  /**
   * The start time to filter by.
   */
  startTime?: Date;

  /**
   * The end time to filter by.
   */
  endTime?: Date;

  /**
   * The maximum number of runs to retrieve.
   */
  limit?: number;

  /**
   * The maximum number of runs to retrieve.
   */
  offset?: number;
}

interface UploadCSVParams {
  csvFile: Blob;
  fileName: string;
  inputKeys: string[];
  outputKeys: string[];
  description?: string;
  dataType?: DataType;
  name?: string;
}

interface feedback_source {
  type: string;
  metadata?: KVMap;
}

interface FeedbackCreate {
  id: string;
  run_id: string | null;
  key: string;
  score?: ScoreType;
  value?: ValueType;
  correction?: object | null;
  comment?: string | null;
  feedback_source?: feedback_source | KVMap | null;
  feedbackConfig?: FeedbackConfig;
  session_id?: string;
  comparative_experiment_id?: string;
}

interface FeedbackUpdate {
  score?: ScoreType;
  value?: ValueType;
  correction?: object | null;
  comment?: string | null;
}

interface CreateRunParams {
  name: string;
  inputs: KVMap;
  run_type: string;
  id?: string;
  start_time?: number | string;
  end_time?: number | string;
  extra?: KVMap;
  error?: string;
  serialized?: object;
  outputs?: KVMap;
  reference_example_id?: string;
  child_runs?: RunCreate[];
  parent_run_id?: string;
  project_name?: string;
  revision_id?: string;
  trace_id?: string;
  dotted_order?: string;
  attachments?: Attachments;
}

interface UpdateRunParams extends RunUpdate {
  id?: string;
}

interface ProjectOptions {
  projectName?: string;
  projectId?: string;
}

// eslint-disable-next-line @typescript-eslint/no-explicit-any
type RecordStringAny = Record<string, any>;

export type FeedbackSourceType = "model" | "api" | "app";

export type CreateExampleOptions = {
  /** The ID of the dataset to create the example in. */
  datasetId?: string;
  /** The name of the dataset to create the example in (if dataset ID is not provided). */
  datasetName?: string;
  /** The creation date of the example. */
  createdAt?: Date;
  /** A unique identifier for the example. */
  exampleId?: string;
  /** Additional metadata associated with the example. */
  metadata?: KVMap;
  /** The split(s) to assign the example to. */
  split?: string | string[];
  /** The ID of the source run associated with this example. */
  sourceRunId?: string;
  /** Whether to use the inputs and outputs from the source run. */
  useSourceRunIO?: boolean;
  /** Which attachments from the source run to use. */
  useSourceRunAttachments?: string[];
  /** Attachments for the example */
  attachments?: Attachments;
};

export type CreateProjectParams = {
  projectName: string;
  description?: string | null;
  metadata?: RecordStringAny | null;
  upsert?: boolean;
  projectExtra?: RecordStringAny | null;
  referenceDatasetId?: string | null;
};

type AutoBatchQueueItem = {
  action: "create" | "update";
  item: RunCreate | RunUpdate;
  otelContext?: OTELContext;
  apiKey?: string;
  apiUrl?: string;
};

type MultipartPart = {
  name: string;
  payload: Blob;
};

type Thread = {
  filter: string;
  count: number;
  total_tokens: number;
  total_cost: number | null;
  min_start_time: string;
  max_start_time: string;
  latency_p50: number;
  latency_p99: number;
  feedback_stats: any | null;
  group_key: string;
  first_inputs: string;
  last_outputs: string;
  last_error: string | null;
};

export function mergeRuntimeEnvIntoRun<T extends RunCreate | RunUpdate>(
  run: T
): T {
  const runtimeEnv = getRuntimeEnvironment();
  const envVars = getLangChainEnvVarsMetadata();
  const extra = run.extra ?? {};
  const metadata = extra.metadata;
  run.extra = {
    ...extra,
    runtime: {
      ...runtimeEnv,
      ...extra?.runtime,
    },
    metadata: {
      ...envVars,
      ...(envVars.revision_id || ("revision_id" in run && run.revision_id)
        ? {
            revision_id:
              ("revision_id" in run ? run.revision_id : undefined) ??
              envVars.revision_id,
          }
        : {}),
      ...metadata,
    },
  };
  return run;
}

const getTracingSamplingRate = (configRate?: number) => {
  const samplingRateStr =
    configRate?.toString() ??
    getLangSmithEnvironmentVariable("TRACING_SAMPLING_RATE");
  if (samplingRateStr === undefined) {
    return undefined;
  }
  const samplingRate = parseFloat(samplingRateStr);
  if (samplingRate < 0 || samplingRate > 1) {
    throw new Error(
      `LANGSMITH_TRACING_SAMPLING_RATE must be between 0 and 1 if set. Got: ${samplingRate}`
    );
  }
  return samplingRate;
};

// utility functions
const isLocalhost = (url: string): boolean => {
  const strippedUrl = url.replace("http://", "").replace("https://", "");
  const hostname = strippedUrl.split("/")[0].split(":")[0];
  return (
    hostname === "localhost" || hostname === "127.0.0.1" || hostname === "::1"
  );
};

async function toArray<T>(iterable: AsyncIterable<T>): Promise<T[]> {
  const result: T[] = [];
  for await (const item of iterable) {
    result.push(item);
  }
  return result;
}

function trimQuotes(str?: string): string | undefined {
  if (str === undefined) {
    return undefined;
  }
  return str
    .trim()
    .replace(/^"(.*)"$/, "$1")
    .replace(/^'(.*)'$/, "$1");
}

const handle429 = async (response?: Response) => {
  if (response?.status === 429) {
    const retryAfter =
      parseInt(response.headers.get("retry-after") ?? "10", 10) * 1000;
    if (retryAfter > 0) {
      await new Promise((resolve) => setTimeout(resolve, retryAfter));
      // Return directly after calling this check
      return true;
    }
  }
  // Fall back to existing status checks
  return false;
};

function _formatFeedbackScore(score?: ScoreType): ScoreType | undefined {
  if (typeof score === "number") {
    // Truncate at 4 decimal places
    return Number(score.toFixed(4));
  }
  return score;
}

export class AutoBatchQueue {
  items: {
    action: "create" | "update";
    payload: RunCreate | RunUpdate;
    otelContext?: OTELContext;
    itemPromiseResolve: () => void;
    itemPromise: Promise<void>;
    size: number;
    apiKey?: string;
    apiUrl?: string;
  }[] = [];

  sizeBytes = 0;

  peek() {
    return this.items[0];
  }

  push(item: AutoBatchQueueItem): Promise<void> {
    let itemPromiseResolve;
    const itemPromise = new Promise<void>((resolve) => {
      // Setting itemPromiseResolve is synchronous with promise creation:
      // https://developer.mozilla.org/en-US/docs/Web/JavaScript/Reference/Global_Objects/Promise/Promise
      itemPromiseResolve = resolve;
    });
    const size = serializePayloadForTracing(
      item.item,
      `Serializing run with id: ${item.item.id}`
    ).length;
    this.items.push({
      action: item.action,
      payload: item.item,
      otelContext: item.otelContext,
      apiKey: item.apiKey,
      apiUrl: item.apiUrl,
      // eslint-disable-next-line @typescript-eslint/no-non-null-assertion
      itemPromiseResolve: itemPromiseResolve!,
      itemPromise,
      size,
    });
    this.sizeBytes += size;
    return itemPromise;
  }

  pop(upToSizeBytes: number): [AutoBatchQueueItem[], () => void] {
    if (upToSizeBytes < 1) {
      throw new Error("Number of bytes to pop off may not be less than 1.");
    }
    const popped: typeof this.items = [];
    let poppedSizeBytes = 0;
    // Pop items until we reach or exceed the size limit
    while (
      poppedSizeBytes + (this.peek()?.size ?? 0) < upToSizeBytes &&
      this.items.length > 0
    ) {
      const item = this.items.shift();
      if (item) {
        popped.push(item);
        poppedSizeBytes += item.size;
        this.sizeBytes -= item.size;
      }
    }
    // If there is an item on the queue we were unable to pop,
    // just return it as a single batch.
    if (popped.length === 0 && this.items.length > 0) {
      const item = this.items.shift()!;
      popped.push(item);
      poppedSizeBytes += item.size;
      this.sizeBytes -= item.size;
    }
    return [
      popped.map((it) => ({
        action: it.action,
        item: it.payload,
        otelContext: it.otelContext,
        apiKey: it.apiKey,
        apiUrl: it.apiUrl,
      })),
      () => popped.forEach((it) => it.itemPromiseResolve()),
    ];
  }
}

export const DEFAULT_UNCOMPRESSED_BATCH_SIZE_LIMIT_BYTES = 32 * 1024 * 1024;

const SERVER_INFO_REQUEST_TIMEOUT_MS = 10000;

const DEFAULT_API_URL = "https://api.smith.langchain.com";

export class Client implements LangSmithTracingClientInterface {
  private apiKey?: string;

  private apiUrl: string;

  private webUrl?: string;

  private caller: AsyncCaller;

  private batchIngestCaller: AsyncCaller;

  private timeout_ms: number;

  private _tenantId: string | null = null;

  private hideInputs?: boolean | ((inputs: KVMap) => KVMap | Promise<KVMap>);

  private hideOutputs?: boolean | ((outputs: KVMap) => KVMap | Promise<KVMap>);

  private tracingSampleRate?: number;

  private filteredPostUuids = new Set();

  private autoBatchTracing = true;

  private autoBatchQueue = new AutoBatchQueue();

  private autoBatchTimeout: ReturnType<typeof setTimeout> | undefined;

  private autoBatchAggregationDelayMs = 250;

  private batchSizeBytesLimit?: number;

  private fetchOptions: RequestInit;

  private settings: Promise<LangSmithSettings> | null;

  private blockOnRootRunFinalization =
    getEnvironmentVariable("LANGSMITH_TRACING_BACKGROUND") === "false";

  private traceBatchConcurrency = 5;

  private _serverInfo: RecordStringAny | undefined;

  // eslint-disable-next-line @typescript-eslint/no-explicit-any
  private _getServerInfoPromise?: Promise<Record<string, any>>;

  private manualFlushMode = false;

  private langSmithToOTELTranslator?: LangSmithToOTELTranslator;

  private multipartStreamingDisabled = false;

  debug = getEnvironmentVariable("LANGSMITH_DEBUG") === "true";

  constructor(config: ClientConfig = {}) {
    const defaultConfig = Client.getDefaultClientConfig();

    this.tracingSampleRate = getTracingSamplingRate(config.tracingSamplingRate);
    this.apiUrl = trimQuotes(config.apiUrl ?? defaultConfig.apiUrl) ?? "";
    if (this.apiUrl.endsWith("/")) {
      this.apiUrl = this.apiUrl.slice(0, -1);
    }

    this.apiKey = trimQuotes(config.apiKey ?? defaultConfig.apiKey);
    this.webUrl = trimQuotes(config.webUrl ?? defaultConfig.webUrl);
    if (this.webUrl?.endsWith("/")) {
      this.webUrl = this.webUrl.slice(0, -1);
    }
    this.timeout_ms = config.timeout_ms ?? 90_000;
    this.caller = new AsyncCaller({
      ...(config.callerOptions ?? {}),
      debug: config.debug ?? this.debug,
    });
    this.traceBatchConcurrency =
      config.traceBatchConcurrency ?? this.traceBatchConcurrency;
    if (this.traceBatchConcurrency < 1) {
      throw new Error("Trace batch concurrency must be positive.");
    }
    this.debug = config.debug ?? this.debug;
    this.batchIngestCaller = new AsyncCaller({
      maxRetries: 2,
      maxConcurrency: this.traceBatchConcurrency,
      ...(config.callerOptions ?? {}),
      onFailedResponseHook: handle429,
      debug: config.debug ?? this.debug,
    });

    this.hideInputs =
      config.hideInputs ?? config.anonymizer ?? defaultConfig.hideInputs;
    this.hideOutputs =
      config.hideOutputs ?? config.anonymizer ?? defaultConfig.hideOutputs;

    this.autoBatchTracing = config.autoBatchTracing ?? this.autoBatchTracing;
    this.blockOnRootRunFinalization =
      config.blockOnRootRunFinalization ?? this.blockOnRootRunFinalization;
    this.batchSizeBytesLimit = config.batchSizeBytesLimit;
    this.fetchOptions = config.fetchOptions || {};
    this.manualFlushMode = config.manualFlushMode ?? this.manualFlushMode;
    if (getOtelEnabled()) {
      this.langSmithToOTELTranslator = new LangSmithToOTELTranslator();
    }
  }

  public static getDefaultClientConfig(): {
    apiUrl: string;
    apiKey?: string;
    webUrl?: string;
    hideInputs?: boolean;
    hideOutputs?: boolean;
  } {
    const apiKey = getLangSmithEnvironmentVariable("API_KEY");
    const apiUrl =
      getLangSmithEnvironmentVariable("ENDPOINT") ?? DEFAULT_API_URL;
    const hideInputs =
      getLangSmithEnvironmentVariable("HIDE_INPUTS") === "true";
    const hideOutputs =
      getLangSmithEnvironmentVariable("HIDE_OUTPUTS") === "true";
    return {
      apiUrl: apiUrl,
      apiKey: apiKey,
      webUrl: undefined,
      hideInputs: hideInputs,
      hideOutputs: hideOutputs,
    };
  }

  public getHostUrl(): string {
    if (this.webUrl) {
      return this.webUrl;
    } else if (isLocalhost(this.apiUrl)) {
      this.webUrl = "http://localhost:3000";
      return this.webUrl;
    } else if (this.apiUrl.endsWith("/api/v1")) {
      this.webUrl = this.apiUrl.replace("/api/v1", "");
      return this.webUrl;
    } else if (
      this.apiUrl.includes("/api") &&
      !this.apiUrl.split(".", 1)[0].endsWith("api")
    ) {
      this.webUrl = this.apiUrl.replace("/api", "");
      return this.webUrl;
    } else if (this.apiUrl.split(".", 1)[0].includes("dev")) {
      this.webUrl = "https://dev.smith.langchain.com";
      return this.webUrl;
    } else if (this.apiUrl.split(".", 1)[0].includes("eu")) {
      this.webUrl = "https://eu.smith.langchain.com";
      return this.webUrl;
    } else if (this.apiUrl.split(".", 1)[0].includes("beta")) {
      this.webUrl = "https://beta.smith.langchain.com";
      return this.webUrl;
    } else {
      this.webUrl = "https://smith.langchain.com";
      return this.webUrl;
    }
  }

  private get headers(): { [header: string]: string } {
    const headers: { [header: string]: string } = {
      "User-Agent": `langsmith-js/${__version__}`,
    };
    if (this.apiKey) {
      headers["x-api-key"] = `${this.apiKey}`;
    }
    return headers;
  }

  private _getPlatformEndpointPath(path: string): string {
    // Check if apiUrl already ends with /v1 or /v1/ to avoid double /v1/v1/ paths
    const needsV1Prefix =
      this.apiUrl.slice(-3) !== "/v1" && this.apiUrl.slice(-4) !== "/v1/";
    return needsV1Prefix ? `/v1/platform/${path}` : `/platform/${path}`;
  }

  private async processInputs(inputs: KVMap): Promise<KVMap> {
    if (this.hideInputs === false) {
      return inputs;
    }
    if (this.hideInputs === true) {
      return {};
    }
    if (typeof this.hideInputs === "function") {
      return this.hideInputs(inputs);
    }
    return inputs;
  }

  private async processOutputs(outputs: KVMap): Promise<KVMap> {
    if (this.hideOutputs === false) {
      return outputs;
    }
    if (this.hideOutputs === true) {
      return {};
    }
    if (typeof this.hideOutputs === "function") {
      return this.hideOutputs(outputs);
    }
    return outputs;
  }

  private async prepareRunCreateOrUpdateInputs(
    run: RunUpdate
  ): Promise<RunUpdate>;
  private async prepareRunCreateOrUpdateInputs(
    run: RunCreate
  ): Promise<RunCreate>;
  private async prepareRunCreateOrUpdateInputs(
    run: RunCreate | RunUpdate
  ): Promise<RunCreate | RunUpdate> {
    const runParams = { ...run };
    if (runParams.inputs !== undefined) {
      runParams.inputs = await this.processInputs(runParams.inputs);
    }
    if (runParams.outputs !== undefined) {
      runParams.outputs = await this.processOutputs(runParams.outputs);
    }
    return runParams;
  }

  private async _getResponse(
    path: string,
    queryParams?: URLSearchParams
  ): Promise<Response> {
    const paramsString = queryParams?.toString() ?? "";
    const url = `${this.apiUrl}${path}?${paramsString}`;
    const response = await this.caller.call(async () => {
      const res = await _getFetchImplementation(this.debug)(url, {
        method: "GET",
        headers: this.headers,
        signal: AbortSignal.timeout(this.timeout_ms),
        ...this.fetchOptions,
      });
      await raiseForStatus(res, `Failed to fetch ${path}`);
      return res;
    });
    return response;
  }

  private async _get<T>(
    path: string,
    queryParams?: URLSearchParams
  ): Promise<T> {
    const response = await this._getResponse(path, queryParams);
    return response.json() as T;
  }

  private async *_getPaginated<T, TResponse = unknown>(
    path: string,
    queryParams: URLSearchParams = new URLSearchParams(),
    transform?: (data: TResponse) => T[]
  ): AsyncIterable<T[]> {
    let offset = Number(queryParams.get("offset")) || 0;
    const limit = Number(queryParams.get("limit")) || 100;
    while (true) {
      queryParams.set("offset", String(offset));
      queryParams.set("limit", String(limit));

      const url = `${this.apiUrl}${path}?${queryParams}`;
      const response = await this.caller.call(async () => {
        const res = await _getFetchImplementation(this.debug)(url, {
          method: "GET",
          headers: this.headers,
          signal: AbortSignal.timeout(this.timeout_ms),
          ...this.fetchOptions,
        });
        await raiseForStatus(res, `Failed to fetch ${path}`);
        return res;
      });
      const items: T[] = transform
        ? transform(await response.json())
        : await response.json();

      if (items.length === 0) {
        break;
      }
      yield items;

      if (items.length < limit) {
        break;
      }
      offset += items.length;
    }
  }

  private async *_getCursorPaginatedList<T>(
    path: string,
    body: RecordStringAny | null = null,
    requestMethod = "POST",
    dataKey = "runs"
  ): AsyncIterable<T[]> {
    const bodyParams = body ? { ...body } : {};
    while (true) {
      const body = JSON.stringify(bodyParams);
      const response = await this.caller.call(async () => {
        const res = await _getFetchImplementation(this.debug)(
          `${this.apiUrl}${path}`,
          {
            method: requestMethod,
            headers: { ...this.headers, "Content-Type": "application/json" },
            signal: AbortSignal.timeout(this.timeout_ms),
            ...this.fetchOptions,
            body,
          }
        );
        await raiseForStatus(res, `Failed to fetch ${path}`);
        return res;
      });
      const responseBody = await response.json();
      if (!responseBody) {
        break;
      }
      if (!responseBody[dataKey]) {
        break;
      }
      yield responseBody[dataKey];
      const cursors = responseBody.cursors;
      if (!cursors) {
        break;
      }
      if (!cursors.next) {
        break;
      }
      bodyParams.cursor = cursors.next;
    }
  }

  // Allows mocking for tests
  private _shouldSample(): boolean {
    if (this.tracingSampleRate === undefined) {
      return true;
    }
    return Math.random() < this.tracingSampleRate;
  }

  private _filterForSampling(
    runs: CreateRunParams[] | UpdateRunParams[],
    patch = false
  ) {
    if (this.tracingSampleRate === undefined) {
      return runs;
    }

    if (patch) {
      const sampled = [];
      for (const run of runs) {
        if (!this.filteredPostUuids.has(run.trace_id)) {
          sampled.push(run);
        } else if (run.id === run.trace_id) {
          this.filteredPostUuids.delete(run.trace_id);
        }
      }
      return sampled;
    } else {
      // For new runs, sample at trace level to maintain consistency
      const sampled = [];
      for (const run of runs) {
        const traceId = run.trace_id ?? run.id;

        // If we've already made a decision about this trace, follow it
        if (this.filteredPostUuids.has(traceId)) {
          continue;
        }

        // For new traces, apply sampling
        if (run.id === traceId) {
          if (this._shouldSample()) {
            sampled.push(run);
          } else {
            this.filteredPostUuids.add(traceId);
          }
        } else {
          // Child runs follow their trace's sampling decision
          sampled.push(run);
        }
      }
      return sampled;
    }
  }

  private async _getBatchSizeLimitBytes(): Promise<number> {
    const serverInfo = await this._ensureServerInfo();
    return (
      this.batchSizeBytesLimit ??
      serverInfo.batch_ingest_config?.size_limit_bytes ??
      DEFAULT_UNCOMPRESSED_BATCH_SIZE_LIMIT_BYTES
    );
  }

  private async _getDatasetExamplesMultiPartSupport(): Promise<boolean> {
    const serverInfo = await this._ensureServerInfo();
    return (
      serverInfo.instance_flags?.dataset_examples_multipart_enabled ?? false
    );
  }

  private drainAutoBatchQueue(batchSizeLimit: number) {
    const promises = [];
    while (this.autoBatchQueue.items.length > 0) {
      const [batch, done] = this.autoBatchQueue.pop(batchSizeLimit);
      if (!batch.length) {
        done();
        break;
      }
      const batchesByDestination = batch.reduce((acc, item) => {
        const apiUrl = item.apiUrl ?? this.apiUrl;
        const apiKey = item.apiKey ?? this.apiKey;
        const isDefault =
          item.apiKey === this.apiKey && item.apiUrl === this.apiUrl;
        const batchKey = isDefault ? "default" : `${apiUrl}|${apiKey}`;
        if (!acc[batchKey]) {
          acc[batchKey] = [];
        }
        acc[batchKey].push(item);
        return acc;
      }, {} as Record<string, AutoBatchQueueItem[]>);

      const batchPromises = [];
      for (const [batchKey, batch] of Object.entries(batchesByDestination)) {
        const batchPromise = this._processBatch(batch, {
          apiUrl: batchKey === "default" ? undefined : batchKey.split("|")[0],
          apiKey: batchKey === "default" ? undefined : batchKey.split("|")[1],
        });
        batchPromises.push(batchPromise);
      }

      // Wait for all batches to complete, then call the overall done callback
      const allBatchesPromise = Promise.all(batchPromises).finally(done);
      promises.push(allBatchesPromise);
    }
    return Promise.all(promises);
  }

  private async _processBatch(
    batch: AutoBatchQueueItem[],
    options?: { apiKey?: string; apiUrl?: string }
  ) {
    if (!batch.length) {
      return;
    }
    try {
      if (this.langSmithToOTELTranslator !== undefined) {
        this._sendBatchToOTELTranslator(batch);
      } else {
        const ingestParams = {
          runCreates: batch
            .filter((item) => item.action === "create")
            .map((item) => item.item) as RunCreate[],
          runUpdates: batch
            .filter((item) => item.action === "update")
            .map((item) => item.item) as RunUpdate[],
        };
        const serverInfo = await this._ensureServerInfo();
        if (serverInfo?.batch_ingest_config?.use_multipart_endpoint) {
          const useGzip = serverInfo?.instance_flags?.gzip_body_enabled;
          await this.multipartIngestRuns(ingestParams, { ...options, useGzip });
        } else {
          await this.batchIngestRuns(ingestParams, options);
        }
      }
    } catch (e) {
      console.error("Error exporting batch:", e);
    }
  }

  private _sendBatchToOTELTranslator(batch: AutoBatchQueueItem[]) {
    if (this.langSmithToOTELTranslator !== undefined) {
      const otelContextMap = new Map<string, OTELContext>();
      const operations: SerializedRunOperation[] = [];
      for (const item of batch) {
        if (item.item.id && item.otelContext) {
          otelContextMap.set(item.item.id, item.otelContext);
          if (item.action === "create") {
            operations.push({
              operation: "post",
              id: item.item.id,
              trace_id: item.item.trace_id ?? item.item.id,
              run: item.item as RunCreate,
            });
          } else {
            operations.push({
              operation: "patch",
              id: item.item.id,
              trace_id: item.item.trace_id ?? item.item.id,
              run: item.item as RunUpdate,
            });
          }
        }
      }
      this.langSmithToOTELTranslator.exportBatch(operations, otelContextMap);
    }
  }

  private async processRunOperation(item: AutoBatchQueueItem) {
    clearTimeout(this.autoBatchTimeout);
    this.autoBatchTimeout = undefined;
    item.item = mergeRuntimeEnvIntoRun(item.item as RunCreate);
    const itemPromise = this.autoBatchQueue.push(item);
    if (this.manualFlushMode) {
      // Rely on manual flushing in serverless environments
      return itemPromise;
    }
    const sizeLimitBytes = await this._getBatchSizeLimitBytes();
    if (this.autoBatchQueue.sizeBytes > sizeLimitBytes) {
      void this.drainAutoBatchQueue(sizeLimitBytes);
    }
    if (this.autoBatchQueue.items.length > 0) {
      this.autoBatchTimeout = setTimeout(() => {
        this.autoBatchTimeout = undefined;
        void this.drainAutoBatchQueue(sizeLimitBytes);
      }, this.autoBatchAggregationDelayMs);
    }
    return itemPromise;
  }

  protected async _getServerInfo() {
    const response = await this.caller.call(async () => {
      const res = await _getFetchImplementation(this.debug)(
        `${this.apiUrl}/info`,
        {
          method: "GET",
          headers: { Accept: "application/json" },
<<<<<<< HEAD
          signal: AbortSignal.timeout(SERVER_INFO_REQUEST_TIMEOUT),
=======
          signal: AbortSignal.timeout(SERVER_INFO_REQUEST_TIMEOUT_MS),
>>>>>>> a5a322fe
          ...this.fetchOptions,
        }
      );
      await raiseForStatus(res, "get server info");
      return res;
    });
    const json = await response.json();
    if (this.debug) {
      console.log(
        "\n=== LangSmith Server Configuration ===\n" +
          JSON.stringify(json, null, 2) +
          "\n"
      );
    }
    return json;
  }

  protected async _ensureServerInfo() {
    if (this._getServerInfoPromise === undefined) {
      this._getServerInfoPromise = (async () => {
        if (this._serverInfo === undefined) {
          try {
            this._serverInfo = await this._getServerInfo();
          } catch (e: any) {
            console.warn(
              `[WARNING]: LangSmith failed to fetch info on supported operations with status code ${e.status}. Falling back to batch operations and default limits.`
            );
          }
        }
        return this._serverInfo ?? {};
      })();
    }
    return this._getServerInfoPromise.then((serverInfo) => {
      if (this._serverInfo === undefined) {
        this._getServerInfoPromise = undefined;
      }
      return serverInfo;
    });
  }

  protected async _getSettings() {
    if (!this.settings) {
      this.settings = this._get("/settings");
    }

    return await this.settings;
  }

  /**
   * Flushes current queued traces.
   */
  public async flush() {
    const sizeLimitBytes = await this._getBatchSizeLimitBytes();
    await this.drainAutoBatchQueue(sizeLimitBytes);
  }

  private _cloneCurrentOTELContext() {
    const otel_trace = getOTELTrace();
    const otel_context = getOTELContext();
    if (this.langSmithToOTELTranslator !== undefined) {
      const currentSpan = otel_trace.getActiveSpan();
      if (currentSpan) {
        return otel_trace.setSpan(otel_context.active(), currentSpan);
      }
    }
    return undefined;
  }

  public async createRun(
    run: CreateRunParams,
    options?: { apiKey?: string; apiUrl?: string }
  ): Promise<void> {
    if (!this._filterForSampling([run]).length) {
      return;
    }
    const headers: Record<string, string> = {
      ...this.headers,
      "Content-Type": "application/json",
    };
    const session_name = run.project_name;
    delete run.project_name;

    const runCreate: RunCreate = await this.prepareRunCreateOrUpdateInputs({
      session_name,
      ...run,
      start_time: run.start_time ?? Date.now(),
    });
    if (
      this.autoBatchTracing &&
      runCreate.trace_id !== undefined &&
      runCreate.dotted_order !== undefined
    ) {
      const otelContext = this._cloneCurrentOTELContext();
      void this.processRunOperation({
        action: "create",
        item: runCreate,
        otelContext,
        apiKey: options?.apiKey,
        apiUrl: options?.apiUrl,
      }).catch(console.error);
      return;
    }
    const mergedRunCreateParam = mergeRuntimeEnvIntoRun(runCreate);
    if (options?.apiKey !== undefined) {
      headers["x-api-key"] = options.apiKey;
    }
    const body = serializePayloadForTracing(
      mergedRunCreateParam,
      `Creating run with id: ${mergedRunCreateParam.id}`
    );
    await this.caller.call(async () => {
      const res = await _getFetchImplementation(this.debug)(
        `${options?.apiUrl ?? this.apiUrl}/runs`,
        {
          method: "POST",
          headers,
          body,
          signal: AbortSignal.timeout(this.timeout_ms),
          ...this.fetchOptions,
        }
      );
      await raiseForStatus(res, "create run", true);
      return res;
    });
  }

  /**
   * Batch ingest/upsert multiple runs in the Langsmith system.
   * @param runs
   */
  public async batchIngestRuns(
    {
      runCreates,
      runUpdates,
    }: {
      runCreates?: RunCreate[];
      runUpdates?: RunUpdate[];
    },
    options?: { apiKey?: string; apiUrl?: string }
  ) {
    if (runCreates === undefined && runUpdates === undefined) {
      return;
    }
    let preparedCreateParams = await Promise.all(
      runCreates?.map((create) =>
        this.prepareRunCreateOrUpdateInputs(create)
      ) ?? []
    );
    let preparedUpdateParams = await Promise.all(
      runUpdates?.map((update) =>
        this.prepareRunCreateOrUpdateInputs(update)
      ) ?? []
    );

    if (preparedCreateParams.length > 0 && preparedUpdateParams.length > 0) {
      const createById = preparedCreateParams.reduce(
        (params: Record<string, RunCreate>, run) => {
          if (!run.id) {
            return params;
          }
          params[run.id] = run;
          return params;
        },
        {}
      );
      const standaloneUpdates = [];
      for (const updateParam of preparedUpdateParams) {
        if (updateParam.id !== undefined && createById[updateParam.id]) {
          createById[updateParam.id] = {
            ...createById[updateParam.id],
            ...updateParam,
          };
        } else {
          standaloneUpdates.push(updateParam);
        }
      }
      preparedCreateParams = Object.values(createById);
      preparedUpdateParams = standaloneUpdates;
    }
    const rawBatch = {
      post: preparedCreateParams,
      patch: preparedUpdateParams,
    };
    if (!rawBatch.post.length && !rawBatch.patch.length) {
      return;
    }
    const batchChunks = {
      post: [] as (typeof rawBatch)["post"],
      patch: [] as (typeof rawBatch)["patch"],
    };
    for (const k of ["post", "patch"]) {
      const key = k as keyof typeof rawBatch;
      const batchItems = rawBatch[key].reverse();
      let batchItem = batchItems.pop();
      while (batchItem !== undefined) {
        // Type is wrong but this is a deprecated code path anyway
        batchChunks[key].push(batchItem as any);
        batchItem = batchItems.pop();
      }
    }
    if (batchChunks.post.length > 0 || batchChunks.patch.length > 0) {
      const runIds = batchChunks.post
        .map((item) => item.id)
        .concat(batchChunks.patch.map((item) => item.id))
        .join(",");
      await this._postBatchIngestRuns(
        serializePayloadForTracing(
          batchChunks,
          `Ingesting runs with ids: ${runIds}`
        ),
        options
      );
    }
  }

  private async _postBatchIngestRuns(
    body: Uint8Array,
    options?: { apiKey?: string; apiUrl?: string }
  ) {
    const headers: Record<string, string> = {
      ...this.headers,
      "Content-Type": "application/json",
      Accept: "application/json",
    };
    if (options?.apiKey !== undefined) {
      headers["x-api-key"] = options.apiKey;
    }
    await this.batchIngestCaller.call(async () => {
      const res = await _getFetchImplementation(this.debug)(
        `${options?.apiUrl ?? this.apiUrl}/runs/batch`,
        {
          method: "POST",
          headers,
          body,
          signal: AbortSignal.timeout(this.timeout_ms),
          ...this.fetchOptions,
        }
      );
      await raiseForStatus(res, "batch create run", true);
      return res;
    });
  }

  /**
   * Batch ingest/upsert multiple runs in the Langsmith system.
   * @param runs
   */
  public async multipartIngestRuns(
    {
      runCreates,
      runUpdates,
    }: {
      runCreates?: RunCreate[];
      runUpdates?: RunUpdate[];
    },
    options?: { apiKey?: string; apiUrl?: string; useGzip?: boolean }
  ) {
    if (runCreates === undefined && runUpdates === undefined) {
      return;
    }
    // transform and convert to dicts
    const allAttachments: Record<string, Attachments> = {};
    let preparedCreateParams = [];

    for (const create of runCreates ?? []) {
      const preparedCreate = await this.prepareRunCreateOrUpdateInputs(create);
      if (
        preparedCreate.id !== undefined &&
        preparedCreate.attachments !== undefined
      ) {
        allAttachments[preparedCreate.id] = preparedCreate.attachments;
      }
      delete preparedCreate.attachments;
      preparedCreateParams.push(preparedCreate);
    }
    let preparedUpdateParams = [];
    for (const update of runUpdates ?? []) {
      preparedUpdateParams.push(
        await this.prepareRunCreateOrUpdateInputs(update)
      );
    }

    // require trace_id and dotted_order
    const invalidRunCreate = preparedCreateParams.find((runCreate) => {
      return (
        runCreate.trace_id === undefined || runCreate.dotted_order === undefined
      );
    });
    if (invalidRunCreate !== undefined) {
      throw new Error(
        `Multipart ingest requires "trace_id" and "dotted_order" to be set when creating a run`
      );
    }
    const invalidRunUpdate = preparedUpdateParams.find((runUpdate) => {
      return (
        runUpdate.trace_id === undefined || runUpdate.dotted_order === undefined
      );
    });
    if (invalidRunUpdate !== undefined) {
      throw new Error(
        `Multipart ingest requires "trace_id" and "dotted_order" to be set when updating a run`
      );
    }
    // combine post and patch dicts where possible
    if (preparedCreateParams.length > 0 && preparedUpdateParams.length > 0) {
      const createById = preparedCreateParams.reduce(
        (params: Record<string, RunCreate>, run) => {
          if (!run.id) {
            return params;
          }
          params[run.id] = run;
          return params;
        },
        {}
      );
      const standaloneUpdates = [];
      for (const updateParam of preparedUpdateParams) {
        if (updateParam.id !== undefined && createById[updateParam.id]) {
          createById[updateParam.id] = {
            ...createById[updateParam.id],
            ...updateParam,
          };
        } else {
          standaloneUpdates.push(updateParam);
        }
      }
      preparedCreateParams = Object.values(createById);
      preparedUpdateParams = standaloneUpdates;
    }
    if (
      preparedCreateParams.length === 0 &&
      preparedUpdateParams.length === 0
    ) {
      return;
    }
    // send the runs in multipart requests
    const accumulatedContext: string[] = [];
    const accumulatedParts: MultipartPart[] = [];
    for (const [method, payloads] of [
      ["post", preparedCreateParams] as const,
      ["patch", preparedUpdateParams] as const,
    ]) {
      for (const originalPayload of payloads) {
        // collect fields to be sent as separate parts
        const {
          inputs,
          outputs,
          events,
          extra,
          error,
          serialized,
          attachments,
          ...payload
        } = originalPayload;
        const fields = { inputs, outputs, events, extra, error, serialized };
        // encode the main run payload
        const stringifiedPayload = serializePayloadForTracing(
          payload,
          `Serializing for multipart ingestion of run with id: ${payload.id}`
        );
        accumulatedParts.push({
          name: `${method}.${payload.id}`,
          payload: new Blob([stringifiedPayload], {
            type: `application/json; length=${stringifiedPayload.length}`, // encoding=gzip
          }),
        });
        // encode the fields we collected
        for (const [key, value] of Object.entries(fields)) {
          if (value === undefined) {
            continue;
          }
          const stringifiedValue = serializePayloadForTracing(
            value,
            `Serializing ${key} for multipart ingestion of run with id: ${payload.id}`
          );
          accumulatedParts.push({
            name: `${method}.${payload.id}.${key}`,
            payload: new Blob([stringifiedValue], {
              type: `application/json; length=${stringifiedValue.length}`,
            }),
          });
        }
        // encode the attachments
        if (payload.id !== undefined) {
          const attachments = allAttachments[payload.id];
          if (attachments) {
            delete allAttachments[payload.id];
            for (const [name, attachment] of Object.entries(attachments)) {
              let contentType: string;
              let content: AttachmentData;

              if (Array.isArray(attachment)) {
                [contentType, content] = attachment;
              } else {
                contentType = attachment.mimeType;
                content = attachment.data;
              }

              // Validate that the attachment name doesn't contain a '.'
              if (name.includes(".")) {
                console.warn(
                  `Skipping attachment '${name}' for run ${payload.id}: Invalid attachment name. ` +
                    `Attachment names must not contain periods ('.'). Please rename the attachment and try again.`
                );
                continue;
              }
              accumulatedParts.push({
                name: `attachment.${payload.id}.${name}`,
                payload: new Blob([content], {
                  type: `${contentType}; length=${content.byteLength}`,
                }),
              });
            }
          }
        }
        // compute context
        accumulatedContext.push(`trace=${payload.trace_id},id=${payload.id}`);
      }
    }
    await this._sendMultipartRequest(
      accumulatedParts,
      accumulatedContext.join("; "),
      options
    );
  }

  private async _createNodeFetchBody(parts: MultipartPart[], boundary: string) {
    // Create multipart form data manually using Blobs
    const chunks: Blob[] = [];

    for (const part of parts) {
      // Add field boundary
      chunks.push(new Blob([`--${boundary}\r\n`]));
      chunks.push(
        new Blob([
          `Content-Disposition: form-data; name="${part.name}"\r\n`,
          `Content-Type: ${part.payload.type}\r\n\r\n`,
        ])
      );
      chunks.push(part.payload);
      chunks.push(new Blob(["\r\n"]));
    }

    // Add final boundary
    chunks.push(new Blob([`--${boundary}--\r\n`]));

    // Combine all chunks into a single Blob
    const body = new Blob(chunks);

    // Convert Blob to ArrayBuffer for compatibility
    const arrayBuffer = await body.arrayBuffer();
    return arrayBuffer;
  }

  private async _createMultipartStream(
    parts: MultipartPart[],
    boundary: string
  ) {
    const encoder = new TextEncoder();
    // Create a ReadableStream for streaming the multipart data
    // Only do special handling if we're using node-fetch
    const stream = new ReadableStream({
      async start(controller) {
        // Helper function to write a chunk to the stream
        const writeChunk = async (chunk: string | Blob) => {
          if (typeof chunk === "string") {
            controller.enqueue(encoder.encode(chunk));
          } else {
            controller.enqueue(chunk);
          }
        };

        // Write each part to the stream
        for (const part of parts) {
          // Write boundary and headers
          await writeChunk(`--${boundary}\r\n`);
          await writeChunk(
            `Content-Disposition: form-data; name="${part.name}"\r\n`
          );
          await writeChunk(`Content-Type: ${part.payload.type}\r\n\r\n`);

          // Write the payload
          const payloadStream = part.payload.stream();
          const reader = payloadStream.getReader();

          try {
            let result;
            while (!(result = await reader.read()).done) {
              controller.enqueue(result.value);
            }
          } finally {
            reader.releaseLock();
          }

          await writeChunk("\r\n");
        }

        // Write final boundary
        await writeChunk(`--${boundary}--\r\n`);
        controller.close();
      },
    });
    return stream;
  }

  private async _sendMultipartRequest(
    parts: MultipartPart[],
    context: string,
    options?: { apiKey?: string; apiUrl?: string; useGzip?: boolean }
  ) {
    // Create multipart form data boundary
    const boundary =
      "----LangSmithFormBoundary" + Math.random().toString(36).slice(2);

    const isNodeFetch = _globalFetchImplementationIsNodeFetch();
    const buildBuffered = () => this._createNodeFetchBody(parts, boundary);
    const buildStream = () => this._createMultipartStream(parts, boundary);

    const send = async (body: BodyInit) => {
      const headers: Record<string, string> = {
        ...this.headers,
        "Content-Type": `multipart/form-data; boundary=${boundary}`,
      };
      if (options?.apiKey !== undefined) {
        headers["x-api-key"] = options.apiKey;
      }
<<<<<<< HEAD
      // TODO: Investigate retries - streaming the request body makes this tricky
=======
      let transformedBody = body;
      if (
        options?.useGzip &&
        typeof body === "object" &&
        "pipeThrough" in body
      ) {
        transformedBody = body.pipeThrough(new CompressionStream("gzip"));
        headers["Content-Encoding"] = "gzip";
      }
>>>>>>> a5a322fe
      return this.batchIngestCaller.call(
        _getFetchImplementation(this.debug),
        `${options?.apiUrl ?? this.apiUrl}/runs/multipart`,
        {
          method: "POST",
          headers,
          body: transformedBody,
          duplex: "half",
          signal: AbortSignal.timeout(this.timeout_ms),
          ...this.fetchOptions,
        }
      );
    };

    try {
      let res: Response;
      let streamedAttempt = false;

      // attempt stream only if not disabled and not using node-fetch
      if (!isNodeFetch && !this.multipartStreamingDisabled) {
        streamedAttempt = true;
        res = await send(await buildStream());
      } else {
        res = await send(await buildBuffered());
      }

      // if stream fails, fallback to buffered body
      if (
        (!this.multipartStreamingDisabled || streamedAttempt) &&
        res.status === 422 &&
        (options?.apiUrl ?? this.apiUrl) !== DEFAULT_API_URL
      ) {
        console.warn(
          `Streaming multipart upload to ${
            options?.apiUrl ?? this.apiUrl
          }/runs/multipart failed. ` +
            `This usually means the host does not support chunked uploads. ` +
            `Retrying with a buffered upload for operation "${context}".`
        );
        // Disable streaming for future requests
        this.multipartStreamingDisabled = true;
        // retry with fully-buffered body
        res = await send(await buildBuffered());
      }

      // raise if still failing
      await raiseForStatus(res, "ingest multipart runs", true);
      // eslint-disable-next-line @typescript-eslint/no-explicit-any
    } catch (e: any) {
      console.warn(`${e.message.trim()}\n\nContext: ${context}`);
    }
  }

  public async updateRun(
    runId: string,
    run: RunUpdate,
    options?: { apiKey?: string; apiUrl?: string }
  ): Promise<void> {
    assertUuid(runId);
    if (run.inputs) {
      run.inputs = await this.processInputs(run.inputs);
    }

    if (run.outputs) {
      run.outputs = await this.processOutputs(run.outputs);
    }
    // TODO: Untangle types
    const data: UpdateRunParams = { ...run, id: runId };
    if (!this._filterForSampling([data], true).length) {
      return;
    }
    if (
      this.autoBatchTracing &&
      data.trace_id !== undefined &&
      data.dotted_order !== undefined
    ) {
      const otelContext = this._cloneCurrentOTELContext();
      if (
        run.end_time !== undefined &&
        data.parent_run_id === undefined &&
        this.blockOnRootRunFinalization &&
        !this.manualFlushMode
      ) {
        // Trigger batches as soon as a root trace ends and wait to ensure trace finishes
        // in serverless environments.
        await this.processRunOperation({
          action: "update",
          item: data,
          otelContext,
          apiKey: options?.apiKey,
          apiUrl: options?.apiUrl,
        }).catch(console.error);
        return;
      } else {
        void this.processRunOperation({
          action: "update",
          item: data,
          otelContext,
          apiKey: options?.apiKey,
          apiUrl: options?.apiUrl,
        }).catch(console.error);
      }
      return;
    }
    const headers: Record<string, string> = {
      ...this.headers,
      "Content-Type": "application/json",
    };
    if (options?.apiKey !== undefined) {
      headers["x-api-key"] = options.apiKey;
    }
    const body = serializePayloadForTracing(
      run,
      `Serializing payload to update run with id: ${runId}`
    );
    await this.caller.call(async () => {
      const res = await _getFetchImplementation(this.debug)(
        `${options?.apiUrl ?? this.apiUrl}/runs/${runId}`,
        {
          method: "PATCH",
          headers,
          body,
          signal: AbortSignal.timeout(this.timeout_ms),
          ...this.fetchOptions,
        }
      );
      await raiseForStatus(res, "update run", true);
      return res;
    });
  }

  public async readRun(
    runId: string,
    { loadChildRuns }: { loadChildRuns: boolean } = { loadChildRuns: false }
  ): Promise<Run> {
    assertUuid(runId);
    let run = await this._get<Run>(`/runs/${runId}`);
    if (loadChildRuns) {
      run = await this._loadChildRuns(run);
    }
    return run;
  }

  public async getRunUrl({
    runId,
    run,
    projectOpts,
  }: {
    runId?: string;
    run?: Run;
    projectOpts?: ProjectOptions;
  }): Promise<string> {
    if (run !== undefined) {
      let sessionId: string;
      if (run.session_id) {
        sessionId = run.session_id;
      } else if (projectOpts?.projectName) {
        sessionId = (
          await this.readProject({ projectName: projectOpts?.projectName })
        ).id;
      } else if (projectOpts?.projectId) {
        sessionId = projectOpts?.projectId;
      } else {
        const project = await this.readProject({
          projectName: getLangSmithEnvironmentVariable("PROJECT") || "default",
        });
        sessionId = project.id;
      }
      const tenantId = await this._getTenantId();
      return `${this.getHostUrl()}/o/${tenantId}/projects/p/${sessionId}/r/${
        run.id
      }?poll=true`;
    } else if (runId !== undefined) {
      const run_ = await this.readRun(runId);
      if (!run_.app_path) {
        throw new Error(`Run ${runId} has no app_path`);
      }
      const baseUrl = this.getHostUrl();
      return `${baseUrl}${run_.app_path}`;
    } else {
      throw new Error("Must provide either runId or run");
    }
  }

  private async _loadChildRuns(run: Run): Promise<Run> {
    const childRuns = await toArray(
      this.listRuns({
        isRoot: false,
        projectId: run.session_id,
        traceId: run.trace_id,
      })
    );
    const treemap: { [key: string]: Run[] } = {};
    const runs: { [key: string]: Run } = {};
    // TODO: make dotted order required when the migration finishes
    childRuns.sort((a, b) =>
      (a?.dotted_order ?? "").localeCompare(b?.dotted_order ?? "")
    );
    for (const childRun of childRuns) {
      if (
        childRun.parent_run_id === null ||
        childRun.parent_run_id === undefined
      ) {
        throw new Error(`Child run ${childRun.id} has no parent`);
      }
      if (
        childRun.dotted_order?.startsWith(run.dotted_order ?? "") &&
        childRun.id !== run.id
      ) {
        if (!(childRun.parent_run_id in treemap)) {
          treemap[childRun.parent_run_id] = [];
        }
        treemap[childRun.parent_run_id].push(childRun);
        runs[childRun.id] = childRun;
      }
    }
    run.child_runs = treemap[run.id] || [];
    for (const runId in treemap) {
      if (runId !== run.id) {
        runs[runId].child_runs = treemap[runId];
      }
    }
    return run;
  }

  /**
   * List runs from the LangSmith server.
   * @param projectId - The ID of the project to filter by.
   * @param projectName - The name of the project to filter by.
   * @param parentRunId - The ID of the parent run to filter by.
   * @param traceId - The ID of the trace to filter by.
   * @param referenceExampleId - The ID of the reference example to filter by.
   * @param startTime - The start time to filter by.
   * @param isRoot - Indicates whether to only return root runs.
   * @param runType - The run type to filter by.
   * @param error - Indicates whether to filter by error runs.
   * @param id - The ID of the run to filter by.
   * @param query - The query string to filter by.
   * @param filter - The filter string to apply to the run spans.
   * @param traceFilter - The filter string to apply on the root run of the trace.
   * @param treeFilter - The filter string to apply on other runs in the trace.
   * @param limit - The maximum number of runs to retrieve.
   * @returns {AsyncIterable<Run>} - The runs.
   *
   * @example
   * // List all runs in a project
   * const projectRuns = client.listRuns({ projectName: "<your_project>" });
   *
   * @example
   * // List LLM and Chat runs in the last 24 hours
   * const todaysLLMRuns = client.listRuns({
   *   projectName: "<your_project>",
   *   start_time: new Date(Date.now() - 24 * 60 * 60 * 1000),
   *   run_type: "llm",
   * });
   *
   * @example
   * // List traces in a project
   * const rootRuns = client.listRuns({
   *   projectName: "<your_project>",
   *   execution_order: 1,
   * });
   *
   * @example
   * // List runs without errors
   * const correctRuns = client.listRuns({
   *   projectName: "<your_project>",
   *   error: false,
   * });
   *
   * @example
   * // List runs by run ID
   * const runIds = [
   *   "a36092d2-4ad5-4fb4-9c0d-0dba9a2ed836",
   *   "9398e6be-964f-4aa4-8ae9-ad78cd4b7074",
   * ];
   * const selectedRuns = client.listRuns({ run_ids: runIds });
   *
   * @example
   * // List all "chain" type runs that took more than 10 seconds and had `total_tokens` greater than 5000
   * const chainRuns = client.listRuns({
   *   projectName: "<your_project>",
   *   filter: 'and(eq(run_type, "chain"), gt(latency, 10), gt(total_tokens, 5000))',
   * });
   *
   * @example
   * // List all runs called "extractor" whose root of the trace was assigned feedback "user_score" score of 1
   * const goodExtractorRuns = client.listRuns({
   *   projectName: "<your_project>",
   *   filter: 'eq(name, "extractor")',
   *   traceFilter: 'and(eq(feedback_key, "user_score"), eq(feedback_score, 1))',
   * });
   *
   * @example
   * // List all runs that started after a specific timestamp and either have "error" not equal to null or a "Correctness" feedback score equal to 0
   * const complexRuns = client.listRuns({
   *   projectName: "<your_project>",
   *   filter: 'and(gt(start_time, "2023-07-15T12:34:56Z"), or(neq(error, null), and(eq(feedback_key, "Correctness"), eq(feedback_score, 0.0))))',
   * });
   *
   * @example
   * // List all runs where `tags` include "experimental" or "beta" and `latency` is greater than 2 seconds
   * const taggedRuns = client.listRuns({
   *   projectName: "<your_project>",
   *   filter: 'and(or(has(tags, "experimental"), has(tags, "beta")), gt(latency, 2))',
   * });
   */
  public async *listRuns(props: ListRunsParams): AsyncIterable<Run> {
    const {
      projectId,
      projectName,
      parentRunId,
      traceId,
      referenceExampleId,
      startTime,
      executionOrder,
      isRoot,
      runType,
      error,
      id,
      query,
      filter,
      traceFilter,
      treeFilter,
      limit,
      select,
      order,
    } = props;
    let projectIds: string[] = [];
    if (projectId) {
      projectIds = Array.isArray(projectId) ? projectId : [projectId];
    }
    if (projectName) {
      const projectNames = Array.isArray(projectName)
        ? projectName
        : [projectName];
      const projectIds_ = await Promise.all(
        projectNames.map((name) =>
          this.readProject({ projectName: name }).then((project) => project.id)
        )
      );
      projectIds.push(...projectIds_);
    }
    const default_select = [
      "app_path",
      "completion_cost",
      "completion_tokens",
      "dotted_order",
      "end_time",
      "error",
      "events",
      "extra",
      "feedback_stats",
      "first_token_time",
      "id",
      "inputs",
      "name",
      "outputs",
      "parent_run_id",
      "parent_run_ids",
      "prompt_cost",
      "prompt_tokens",
      "reference_example_id",
      "run_type",
      "session_id",
      "start_time",
      "status",
      "tags",
      "total_cost",
      "total_tokens",
      "trace_id",
    ];
    const body = {
      session: projectIds.length ? projectIds : null,
      run_type: runType,
      reference_example: referenceExampleId,
      query,
      filter,
      trace_filter: traceFilter,
      tree_filter: treeFilter,
      execution_order: executionOrder,
      parent_run: parentRunId,
      start_time: startTime ? startTime.toISOString() : null,
      error,
      id,
      limit,
      trace: traceId,
      select: select ? select : default_select,
      is_root: isRoot,
      order,
    };

    let runsYielded = 0;
    for await (const runs of this._getCursorPaginatedList<Run>(
      "/runs/query",
      body
    )) {
      if (limit) {
        if (runsYielded >= limit) {
          break;
        }
        if (runs.length + runsYielded > limit) {
          const newRuns = runs.slice(0, limit - runsYielded);
          yield* newRuns;
          break;
        }
        runsYielded += runs.length;
        yield* runs;
      } else {
        yield* runs;
      }
    }
  }

  public async *listGroupRuns(props: GroupRunsParams): AsyncIterable<Thread> {
    const {
      projectId,
      projectName,
      groupBy,
      filter,
      startTime,
      endTime,
      limit,
      offset,
    } = props;

    const sessionId = projectId || (await this.readProject({ projectName })).id;

    const baseBody = {
      session_id: sessionId,
      group_by: groupBy,
      filter,
      start_time: startTime ? startTime.toISOString() : null,
      end_time: endTime ? endTime.toISOString() : null,
      limit: Number(limit) || 100,
    };

    let currentOffset = Number(offset) || 0;

    const path = "/runs/group";
    const url = `${this.apiUrl}${path}`;

    while (true) {
      const currentBody = {
        ...baseBody,
        offset: currentOffset,
      };

      // Remove undefined values from the payload
      const filteredPayload = Object.fromEntries(
        Object.entries(currentBody).filter(([_, value]) => value !== undefined)
      );

      const response = await this.caller.call(async () => {
        const res = await _getFetchImplementation(this.debug)(url, {
          method: "POST",
          headers: { ...this.headers, "Content-Type": "application/json" },
          body: JSON.stringify(filteredPayload),
          signal: AbortSignal.timeout(this.timeout_ms),
          ...this.fetchOptions,
        });
        await raiseForStatus(res, `Failed to fetch ${path}`);
        return res;
      });

      const items: { groups: Thread[]; total: number } = await response.json();
      const { groups, total } = items;

      if (groups.length === 0) {
        break;
      }

      for (const thread of groups) {
        yield thread;
      }
      currentOffset += groups.length;

      if (currentOffset >= total) {
        break;
      }
    }
  }

  public async getRunStats({
    id,
    trace,
    parentRun,
    runType,
    projectNames,
    projectIds,
    referenceExampleIds,
    startTime,
    endTime,
    error,
    query,
    filter,
    traceFilter,
    treeFilter,
    isRoot,
    dataSourceType,
  }: {
    id?: string[];
    trace?: string;
    parentRun?: string;
    runType?: string;
    projectNames?: string[];
    projectIds?: string[];
    referenceExampleIds?: string[];
    startTime?: string;
    endTime?: string;
    error?: boolean;
    query?: string;
    filter?: string;
    traceFilter?: string;
    treeFilter?: string;
    isRoot?: boolean;
    dataSourceType?: string;
  }): Promise<any> {
    let projectIds_ = projectIds || [];
    if (projectNames) {
      projectIds_ = [
        ...(projectIds || []),
        ...(await Promise.all(
          projectNames.map((name) =>
            this.readProject({ projectName: name }).then(
              (project) => project.id
            )
          )
        )),
      ];
    }

    const payload = {
      id,
      trace,
      parent_run: parentRun,
      run_type: runType,
      session: projectIds_,
      reference_example: referenceExampleIds,
      start_time: startTime,
      end_time: endTime,
      error,
      query,
      filter,
      trace_filter: traceFilter,
      tree_filter: treeFilter,
      is_root: isRoot,
      data_source_type: dataSourceType,
    };

    // Remove undefined values from the payload
    const filteredPayload = Object.fromEntries(
      Object.entries(payload).filter(([_, value]) => value !== undefined)
    );

    const response = await this.caller.call(async () => {
      const res = await _getFetchImplementation(this.debug)(
        `${this.apiUrl}/runs/stats`,
        {
          method: "POST",
          headers: this.headers,
          body: JSON.stringify(filteredPayload),
          signal: AbortSignal.timeout(this.timeout_ms),
          ...this.fetchOptions,
        }
      );
      await raiseForStatus(res, "get run stats");
      return res;
    });

    const result = await response.json();
    return result as any;
  }

  public async shareRun(
    runId: string,
    { shareId }: { shareId?: string } = {}
  ): Promise<string> {
    const data = {
      run_id: runId,
      share_token: shareId || uuid.v4(),
    };
    assertUuid(runId);
    const body = JSON.stringify(data);
    const response = await this.caller.call(async () => {
      const res = await _getFetchImplementation(this.debug)(
        `${this.apiUrl}/runs/${runId}/share`,
        {
          method: "PUT",
          headers: this.headers,
          body,
          signal: AbortSignal.timeout(this.timeout_ms),
          ...this.fetchOptions,
        }
      );
      await raiseForStatus(res, "share run");
      return res;
    });
    const result = await response.json();
    if (result === null || !("share_token" in result)) {
      throw new Error("Invalid response from server");
    }
    return `${this.getHostUrl()}/public/${result["share_token"]}/r`;
  }

  public async unshareRun(runId: string): Promise<void> {
    assertUuid(runId);
    await this.caller.call(async () => {
      const res = await _getFetchImplementation(this.debug)(
        `${this.apiUrl}/runs/${runId}/share`,
        {
          method: "DELETE",
          headers: this.headers,
          signal: AbortSignal.timeout(this.timeout_ms),
          ...this.fetchOptions,
        }
      );
      await raiseForStatus(res, "unshare run", true);
      return res;
    });
  }

  public async readRunSharedLink(runId: string): Promise<string | undefined> {
    assertUuid(runId);
    const response = await this.caller.call(async () => {
      const res = await _getFetchImplementation(this.debug)(
        `${this.apiUrl}/runs/${runId}/share`,
        {
          method: "GET",
          headers: this.headers,
          signal: AbortSignal.timeout(this.timeout_ms),
          ...this.fetchOptions,
        }
      );
      await raiseForStatus(res, "read run shared link");
      return res;
    });
    const result = await response.json();
    if (result === null || !("share_token" in result)) {
      return undefined;
    }
    return `${this.getHostUrl()}/public/${result["share_token"]}/r`;
  }

  public async listSharedRuns(
    shareToken: string,
    {
      runIds,
    }: {
      runIds?: string[];
    } = {}
  ): Promise<Run[]> {
    const queryParams = new URLSearchParams({
      share_token: shareToken,
    });
    if (runIds !== undefined) {
      for (const runId of runIds) {
        queryParams.append("id", runId);
      }
    }
    assertUuid(shareToken);
    const response = await this.caller.call(async () => {
      const res = await _getFetchImplementation(this.debug)(
        `${this.apiUrl}/public/${shareToken}/runs${queryParams}`,
        {
          method: "GET",
          headers: this.headers,
          signal: AbortSignal.timeout(this.timeout_ms),
          ...this.fetchOptions,
        }
      );
      await raiseForStatus(res, "list shared runs");
      return res;
    });
    const runs = await response.json();
    return runs as Run[];
  }

  public async readDatasetSharedSchema(
    datasetId?: string,
    datasetName?: string
  ): Promise<DatasetShareSchema> {
    if (!datasetId && !datasetName) {
      throw new Error("Either datasetId or datasetName must be given");
    }
    if (!datasetId) {
      const dataset = await this.readDataset({ datasetName });
      datasetId = dataset.id;
    }
    assertUuid(datasetId);
    const response = await this.caller.call(async () => {
      const res = await _getFetchImplementation(this.debug)(
        `${this.apiUrl}/datasets/${datasetId}/share`,
        {
          method: "GET",
          headers: this.headers,
          signal: AbortSignal.timeout(this.timeout_ms),
          ...this.fetchOptions,
        }
      );
      await raiseForStatus(res, "read dataset shared schema");
      return res;
    });
    const shareSchema = await response.json();
    shareSchema.url = `${this.getHostUrl()}/public/${
      shareSchema.share_token
    }/d`;
    return shareSchema as DatasetShareSchema;
  }

  public async shareDataset(
    datasetId?: string,
    datasetName?: string
  ): Promise<DatasetShareSchema> {
    if (!datasetId && !datasetName) {
      throw new Error("Either datasetId or datasetName must be given");
    }
    if (!datasetId) {
      const dataset = await this.readDataset({ datasetName });
      datasetId = dataset.id;
    }
    const data = {
      dataset_id: datasetId,
    };
    assertUuid(datasetId);
    const body = JSON.stringify(data);
    const response = await this.caller.call(async () => {
      const res = await _getFetchImplementation(this.debug)(
        `${this.apiUrl}/datasets/${datasetId}/share`,
        {
          method: "PUT",
          headers: this.headers,
          body,
          signal: AbortSignal.timeout(this.timeout_ms),
          ...this.fetchOptions,
        }
      );
      await raiseForStatus(res, "share dataset");
      return res;
    });
    const shareSchema = await response.json();
    shareSchema.url = `${this.getHostUrl()}/public/${
      shareSchema.share_token
    }/d`;
    return shareSchema as DatasetShareSchema;
  }

  public async unshareDataset(datasetId: string): Promise<void> {
    assertUuid(datasetId);
    await this.caller.call(async () => {
      const res = await _getFetchImplementation(this.debug)(
        `${this.apiUrl}/datasets/${datasetId}/share`,
        {
          method: "DELETE",
          headers: this.headers,
          signal: AbortSignal.timeout(this.timeout_ms),
          ...this.fetchOptions,
        }
      );
      await raiseForStatus(res, "unshare dataset", true);
      return res;
    });
  }

  public async readSharedDataset(shareToken: string): Promise<Dataset> {
    assertUuid(shareToken);
    const response = await this.caller.call(async () => {
      const res = await _getFetchImplementation(this.debug)(
        `${this.apiUrl}/public/${shareToken}/datasets`,
        {
          method: "GET",
          headers: this.headers,
          signal: AbortSignal.timeout(this.timeout_ms),
          ...this.fetchOptions,
        }
      );
      await raiseForStatus(res, "read shared dataset");
      return res;
    });
    const dataset = await response.json();
    return dataset as Dataset;
  }

  /**
   * Get shared examples.
   *
   * @param {string} shareToken The share token to get examples for. A share token is the UUID (or LangSmith URL, including UUID) generated when explicitly marking an example as public.
   * @param {Object} [options] Additional options for listing the examples.
   * @param {string[] | undefined} [options.exampleIds] A list of example IDs to filter by.
   * @returns {Promise<Example[]>} The shared examples.
   */
  public async listSharedExamples(
    shareToken: string,
    options?: { exampleIds?: string[] }
  ): Promise<Example[]> {
    const params: Record<string, string | string[]> = {};
    if (options?.exampleIds) {
      params.id = options.exampleIds;
    }

    const urlParams = new URLSearchParams();
    Object.entries(params).forEach(([key, value]) => {
      if (Array.isArray(value)) {
        value.forEach((v) => urlParams.append(key, v));
      } else {
        urlParams.append(key, value);
      }
    });

    const response = await this.caller.call(async () => {
      const res = await _getFetchImplementation(this.debug)(
        `${this.apiUrl}/public/${shareToken}/examples?${urlParams.toString()}`,
        {
          method: "GET",
          headers: this.headers,
          signal: AbortSignal.timeout(this.timeout_ms),
          ...this.fetchOptions,
        }
      );
      await raiseForStatus(res, "list shared examples");
      return res;
    });
    const result = await response.json();
    if (!response.ok) {
      if ("detail" in result) {
        throw new Error(
          `Failed to list shared examples.\nStatus: ${
            response.status
          }\nMessage: ${
            Array.isArray(result.detail)
              ? result.detail.join("\n")
              : "Unspecified error"
          }`
        );
      }
      throw new Error(
        `Failed to list shared examples: ${response.status} ${response.statusText}`
      );
    }
    return result.map((example: any) => ({
      ...example,
      _hostUrl: this.getHostUrl(),
    }));
  }

  public async createProject({
    projectName,
    description = null,
    metadata = null,
    upsert = false,
    projectExtra = null,
    referenceDatasetId = null,
  }: CreateProjectParams): Promise<TracerSession> {
    const upsert_ = upsert ? `?upsert=true` : "";
    const endpoint = `${this.apiUrl}/sessions${upsert_}`;
    const extra: RecordStringAny = projectExtra || {};
    if (metadata) {
      extra["metadata"] = metadata;
    }
    const body: RecordStringAny = {
      name: projectName,
      extra,
      description,
    };
    if (referenceDatasetId !== null) {
      body["reference_dataset_id"] = referenceDatasetId;
    }
    const serializedBody = JSON.stringify(body);
    const response = await this.caller.call(async () => {
      const res = await _getFetchImplementation(this.debug)(endpoint, {
        method: "POST",
        headers: { ...this.headers, "Content-Type": "application/json" },
        body: serializedBody,
        signal: AbortSignal.timeout(this.timeout_ms),
        ...this.fetchOptions,
      });
      await raiseForStatus(res, "create project");
      return res;
    });
    const result = await response.json();
    return result as TracerSession;
  }

  public async updateProject(
    projectId: string,
    {
      name = null,
      description = null,
      metadata = null,
      projectExtra = null,
      endTime = null,
    }: {
      name?: string | null;
      description?: string | null;
      metadata?: RecordStringAny | null;
      projectExtra?: RecordStringAny | null;
      endTime?: string | null;
    }
  ): Promise<TracerSession> {
    const endpoint = `${this.apiUrl}/sessions/${projectId}`;
    let extra = projectExtra;
    if (metadata) {
      extra = { ...(extra || {}), metadata };
    }
    const body = JSON.stringify({
      name,
      extra,
      description,
      end_time: endTime ? new Date(endTime).toISOString() : null,
    });
    const response = await this.caller.call(async () => {
      const res = await _getFetchImplementation(this.debug)(endpoint, {
        method: "PATCH",
        headers: { ...this.headers, "Content-Type": "application/json" },
        body,
        signal: AbortSignal.timeout(this.timeout_ms),
        ...this.fetchOptions,
      });
      await raiseForStatus(res, "update project");
      return res;
    });
    const result = await response.json();
    return result as TracerSession;
  }

  public async hasProject({
    projectId,
    projectName,
  }: {
    projectId?: string;
    projectName?: string;
  }): Promise<boolean> {
    // TODO: Add a head request
    let path = "/sessions";
    const params = new URLSearchParams();
    if (projectId !== undefined && projectName !== undefined) {
      throw new Error("Must provide either projectName or projectId, not both");
    } else if (projectId !== undefined) {
      assertUuid(projectId);
      path += `/${projectId}`;
    } else if (projectName !== undefined) {
      params.append("name", projectName);
    } else {
      throw new Error("Must provide projectName or projectId");
    }
    const response = await this.caller.call(async () => {
      const res = await _getFetchImplementation(this.debug)(
        `${this.apiUrl}${path}?${params}`,
        {
          method: "GET",
          headers: this.headers,
          signal: AbortSignal.timeout(this.timeout_ms),
          ...this.fetchOptions,
        }
      );
      await raiseForStatus(res, "has project");
      return res;
    });
    // consume the response body to release the connection
    // https://undici.nodejs.org/#/?id=garbage-collection
    try {
      const result = await response.json();
      if (!response.ok) {
        return false;
      }
      // If it's OK and we're querying by name, need to check the list is not empty
      if (Array.isArray(result)) {
        return result.length > 0;
      }
      // projectId querying
      return true;
    } catch (e) {
      return false;
    }
  }

  public async readProject({
    projectId,
    projectName,
    includeStats,
  }: {
    projectId?: string;
    projectName?: string;
    includeStats?: boolean;
  }): Promise<TracerSessionResult> {
    let path = "/sessions";
    const params = new URLSearchParams();
    if (projectId !== undefined && projectName !== undefined) {
      throw new Error("Must provide either projectName or projectId, not both");
    } else if (projectId !== undefined) {
      assertUuid(projectId);
      path += `/${projectId}`;
    } else if (projectName !== undefined) {
      params.append("name", projectName);
    } else {
      throw new Error("Must provide projectName or projectId");
    }
    if (includeStats !== undefined) {
      params.append("include_stats", includeStats.toString());
    }

    const response = await this._get<TracerSession | TracerSession[]>(
      path,
      params
    );
    let result: TracerSession;
    if (Array.isArray(response)) {
      if (response.length === 0) {
        throw new Error(
          `Project[id=${projectId}, name=${projectName}] not found`
        );
      }
      result = response[0] as TracerSessionResult;
    } else {
      result = response as TracerSessionResult;
    }
    return result;
  }

  public async getProjectUrl({
    projectId,
    projectName,
  }: {
    projectId?: string;
    projectName?: string;
  }) {
    if (projectId === undefined && projectName === undefined) {
      throw new Error("Must provide either projectName or projectId");
    }
    const project = await this.readProject({ projectId, projectName });
    const tenantId = await this._getTenantId();
    return `${this.getHostUrl()}/o/${tenantId}/projects/p/${project.id}`;
  }

  public async getDatasetUrl({
    datasetId,
    datasetName,
  }: {
    datasetId?: string;
    datasetName?: string;
  }) {
    if (datasetId === undefined && datasetName === undefined) {
      throw new Error("Must provide either datasetName or datasetId");
    }
    const dataset = await this.readDataset({ datasetId, datasetName });
    const tenantId = await this._getTenantId();
    return `${this.getHostUrl()}/o/${tenantId}/datasets/${dataset.id}`;
  }

  private async _getTenantId(): Promise<string> {
    if (this._tenantId !== null) {
      return this._tenantId;
    }
    const queryParams = new URLSearchParams({ limit: "1" });
    for await (const projects of this._getPaginated<TracerSession>(
      "/sessions",
      queryParams
    )) {
      this._tenantId = projects[0].tenant_id;
      return projects[0].tenant_id;
    }
    throw new Error("No projects found to resolve tenant.");
  }

  public async *listProjects({
    projectIds,
    name,
    nameContains,
    referenceDatasetId,
    referenceDatasetName,
    referenceFree,
    metadata,
  }: {
    projectIds?: string[];
    name?: string;
    nameContains?: string;
    referenceDatasetId?: string;
    referenceDatasetName?: string;
    referenceFree?: boolean;
    metadata?: RecordStringAny;
  } = {}): AsyncIterable<TracerSession> {
    const params = new URLSearchParams();
    if (projectIds !== undefined) {
      for (const projectId of projectIds) {
        params.append("id", projectId);
      }
    }
    if (name !== undefined) {
      params.append("name", name);
    }
    if (nameContains !== undefined) {
      params.append("name_contains", nameContains);
    }
    if (referenceDatasetId !== undefined) {
      params.append("reference_dataset", referenceDatasetId);
    } else if (referenceDatasetName !== undefined) {
      const dataset = await this.readDataset({
        datasetName: referenceDatasetName,
      });
      params.append("reference_dataset", dataset.id);
    }
    if (referenceFree !== undefined) {
      params.append("reference_free", referenceFree.toString());
    }
    if (metadata !== undefined) {
      params.append("metadata", JSON.stringify(metadata));
    }
    for await (const projects of this._getPaginated<TracerSession>(
      "/sessions",
      params
    )) {
      yield* projects;
    }
  }

  public async deleteProject({
    projectId,
    projectName,
  }: {
    projectId?: string;
    projectName?: string;
  }): Promise<void> {
    let projectId_: string | undefined;
    if (projectId === undefined && projectName === undefined) {
      throw new Error("Must provide projectName or projectId");
    } else if (projectId !== undefined && projectName !== undefined) {
      throw new Error("Must provide either projectName or projectId, not both");
    } else if (projectId === undefined) {
      projectId_ = (await this.readProject({ projectName })).id;
    } else {
      projectId_ = projectId;
    }
    assertUuid(projectId_);
    await this.caller.call(async () => {
      const res = await _getFetchImplementation(this.debug)(
        `${this.apiUrl}/sessions/${projectId_}`,
        {
          method: "DELETE",
          headers: this.headers,
          signal: AbortSignal.timeout(this.timeout_ms),
          ...this.fetchOptions,
        }
      );
      await raiseForStatus(
        res,
        `delete session ${projectId_} (${projectName})`,
        true
      );
      return res;
    });
  }

  public async uploadCsv({
    csvFile,
    fileName,
    inputKeys,
    outputKeys,
    description,
    dataType,
    name,
  }: UploadCSVParams): Promise<Dataset> {
    const url = `${this.apiUrl}/datasets/upload`;
    const formData = new FormData();
    formData.append("file", csvFile, fileName);
    inputKeys.forEach((key) => {
      formData.append("input_keys", key);
    });

    outputKeys.forEach((key) => {
      formData.append("output_keys", key);
    });
    if (description) {
      formData.append("description", description);
    }
    if (dataType) {
      formData.append("data_type", dataType);
    }
    if (name) {
      formData.append("name", name);
    }

    const response = await this.caller.call(async () => {
      const res = await _getFetchImplementation(this.debug)(url, {
        method: "POST",
        headers: this.headers,
        body: formData,
        signal: AbortSignal.timeout(this.timeout_ms),
        ...this.fetchOptions,
      });
      await raiseForStatus(res, "upload CSV");
      return res;
    });

    const result = await response.json();
    return result as Dataset;
  }

  public async createDataset(
    name: string,
    {
      description,
      dataType,
      inputsSchema,
      outputsSchema,
      metadata,
    }: {
      description?: string;
      dataType?: DataType;
      inputsSchema?: KVMap;
      outputsSchema?: KVMap;
      metadata?: RecordStringAny;
    } = {}
  ): Promise<Dataset> {
    const body: KVMap = {
      name,
      description,
      extra: metadata ? { metadata } : undefined,
    };
    if (dataType) {
      body.data_type = dataType;
    }
    if (inputsSchema) {
      body.inputs_schema_definition = inputsSchema;
    }
    if (outputsSchema) {
      body.outputs_schema_definition = outputsSchema;
    }
    const serializedBody = JSON.stringify(body);
    const response = await this.caller.call(async () => {
      const res = await _getFetchImplementation(this.debug)(
        `${this.apiUrl}/datasets`,
        {
          method: "POST",
          headers: { ...this.headers, "Content-Type": "application/json" },
          body: serializedBody,
          signal: AbortSignal.timeout(this.timeout_ms),
          ...this.fetchOptions,
        }
      );
      await raiseForStatus(res, "create dataset");
      return res;
    });
    const result = await response.json();
    return result as Dataset;
  }

  public async readDataset({
    datasetId,
    datasetName,
  }: {
    datasetId?: string;
    datasetName?: string;
  }): Promise<Dataset> {
    let path = "/datasets";
    // limit to 1 result
    const params = new URLSearchParams({ limit: "1" });
    if (datasetId && datasetName) {
      throw new Error("Must provide either datasetName or datasetId, not both");
    } else if (datasetId) {
      assertUuid(datasetId);
      path += `/${datasetId}`;
    } else if (datasetName) {
      params.append("name", datasetName);
    } else {
      throw new Error("Must provide datasetName or datasetId");
    }
    const response = await this._get<Dataset | Dataset[]>(path, params);
    let result: Dataset;
    if (Array.isArray(response)) {
      if (response.length === 0) {
        throw new Error(
          `Dataset[id=${datasetId}, name=${datasetName}] not found`
        );
      }
      result = response[0] as Dataset;
    } else {
      result = response as Dataset;
    }
    return result;
  }

  public async hasDataset({
    datasetId,
    datasetName,
  }: {
    datasetId?: string;
    datasetName?: string;
  }): Promise<boolean> {
    try {
      await this.readDataset({ datasetId, datasetName });
      return true;
    } catch (e) {
      if (
        // eslint-disable-next-line no-instanceof/no-instanceof
        e instanceof Error &&
        e.message.toLocaleLowerCase().includes("not found")
      ) {
        return false;
      }
      throw e;
    }
  }

  public async diffDatasetVersions({
    datasetId,
    datasetName,
    fromVersion,
    toVersion,
  }: {
    datasetId?: string;
    datasetName?: string;
    fromVersion: string | Date;
    toVersion: string | Date;
  }): Promise<DatasetDiffInfo> {
    let datasetId_ = datasetId;
    if (datasetId_ === undefined && datasetName === undefined) {
      throw new Error("Must provide either datasetName or datasetId");
    } else if (datasetId_ !== undefined && datasetName !== undefined) {
      throw new Error("Must provide either datasetName or datasetId, not both");
    } else if (datasetId_ === undefined) {
      const dataset = await this.readDataset({ datasetName });
      datasetId_ = dataset.id;
    }
    const urlParams = new URLSearchParams({
      from_version:
        typeof fromVersion === "string"
          ? fromVersion
          : fromVersion.toISOString(),
      to_version:
        typeof toVersion === "string" ? toVersion : toVersion.toISOString(),
    });
    const response = await this._get<DatasetDiffInfo>(
      `/datasets/${datasetId_}/versions/diff`,
      urlParams
    );
    return response as DatasetDiffInfo;
  }

  public async readDatasetOpenaiFinetuning({
    datasetId,
    datasetName,
  }: {
    datasetId?: string;
    datasetName?: string;
    // eslint-disable-next-line @typescript-eslint/no-explicit-any
  }): Promise<any[]> {
    const path = "/datasets";
    if (datasetId !== undefined) {
      // do nothing
    } else if (datasetName !== undefined) {
      datasetId = (await this.readDataset({ datasetName })).id;
    } else {
      throw new Error("Must provide either datasetName or datasetId");
    }
    const response = await this._getResponse(`${path}/${datasetId}/openai_ft`);
    const datasetText = await response.text();
    const dataset = datasetText
      .trim()
      .split("\n")
      .map((line: string) => JSON.parse(line));
    return dataset;
  }

  public async *listDatasets({
    limit = 100,
    offset = 0,
    datasetIds,
    datasetName,
    datasetNameContains,
    metadata,
  }: {
    limit?: number;
    offset?: number;
    datasetIds?: string[];
    datasetName?: string;
    datasetNameContains?: string;
    metadata?: RecordStringAny;
  } = {}): AsyncIterable<Dataset> {
    const path = "/datasets";
    const params = new URLSearchParams({
      limit: limit.toString(),
      offset: offset.toString(),
    });
    if (datasetIds !== undefined) {
      for (const id_ of datasetIds) {
        params.append("id", id_);
      }
    }
    if (datasetName !== undefined) {
      params.append("name", datasetName);
    }
    if (datasetNameContains !== undefined) {
      params.append("name_contains", datasetNameContains);
    }
    if (metadata !== undefined) {
      params.append("metadata", JSON.stringify(metadata));
    }
    for await (const datasets of this._getPaginated<Dataset>(path, params)) {
      yield* datasets;
    }
  }

  /**
   * Update a dataset
   * @param props The dataset details to update
   * @returns The updated dataset
   */
  public async updateDataset(props: {
    datasetId?: string;
    datasetName?: string;
    name?: string;
    description?: string;
  }): Promise<Dataset> {
    const { datasetId, datasetName, ...update } = props;

    if (!datasetId && !datasetName) {
      throw new Error("Must provide either datasetName or datasetId");
    }
    const _datasetId =
      datasetId ?? (await this.readDataset({ datasetName })).id;
    assertUuid(_datasetId);

    const body = JSON.stringify(update);
    const response = await this.caller.call(async () => {
      const res = await _getFetchImplementation(this.debug)(
        `${this.apiUrl}/datasets/${_datasetId}`,
        {
          method: "PATCH",
          headers: { ...this.headers, "Content-Type": "application/json" },
          body,
          signal: AbortSignal.timeout(this.timeout_ms),
          ...this.fetchOptions,
        }
      );
      await raiseForStatus(res, "update dataset");
      return res;
    });
    return (await response.json()) as Dataset;
  }

  /**
   * Updates a tag on a dataset.
   *
   * If the tag is already assigned to a different version of this dataset,
   * the tag will be moved to the new version. The as_of parameter is used to
   * determine which version of the dataset to apply the new tags to.
   *
   * It must be an exact version of the dataset to succeed. You can
   * use the "readDatasetVersion" method to find the exact version
   * to apply the tags to.
   * @param params.datasetId The ID of the dataset to update. Must be provided if "datasetName" is not provided.
   * @param params.datasetName The name of the dataset to update. Must be provided if "datasetId" is not provided.
   * @param params.asOf The timestamp of the dataset to apply the new tags to.
   * @param params.tag The new tag to apply to the dataset.
   */
  public async updateDatasetTag(props: {
    datasetId?: string;
    datasetName?: string;
    asOf: string | Date;
    tag: string;
  }): Promise<void> {
    const { datasetId, datasetName, asOf, tag } = props;

    if (!datasetId && !datasetName) {
      throw new Error("Must provide either datasetName or datasetId");
    }
    const _datasetId =
      datasetId ?? (await this.readDataset({ datasetName })).id;
    assertUuid(_datasetId);

    const body = JSON.stringify({
      as_of: typeof asOf === "string" ? asOf : asOf.toISOString(),
      tag,
    });
    await this.caller.call(async () => {
      const res = await _getFetchImplementation(this.debug)(
        `${this.apiUrl}/datasets/${_datasetId}/tags`,
        {
          method: "PUT",
          headers: { ...this.headers, "Content-Type": "application/json" },
          body,
          signal: AbortSignal.timeout(this.timeout_ms),
          ...this.fetchOptions,
        }
      );
      await raiseForStatus(res, "update dataset tags", true);
      return res;
    });
  }

  public async deleteDataset({
    datasetId,
    datasetName,
  }: {
    datasetId?: string;
    datasetName?: string;
  }): Promise<void> {
    let path = "/datasets";
    let datasetId_ = datasetId;
    if (datasetId !== undefined && datasetName !== undefined) {
      throw new Error("Must provide either datasetName or datasetId, not both");
    } else if (datasetName !== undefined) {
      const dataset = await this.readDataset({ datasetName });
      datasetId_ = dataset.id;
    }
    if (datasetId_ !== undefined) {
      assertUuid(datasetId_);
      path += `/${datasetId_}`;
    } else {
      throw new Error("Must provide datasetName or datasetId");
    }
    const response = await this.caller.call(async () => {
      const res = await _getFetchImplementation(this.debug)(
        this.apiUrl + path,
        {
          method: "DELETE",
          headers: this.headers,
          signal: AbortSignal.timeout(this.timeout_ms),
          ...this.fetchOptions,
        }
      );
      await raiseForStatus(res, `delete ${path}`);
      return res;
    });
    await response.json();
  }

  public async indexDataset({
    datasetId,
    datasetName,
    tag,
  }: {
    datasetId?: string;
    datasetName?: string;
    tag?: string;
  }): Promise<void> {
    let datasetId_ = datasetId;
    if (!datasetId_ && !datasetName) {
      throw new Error("Must provide either datasetName or datasetId");
    } else if (datasetId_ && datasetName) {
      throw new Error("Must provide either datasetName or datasetId, not both");
    } else if (!datasetId_) {
      const dataset = await this.readDataset({ datasetName });
      datasetId_ = dataset.id;
    }
    assertUuid(datasetId_);

    const data = {
      tag: tag,
    };
    const body = JSON.stringify(data);
    const response = await this.caller.call(async () => {
      const res = await _getFetchImplementation(this.debug)(
        `${this.apiUrl}/datasets/${datasetId_}/index`,
        {
          method: "POST",
          headers: { ...this.headers, "Content-Type": "application/json" },
          body,
          signal: AbortSignal.timeout(this.timeout_ms),
          ...this.fetchOptions,
        }
      );
      await raiseForStatus(res, "index dataset");
      return res;
    });
    await response.json();
  }

  /**
   * Lets you run a similarity search query on a dataset.
   *
   * Requires the dataset to be indexed. Please see the `indexDataset` method to set up indexing.
   *
   * @param inputs      The input on which to run the similarity search. Must have the
   *                    same schema as the dataset.
   *
   * @param datasetId   The dataset to search for similar examples.
   *
   * @param limit       The maximum number of examples to return. Will return the top `limit` most
   *                    similar examples in order of most similar to least similar. If no similar
   *                    examples are found, random examples will be returned.
   *
   * @param filter      A filter string to apply to the search. Only examples will be returned that
   *                    match the filter string. Some examples of filters
   *
   *                    - eq(metadata.mykey, "value")
   *                    - and(neq(metadata.my.nested.key, "value"), neq(metadata.mykey, "value"))
   *                    - or(eq(metadata.mykey, "value"), eq(metadata.mykey, "othervalue"))
   *
   * @returns           A list of similar examples.
   *
   *
   * @example
   * dataset_id = "123e4567-e89b-12d3-a456-426614174000"
   * inputs = {"text": "How many people live in Berlin?"}
   * limit = 5
   * examples = await client.similarExamples(inputs, dataset_id, limit)
   */
  public async similarExamples(
    inputs: KVMap,
    datasetId: string,
    limit: number,
    {
      filter,
    }: {
      filter?: string;
    } = {}
  ): Promise<ExampleSearch[]> {
    const data: KVMap = {
      limit: limit,
      inputs: inputs,
    };

    if (filter !== undefined) {
      data["filter"] = filter;
    }

    assertUuid(datasetId);
    const body = JSON.stringify(data);
    const response = await this.caller.call(async () => {
      const res = await _getFetchImplementation(this.debug)(
        `${this.apiUrl}/datasets/${datasetId}/search`,
        {
          method: "POST",
          headers: { ...this.headers, "Content-Type": "application/json" },
          body,
          signal: AbortSignal.timeout(this.timeout_ms),
          ...this.fetchOptions,
        }
      );
      await raiseForStatus(res, "fetch similar examples");
      return res;
    });
    const result = await response.json();
    return result["examples"] as ExampleSearch[];
  }

  public async createExample(update: ExampleCreate): Promise<Example>;

  /**
   * @deprecated This signature is deprecated, use createExample(update: ExampleCreate) instead
   */
  public async createExample(
    inputs: KVMap,
    outputs: KVMap,
    options: CreateExampleOptions
  ): Promise<Example>;

  public async createExample(
    inputsOrUpdate: KVMap | ExampleCreate,
    outputs?: KVMap,
    options?: CreateExampleOptions
  ): Promise<Example> {
    if (isExampleCreate(inputsOrUpdate)) {
      if (outputs !== undefined || options !== undefined) {
        throw new Error(
          "Cannot provide outputs or options when using ExampleCreate object"
        );
      }
    }

    let datasetId_ = outputs ? options?.datasetId : inputsOrUpdate.dataset_id;
    const datasetName_ = outputs
      ? options?.datasetName
      : inputsOrUpdate.dataset_name;
    if (datasetId_ === undefined && datasetName_ === undefined) {
      throw new Error("Must provide either datasetName or datasetId");
    } else if (datasetId_ !== undefined && datasetName_ !== undefined) {
      throw new Error("Must provide either datasetName or datasetId, not both");
    } else if (datasetId_ === undefined) {
      const dataset = await this.readDataset({ datasetName: datasetName_ });
      datasetId_ = dataset.id;
    }

    const createdAt_ =
      (outputs ? options?.createdAt : inputsOrUpdate.created_at) || new Date();
    let data: ExampleCreate;
    if (!isExampleCreate(inputsOrUpdate)) {
      data = {
        inputs: inputsOrUpdate,
        outputs,
        created_at: createdAt_?.toISOString(),
        id: options?.exampleId,
        metadata: options?.metadata,
        split: options?.split,
        source_run_id: options?.sourceRunId,
        use_source_run_io: options?.useSourceRunIO,
        use_source_run_attachments: options?.useSourceRunAttachments,
        attachments: options?.attachments,
      };
    } else {
      data = inputsOrUpdate;
    }

    const response = await this._uploadExamplesMultipart(datasetId_, [data]);
    const example = await this.readExample(
      response.example_ids?.[0] ?? uuid.v4()
    );
    return example;
  }

  public async createExamples(uploads: ExampleCreate[]): Promise<Example[]>;
  /** @deprecated Use the uploads-only overload instead */
  public async createExamples(props: {
    inputs?: Array<KVMap>;
    outputs?: Array<KVMap>;
    metadata?: Array<KVMap>;
    splits?: Array<string | Array<string>>;
    sourceRunIds?: Array<string>;
    useSourceRunIOs?: Array<boolean>;
    useSourceRunAttachments?: Array<string[]>;
    attachments?: Array<Attachments>;
    exampleIds?: Array<string>;
    datasetId?: string;
    datasetName?: string;
  }): Promise<Example[]>;
  public async createExamples(
    propsOrUploads:
      | ExampleCreate[]
      | {
          inputs?: Array<KVMap>;
          outputs?: Array<KVMap>;
          metadata?: Array<KVMap>;
          splits?: Array<string | Array<string>>;
          sourceRunIds?: Array<string>;
          useSourceRunIOs?: Array<boolean>;
          useSourceRunAttachments?: Array<string[]>;
          attachments?: Array<Attachments>;
          exampleIds?: Array<string>;
          datasetId?: string;
          datasetName?: string;
        }
  ): Promise<Example[]> {
    if (Array.isArray(propsOrUploads)) {
      if (propsOrUploads.length === 0) {
        return [];
      }

      const uploads = propsOrUploads;
      let datasetId_ = uploads[0].dataset_id;
      const datasetName_ = uploads[0].dataset_name;

      if (datasetId_ === undefined && datasetName_ === undefined) {
        throw new Error("Must provide either datasetName or datasetId");
      } else if (datasetId_ !== undefined && datasetName_ !== undefined) {
        throw new Error(
          "Must provide either datasetName or datasetId, not both"
        );
      } else if (datasetId_ === undefined) {
        const dataset = await this.readDataset({ datasetName: datasetName_ });
        datasetId_ = dataset.id;
      }

      const response = await this._uploadExamplesMultipart(datasetId_, uploads);
      const examples = await Promise.all(
        response.example_ids.map((id) => this.readExample(id))
      );
      return examples;
    }

    const {
      inputs,
      outputs,
      metadata,
      splits,
      sourceRunIds,
      useSourceRunIOs,
      useSourceRunAttachments,
      attachments,
      exampleIds,
      datasetId,
      datasetName,
    } = propsOrUploads;

    if (inputs === undefined) {
      throw new Error("Must provide inputs when using legacy parameters");
    }

    let datasetId_ = datasetId;
    const datasetName_ = datasetName;

    if (datasetId_ === undefined && datasetName_ === undefined) {
      throw new Error("Must provide either datasetName or datasetId");
    } else if (datasetId_ !== undefined && datasetName_ !== undefined) {
      throw new Error("Must provide either datasetName or datasetId, not both");
    } else if (datasetId_ === undefined) {
      const dataset = await this.readDataset({ datasetName: datasetName_ });
      datasetId_ = dataset.id;
    }

    const formattedExamples: ExampleCreate[] = inputs.map((input, idx) => {
      return {
        dataset_id: datasetId_,
        inputs: input,
        outputs: outputs?.[idx],
        metadata: metadata?.[idx],
        split: splits?.[idx],
        id: exampleIds?.[idx],
        attachments: attachments?.[idx],
        source_run_id: sourceRunIds?.[idx],
        use_source_run_io: useSourceRunIOs?.[idx],
        use_source_run_attachments: useSourceRunAttachments?.[idx],
      } as ExampleCreate;
    });

    const response = await this._uploadExamplesMultipart(
      datasetId_,
      formattedExamples
    );
    const examples = await Promise.all(
      response.example_ids.map((id) => this.readExample(id))
    );
    return examples;
  }

  public async createLLMExample(
    input: string,
    generation: string | undefined,
    options: CreateExampleOptions
  ) {
    return this.createExample({ input }, { output: generation }, options);
  }

  public async createChatExample(
    input: KVMap[] | LangChainBaseMessage[],
    generations: KVMap | LangChainBaseMessage | undefined,
    options: CreateExampleOptions
  ) {
    const finalInput = input.map((message) => {
      if (isLangChainMessage(message)) {
        return convertLangChainMessageToExample(message);
      }
      return message;
    });
    const finalOutput = isLangChainMessage(generations)
      ? convertLangChainMessageToExample(generations)
      : generations;
    return this.createExample(
      { input: finalInput },
      { output: finalOutput },
      options
    );
  }

  public async readExample(exampleId: string): Promise<Example> {
    assertUuid(exampleId);
    const path = `/examples/${exampleId}`;
    const rawExample: RawExample = await this._get(path);
    const { attachment_urls, ...rest } = rawExample;
    const example: Example = rest;
    if (attachment_urls) {
      example.attachments = Object.entries(attachment_urls).reduce(
        (acc, [key, value]) => {
          acc[key.slice("attachment.".length)] = {
            presigned_url: value.presigned_url,
            mime_type: value.mime_type,
          };
          return acc;
        },
        {} as Record<string, AttachmentInfo>
      );
    }
    return example;
  }

  public async *listExamples({
    datasetId,
    datasetName,
    exampleIds,
    asOf,
    splits,
    inlineS3Urls,
    metadata,
    limit,
    offset,
    filter,
    includeAttachments,
  }: {
    datasetId?: string;
    datasetName?: string;
    exampleIds?: string[];
    asOf?: string | Date;
    splits?: string[];
    inlineS3Urls?: boolean;
    metadata?: KVMap;
    limit?: number;
    offset?: number;
    filter?: string;
    includeAttachments?: boolean;
  } = {}): AsyncIterable<Example> {
    let datasetId_;
    if (datasetId !== undefined && datasetName !== undefined) {
      throw new Error("Must provide either datasetName or datasetId, not both");
    } else if (datasetId !== undefined) {
      datasetId_ = datasetId;
    } else if (datasetName !== undefined) {
      const dataset = await this.readDataset({ datasetName });
      datasetId_ = dataset.id;
    } else {
      throw new Error("Must provide a datasetName or datasetId");
    }
    const params = new URLSearchParams({ dataset: datasetId_ });
    const dataset_version = asOf
      ? typeof asOf === "string"
        ? asOf
        : asOf?.toISOString()
      : undefined;
    if (dataset_version) {
      params.append("as_of", dataset_version);
    }
    const inlineS3Urls_ = inlineS3Urls ?? true;
    params.append("inline_s3_urls", inlineS3Urls_.toString());
    if (exampleIds !== undefined) {
      for (const id_ of exampleIds) {
        params.append("id", id_);
      }
    }
    if (splits !== undefined) {
      for (const split of splits) {
        params.append("splits", split);
      }
    }
    if (metadata !== undefined) {
      const serializedMetadata = JSON.stringify(metadata);
      params.append("metadata", serializedMetadata);
    }
    if (limit !== undefined) {
      params.append("limit", limit.toString());
    }
    if (offset !== undefined) {
      params.append("offset", offset.toString());
    }
    if (filter !== undefined) {
      params.append("filter", filter);
    }
    if (includeAttachments === true) {
      ["attachment_urls", "outputs", "metadata"].forEach((field) =>
        params.append("select", field)
      );
    }
    let i = 0;
    for await (const rawExamples of this._getPaginated<RawExample>(
      "/examples",
      params
    )) {
      for (const rawExample of rawExamples) {
        const { attachment_urls, ...rest } = rawExample;
        const example: Example = rest;
        if (attachment_urls) {
          example.attachments = Object.entries(attachment_urls).reduce(
            (acc, [key, value]) => {
              acc[key.slice("attachment.".length)] = {
                presigned_url: value.presigned_url,
                mime_type: value.mime_type || undefined,
              };
              return acc;
            },
            {} as Record<string, AttachmentInfo>
          );
        }
        yield example;
        i++;
      }
      if (limit !== undefined && i >= limit) {
        break;
      }
    }
  }

  public async deleteExample(exampleId: string): Promise<void> {
    assertUuid(exampleId);
    const path = `/examples/${exampleId}`;
    const response = await this.caller.call(async () => {
      const res = await _getFetchImplementation(this.debug)(
        this.apiUrl + path,
        {
          method: "DELETE",
          headers: this.headers,
          signal: AbortSignal.timeout(this.timeout_ms),
          ...this.fetchOptions,
        }
      );
      await raiseForStatus(res, `delete ${path}`);
      return res;
    });
    await response.json();
  }

  /**
   * @deprecated This signature is deprecated, use updateExample(update: ExampleUpdate) instead
   */
  public async updateExample(
    exampleId: string,
    update: ExampleUpdateWithoutId
  ): Promise<object>;

  public async updateExample(update: ExampleUpdate): Promise<object>;

  public async updateExample(
    exampleIdOrUpdate: string | ExampleUpdate,
    update?: ExampleUpdateWithoutId
  ): Promise<object> {
    let exampleId: string;
    if (update) {
      exampleId = exampleIdOrUpdate as string;
    } else {
      exampleId = (exampleIdOrUpdate as ExampleUpdate).id;
    }

    assertUuid(exampleId);

    let updateToUse: ExampleUpdate;
    if (update) {
      updateToUse = { id: exampleId, ...update };
    } else {
      updateToUse = exampleIdOrUpdate as ExampleUpdate;
    }

    let datasetId: string;
    if (updateToUse.dataset_id !== undefined) {
      datasetId = updateToUse.dataset_id;
    } else {
      const example = await this.readExample(exampleId);
      datasetId = example.dataset_id;
    }

    return this._updateExamplesMultipart(datasetId, [updateToUse]);
  }

  public async updateExamples(update: ExampleUpdate[]): Promise<object> {
    // We will naively get dataset id from first example and assume it works for all
    let datasetId: string;
    if (update[0].dataset_id === undefined) {
      const example = await this.readExample(update[0].id);
      datasetId = example.dataset_id;
    } else {
      datasetId = update[0].dataset_id;
    }

    return this._updateExamplesMultipart(datasetId, update);
  }

  /**
   * Get dataset version by closest date or exact tag.
   *
   * Use this to resolve the nearest version to a given timestamp or for a given tag.
   *
   * @param options The options for getting the dataset version
   * @param options.datasetId The ID of the dataset
   * @param options.datasetName The name of the dataset
   * @param options.asOf The timestamp of the dataset to retrieve
   * @param options.tag The tag of the dataset to retrieve
   * @returns The dataset version
   */
  public async readDatasetVersion({
    datasetId,
    datasetName,
    asOf,
    tag,
  }: {
    datasetId?: string;
    datasetName?: string;
    asOf?: string | Date;
    tag?: string;
  }): Promise<DatasetVersion> {
    let resolvedDatasetId: string;
    if (!datasetId) {
      const dataset = await this.readDataset({ datasetName });
      resolvedDatasetId = dataset.id;
    } else {
      resolvedDatasetId = datasetId;
    }

    assertUuid(resolvedDatasetId);

    if ((asOf && tag) || (!asOf && !tag)) {
      throw new Error("Exactly one of asOf and tag must be specified.");
    }

    const params = new URLSearchParams();
    if (asOf !== undefined) {
      params.append(
        "as_of",
        typeof asOf === "string" ? asOf : asOf.toISOString()
      );
    }
    if (tag !== undefined) {
      params.append("tag", tag);
    }

    const response = await this.caller.call(async () => {
      const res = await _getFetchImplementation(this.debug)(
        `${
          this.apiUrl
        }/datasets/${resolvedDatasetId}/version?${params.toString()}`,
        {
          method: "GET",
          headers: { ...this.headers },
          signal: AbortSignal.timeout(this.timeout_ms),
          ...this.fetchOptions,
        }
      );
      await raiseForStatus(res, "read dataset version");
      return res;
    });

    return await response.json();
  }

  public async listDatasetSplits({
    datasetId,
    datasetName,
    asOf,
  }: {
    datasetId?: string;
    datasetName?: string;
    asOf?: string | Date;
  }): Promise<string[]> {
    let datasetId_: string;
    if (datasetId === undefined && datasetName === undefined) {
      throw new Error("Must provide dataset name or ID");
    } else if (datasetId !== undefined && datasetName !== undefined) {
      throw new Error("Must provide either datasetName or datasetId, not both");
    } else if (datasetId === undefined) {
      const dataset = await this.readDataset({ datasetName });
      datasetId_ = dataset.id;
    } else {
      datasetId_ = datasetId;
    }

    assertUuid(datasetId_);

    const params = new URLSearchParams();
    const dataset_version = asOf
      ? typeof asOf === "string"
        ? asOf
        : asOf?.toISOString()
      : undefined;
    if (dataset_version) {
      params.append("as_of", dataset_version);
    }

    const response = await this._get<string[]>(
      `/datasets/${datasetId_}/splits`,
      params
    );
    return response;
  }

  public async updateDatasetSplits({
    datasetId,
    datasetName,
    splitName,
    exampleIds,
    remove = false,
  }: {
    datasetId?: string;
    datasetName?: string;
    splitName: string;
    exampleIds: string[];
    remove?: boolean;
  }): Promise<void> {
    let datasetId_: string;
    if (datasetId === undefined && datasetName === undefined) {
      throw new Error("Must provide dataset name or ID");
    } else if (datasetId !== undefined && datasetName !== undefined) {
      throw new Error("Must provide either datasetName or datasetId, not both");
    } else if (datasetId === undefined) {
      const dataset = await this.readDataset({ datasetName });
      datasetId_ = dataset.id;
    } else {
      datasetId_ = datasetId;
    }

    assertUuid(datasetId_);

    const data = {
      split_name: splitName,
      examples: exampleIds.map((id) => {
        assertUuid(id);
        return id;
      }),
      remove,
    };

    const body = JSON.stringify(data);
    await this.caller.call(async () => {
      const res = await _getFetchImplementation(this.debug)(
        `${this.apiUrl}/datasets/${datasetId_}/splits`,
        {
          method: "PUT",
          headers: { ...this.headers, "Content-Type": "application/json" },
          body,
          signal: AbortSignal.timeout(this.timeout_ms),
          ...this.fetchOptions,
        }
      );
      await raiseForStatus(res, "update dataset splits", true);
      return res;
    });
  }

  /**
   * @deprecated This method is deprecated and will be removed in future LangSmith versions, use `evaluate` from `langsmith/evaluation` instead.
   */
  public async evaluateRun(
    run: Run | string,
    evaluator: RunEvaluator,
    {
      sourceInfo,
      loadChildRuns,
      referenceExample,
    }: {
      sourceInfo?: KVMap;
      loadChildRuns: boolean;
      referenceExample?: Example;
    } = { loadChildRuns: false }
  ): Promise<Feedback> {
    warnOnce(
      "This method is deprecated and will be removed in future LangSmith versions, use `evaluate` from `langsmith/evaluation` instead."
    );
    let run_: Run;
    if (typeof run === "string") {
      run_ = await this.readRun(run, { loadChildRuns });
    } else if (typeof run === "object" && "id" in run) {
      run_ = run as Run;
    } else {
      throw new Error(`Invalid run type: ${typeof run}`);
    }
    if (
      run_.reference_example_id !== null &&
      run_.reference_example_id !== undefined
    ) {
      referenceExample = await this.readExample(run_.reference_example_id);
    }

    const feedbackResult = await evaluator.evaluateRun(run_, referenceExample);
    const [_, feedbacks] = await this._logEvaluationFeedback(
      feedbackResult,
      run_,
      sourceInfo
    );

    return feedbacks[0];
  }

  public async createFeedback(
    runId: string | null,
    key: string,
    {
      score,
      value,
      correction,
      comment,
      sourceInfo,
      feedbackSourceType = "api",
      sourceRunId,
      feedbackId,
      feedbackConfig,
      projectId,
      comparativeExperimentId,
    }: {
      score?: ScoreType;
      value?: ValueType;
      correction?: object;
      comment?: string;
      sourceInfo?: object;
      feedbackSourceType?: FeedbackSourceType;
      feedbackConfig?: FeedbackConfig;
      sourceRunId?: string;
      feedbackId?: string;
      eager?: boolean;
      projectId?: string;
      comparativeExperimentId?: string;
    }
  ): Promise<Feedback> {
    if (!runId && !projectId) {
      throw new Error("One of runId or projectId must be provided");
    }
    if (runId && projectId) {
      throw new Error("Only one of runId or projectId can be provided");
    }
    const feedback_source: feedback_source = {
      type: feedbackSourceType ?? "api",
      metadata: sourceInfo ?? {},
    };
    if (
      sourceRunId !== undefined &&
      feedback_source?.metadata !== undefined &&
      !feedback_source.metadata["__run"]
    ) {
      feedback_source.metadata["__run"] = { run_id: sourceRunId };
    }
    if (
      feedback_source?.metadata !== undefined &&
      feedback_source.metadata["__run"]?.run_id !== undefined
    ) {
      assertUuid(feedback_source.metadata["__run"].run_id);
    }
    const feedback: FeedbackCreate = {
      id: feedbackId ?? uuid.v4(),
      run_id: runId,
      key,
      score: _formatFeedbackScore(score),
      value,
      correction,
      comment,
      feedback_source: feedback_source,
      comparative_experiment_id: comparativeExperimentId,
      feedbackConfig,
      session_id: projectId,
    };
    const body = JSON.stringify(feedback);
    const url = `${this.apiUrl}/feedback`;
    await this.caller.call(async () => {
      const res = await _getFetchImplementation(this.debug)(url, {
        method: "POST",
        headers: { ...this.headers, "Content-Type": "application/json" },
        body,
        signal: AbortSignal.timeout(this.timeout_ms),
        ...this.fetchOptions,
      });
      await raiseForStatus(res, "create feedback", true);
      return res;
    });
    return feedback as Feedback;
  }

  public async updateFeedback(
    feedbackId: string,
    {
      score,
      value,
      correction,
      comment,
    }: {
      score?: number | boolean | null;
      value?: number | boolean | string | object | null;
      correction?: object | null;
      comment?: string | null;
    }
  ): Promise<void> {
    const feedbackUpdate: FeedbackUpdate = {};
    if (score !== undefined && score !== null) {
      feedbackUpdate["score"] = _formatFeedbackScore(score);
    }
    if (value !== undefined && value !== null) {
      feedbackUpdate["value"] = value;
    }
    if (correction !== undefined && correction !== null) {
      feedbackUpdate["correction"] = correction;
    }
    if (comment !== undefined && comment !== null) {
      feedbackUpdate["comment"] = comment;
    }
    assertUuid(feedbackId);
    const body = JSON.stringify(feedbackUpdate);
    await this.caller.call(async () => {
      const res = await _getFetchImplementation(this.debug)(
        `${this.apiUrl}/feedback/${feedbackId}`,
        {
          method: "PATCH",
          headers: { ...this.headers, "Content-Type": "application/json" },
          body,
          signal: AbortSignal.timeout(this.timeout_ms),
          ...this.fetchOptions,
        }
      );
      await raiseForStatus(res, "update feedback", true);
      return res;
    });
  }

  public async readFeedback(feedbackId: string): Promise<Feedback> {
    assertUuid(feedbackId);
    const path = `/feedback/${feedbackId}`;
    const response = await this._get<Feedback>(path);
    return response;
  }

  public async deleteFeedback(feedbackId: string): Promise<void> {
    assertUuid(feedbackId);
    const path = `/feedback/${feedbackId}`;
    const response = await this.caller.call(async () => {
      const res = await _getFetchImplementation(this.debug)(
        this.apiUrl + path,
        {
          method: "DELETE",
          headers: this.headers,
          signal: AbortSignal.timeout(this.timeout_ms),
          ...this.fetchOptions,
        }
      );
      await raiseForStatus(res, `delete ${path}`);
      return res;
    });
    await response.json();
  }

  public async *listFeedback({
    runIds,
    feedbackKeys,
    feedbackSourceTypes,
  }: {
    runIds?: string[];
    feedbackKeys?: string[];
    feedbackSourceTypes?: FeedbackSourceType[];
  } = {}): AsyncIterable<Feedback> {
    const queryParams = new URLSearchParams();
    if (runIds) {
      queryParams.append("run", runIds.join(","));
    }
    if (feedbackKeys) {
      for (const key of feedbackKeys) {
        queryParams.append("key", key);
      }
    }
    if (feedbackSourceTypes) {
      for (const type of feedbackSourceTypes) {
        queryParams.append("source", type);
      }
    }
    for await (const feedbacks of this._getPaginated<Feedback>(
      "/feedback",
      queryParams
    )) {
      yield* feedbacks;
    }
  }

  /**
   * Creates a presigned feedback token and URL.
   *
   * The token can be used to authorize feedback metrics without
   * needing an API key. This is useful for giving browser-based
   * applications the ability to submit feedback without needing
   * to expose an API key.
   *
   * @param runId The ID of the run.
   * @param feedbackKey The feedback key.
   * @param options Additional options for the token.
   * @param options.expiration The expiration time for the token.
   *
   * @returns A promise that resolves to a FeedbackIngestToken.
   */
  public async createPresignedFeedbackToken(
    runId: string,
    feedbackKey: string,
    {
      expiration,
      feedbackConfig,
    }: {
      expiration?: string | TimeDelta;
      feedbackConfig?: FeedbackConfig;
    } = {}
  ): Promise<FeedbackIngestToken> {
    const body: KVMap = {
      run_id: runId,
      feedback_key: feedbackKey,
      feedback_config: feedbackConfig,
    };
    if (expiration) {
      if (typeof expiration === "string") {
        body["expires_at"] = expiration;
      } else if (expiration?.hours || expiration?.minutes || expiration?.days) {
        body["expires_in"] = expiration;
      }
    } else {
      body["expires_in"] = {
        hours: 3,
      };
    }

    const serializedBody = JSON.stringify(body);

    const response = await this.caller.call(async () => {
      const res = await _getFetchImplementation(this.debug)(
        `${this.apiUrl}/feedback/tokens`,
        {
          method: "POST",
          headers: { ...this.headers, "Content-Type": "application/json" },
          body: serializedBody,
          signal: AbortSignal.timeout(this.timeout_ms),
          ...this.fetchOptions,
        }
      );
      await raiseForStatus(res, "create presigned feedback token");
      return res;
    });
    return await response.json();
  }

  public async createComparativeExperiment({
    name,
    experimentIds,
    referenceDatasetId,
    createdAt,
    description,
    metadata,
    id,
  }: {
    name: string;
    experimentIds: Array<string>;
    referenceDatasetId?: string;
    createdAt?: Date;
    description?: string;
    metadata?: Record<string, unknown>;
    id?: string;
  }): Promise<ComparativeExperiment> {
    if (experimentIds.length === 0) {
      throw new Error("At least one experiment is required");
    }

    if (!referenceDatasetId) {
      referenceDatasetId = (
        await this.readProject({
          projectId: experimentIds[0],
        })
      ).reference_dataset_id;
    }

    if (!referenceDatasetId == null) {
      throw new Error("A reference dataset is required");
    }

    const body = {
      id,
      name,
      experiment_ids: experimentIds,
      reference_dataset_id: referenceDatasetId,
      description,
      created_at: (createdAt ?? new Date())?.toISOString(),
      extra: {} as Record<string, unknown>,
    };

    if (metadata) body.extra["metadata"] = metadata;

    const serializedBody = JSON.stringify(body);

    const response = await this.caller.call(async () => {
      const res = await _getFetchImplementation(this.debug)(
        `${this.apiUrl}/datasets/comparative`,
        {
          method: "POST",
          headers: { ...this.headers, "Content-Type": "application/json" },
          body: serializedBody,
          signal: AbortSignal.timeout(this.timeout_ms),
          ...this.fetchOptions,
        }
      );
      await raiseForStatus(res, "create comparative experiment");
      return res;
    });
    return response.json();
  }

  /**
   * Retrieves a list of presigned feedback tokens for a given run ID.
   * @param runId The ID of the run.
   * @returns An async iterable of FeedbackIngestToken objects.
   */
  public async *listPresignedFeedbackTokens(
    runId: string
  ): AsyncIterable<FeedbackIngestToken> {
    assertUuid(runId);
    const params = new URLSearchParams({ run_id: runId });
    for await (const tokens of this._getPaginated<FeedbackIngestToken>(
      "/feedback/tokens",
      params
    )) {
      yield* tokens;
    }
  }

  _selectEvalResults(
    results: EvaluationResult | EvaluationResult[] | EvaluationResults
  ): Array<EvaluationResult> {
    let results_: Array<EvaluationResult>;
    if ("results" in results) {
      results_ = results.results;
    } else if (Array.isArray(results)) {
      results_ = results;
    } else {
      results_ = [results];
    }
    return results_;
  }

  async _logEvaluationFeedback(
    evaluatorResponse:
      | EvaluationResult
      | EvaluationResult[]
      | EvaluationResults,
    run?: Run,
    sourceInfo?: { [key: string]: any }
  ): Promise<[results: EvaluationResult[], feedbacks: Feedback[]]> {
    const evalResults: Array<EvaluationResult> =
      this._selectEvalResults(evaluatorResponse);

    const feedbacks: Feedback[] = [];

    for (const res of evalResults) {
      let sourceInfo_ = sourceInfo || {};
      if (res.evaluatorInfo) {
        sourceInfo_ = { ...res.evaluatorInfo, ...sourceInfo_ };
      }
      let runId_: string | null = null;
      if (res.targetRunId) {
        runId_ = res.targetRunId;
      } else if (run) {
        runId_ = run.id;
      }

      feedbacks.push(
        await this.createFeedback(runId_, res.key, {
          score: res.score,
          value: res.value,
          comment: res.comment,
          correction: res.correction,
          sourceInfo: sourceInfo_,
          sourceRunId: res.sourceRunId,
          feedbackConfig: res.feedbackConfig as FeedbackConfig | undefined,
          feedbackSourceType: "model",
        })
      );
    }

    return [evalResults, feedbacks];
  }

  public async logEvaluationFeedback(
    evaluatorResponse:
      | EvaluationResult
      | EvaluationResult[]
      | EvaluationResults,
    run?: Run,
    sourceInfo?: { [key: string]: any }
  ): Promise<EvaluationResult[]> {
    const [results] = await this._logEvaluationFeedback(
      evaluatorResponse,
      run,
      sourceInfo
    );
    return results;
  }

  /**
   * API for managing annotation queues
   */

  /**
   * List the annotation queues on the LangSmith API.
   * @param options - The options for listing annotation queues
   * @param options.queueIds - The IDs of the queues to filter by
   * @param options.name - The name of the queue to filter by
   * @param options.nameContains - The substring that the queue name should contain
   * @param options.limit - The maximum number of queues to return
   * @returns An iterator of AnnotationQueue objects
   */
  public async *listAnnotationQueues(
    options: {
      queueIds?: string[];
      name?: string;
      nameContains?: string;
      limit?: number;
    } = {}
  ): AsyncIterableIterator<AnnotationQueue> {
    const { queueIds, name, nameContains, limit } = options;
    const params = new URLSearchParams();
    if (queueIds) {
      queueIds.forEach((id, i) => {
        assertUuid(id, `queueIds[${i}]`);
        params.append("ids", id);
      });
    }
    if (name) params.append("name", name);
    if (nameContains) params.append("name_contains", nameContains);
    params.append(
      "limit",
      (limit !== undefined ? Math.min(limit, 100) : 100).toString()
    );

    let count = 0;
    for await (const queues of this._getPaginated<AnnotationQueue>(
      "/annotation-queues",
      params
    )) {
      yield* queues;
      count++;
      if (limit !== undefined && count >= limit) break;
    }
  }

  /**
   * Create an annotation queue on the LangSmith API.
   * @param options - The options for creating an annotation queue
   * @param options.name - The name of the annotation queue
   * @param options.description - The description of the annotation queue
   * @param options.queueId - The ID of the annotation queue
   * @returns The created AnnotationQueue object
   */
  public async createAnnotationQueue(options: {
    name: string;
    description?: string;
    queueId?: string;
    rubricInstructions?: string;
  }): Promise<AnnotationQueueWithDetails> {
    const { name, description, queueId, rubricInstructions } = options;
    const body = {
      name,
      description,
      id: queueId || uuid.v4(),
      rubric_instructions: rubricInstructions,
    };

    const serializedBody = JSON.stringify(
      Object.fromEntries(
        Object.entries(body).filter(([_, v]) => v !== undefined)
      )
    );
    const response = await this.caller.call(async () => {
      const res = await _getFetchImplementation(this.debug)(
        `${this.apiUrl}/annotation-queues`,
        {
          method: "POST",
          headers: { ...this.headers, "Content-Type": "application/json" },
          body: serializedBody,
          signal: AbortSignal.timeout(this.timeout_ms),
          ...this.fetchOptions,
        }
      );
      await raiseForStatus(res, "create annotation queue");
      return res;
    });
    return response.json();
  }

  /**
   * Read an annotation queue with the specified queue ID.
   * @param queueId - The ID of the annotation queue to read
   * @returns The AnnotationQueueWithDetails object
   */
  public async readAnnotationQueue(
    queueId: string
  ): Promise<AnnotationQueueWithDetails> {
    const response = await this.caller.call(async () => {
      const res = await _getFetchImplementation(this.debug)(
        `${this.apiUrl}/annotation-queues/${assertUuid(queueId, "queueId")}`,
        {
          method: "GET",
          headers: this.headers,
          signal: AbortSignal.timeout(this.timeout_ms),
          ...this.fetchOptions,
        }
      );
      await raiseForStatus(res, "read annotation queue");
      return res;
    });
    return response.json();
  }

  /**
   * Update an annotation queue with the specified queue ID.
   * @param queueId - The ID of the annotation queue to update
   * @param options - The options for updating the annotation queue
   * @param options.name - The new name for the annotation queue
   * @param options.description - The new description for the annotation queue
   */
  public async updateAnnotationQueue(
    queueId: string,
    options: {
      name: string;
      description?: string;
      rubricInstructions?: string;
    }
  ): Promise<void> {
    const { name, description, rubricInstructions } = options;
    const body = JSON.stringify({
      name,
      description,
      rubric_instructions: rubricInstructions,
    });
    await this.caller.call(async () => {
      const res = await _getFetchImplementation(this.debug)(
        `${this.apiUrl}/annotation-queues/${assertUuid(queueId, "queueId")}`,
        {
          method: "PATCH",
          headers: { ...this.headers, "Content-Type": "application/json" },
          body,
          signal: AbortSignal.timeout(this.timeout_ms),
          ...this.fetchOptions,
        }
      );
      await raiseForStatus(res, "update annotation queue", true);
      return res;
    });
  }

  /**
   * Delete an annotation queue with the specified queue ID.
   * @param queueId - The ID of the annotation queue to delete
   */
  public async deleteAnnotationQueue(queueId: string): Promise<void> {
    await this.caller.call(async () => {
      const res = await _getFetchImplementation(this.debug)(
        `${this.apiUrl}/annotation-queues/${assertUuid(queueId, "queueId")}`,
        {
          method: "DELETE",
          headers: { ...this.headers, Accept: "application/json" },
          signal: AbortSignal.timeout(this.timeout_ms),
          ...this.fetchOptions,
        }
      );
      await raiseForStatus(res, "delete annotation queue", true);
      return res;
    });
  }

  /**
   * Add runs to an annotation queue with the specified queue ID.
   * @param queueId - The ID of the annotation queue
   * @param runIds - The IDs of the runs to be added to the annotation queue
   */
  public async addRunsToAnnotationQueue(
    queueId: string,
    runIds: string[]
  ): Promise<void> {
    const body = JSON.stringify(
      runIds.map((id, i) => assertUuid(id, `runIds[${i}]`).toString())
    );
    await this.caller.call(async () => {
      const res = await _getFetchImplementation(this.debug)(
        `${this.apiUrl}/annotation-queues/${assertUuid(
          queueId,
          "queueId"
        )}/runs`,
        {
          method: "POST",
          headers: { ...this.headers, "Content-Type": "application/json" },
          body,
          signal: AbortSignal.timeout(this.timeout_ms),
          ...this.fetchOptions,
        }
      );
      await raiseForStatus(res, "add runs to annotation queue", true);
      return res;
    });
  }

  /**
   * Get a run from an annotation queue at the specified index.
   * @param queueId - The ID of the annotation queue
   * @param index - The index of the run to retrieve
   * @returns A Promise that resolves to a RunWithAnnotationQueueInfo object
   * @throws {Error} If the run is not found at the given index or for other API-related errors
   */
  public async getRunFromAnnotationQueue(
    queueId: string,
    index: number
  ): Promise<RunWithAnnotationQueueInfo> {
    const baseUrl = `/annotation-queues/${assertUuid(queueId, "queueId")}/run`;
    const response = await this.caller.call(async () => {
      const res = await _getFetchImplementation(this.debug)(
        `${this.apiUrl}${baseUrl}/${index}`,
        {
          method: "GET",
          headers: this.headers,
          signal: AbortSignal.timeout(this.timeout_ms),
          ...this.fetchOptions,
        }
      );
      await raiseForStatus(res, "get run from annotation queue");
      return res;
    });
    return response.json();
  }

  /**
   * Delete a run from an an annotation queue.
   * @param queueId - The ID of the annotation queue to delete the run from
   * @param queueRunId - The ID of the run to delete from the annotation queue
   */
  public async deleteRunFromAnnotationQueue(
    queueId: string,
    queueRunId: string
  ): Promise<void> {
    await this.caller.call(async () => {
      const res = await _getFetchImplementation(this.debug)(
        `${this.apiUrl}/annotation-queues/${assertUuid(
          queueId,
          "queueId"
        )}/runs/${assertUuid(queueRunId, "queueRunId")}`,
        {
          method: "DELETE",
          headers: { ...this.headers, Accept: "application/json" },
          signal: AbortSignal.timeout(this.timeout_ms),
          ...this.fetchOptions,
        }
      );
      await raiseForStatus(res, "delete run from annotation queue", true);
      return res;
    });
  }

  /**
   * Get the size of an annotation queue.
   * @param queueId - The ID of the annotation queue
   */
  public async getSizeFromAnnotationQueue(
    queueId: string
  ): Promise<{ size: number }> {
    const response = await this.caller.call(async () => {
      const res = await _getFetchImplementation(this.debug)(
        `${this.apiUrl}/annotation-queues/${assertUuid(
          queueId,
          "queueId"
        )}/size`,
        {
          method: "GET",
          headers: this.headers,
          signal: AbortSignal.timeout(this.timeout_ms),
          ...this.fetchOptions,
        }
      );
      await raiseForStatus(res, "get size from annotation queue");
      return res;
    });
    return response.json();
  }

  protected async _currentTenantIsOwner(owner: string): Promise<boolean> {
    const settings = await this._getSettings();
    return owner == "-" || settings.tenant_handle === owner;
  }

  protected async _ownerConflictError(
    action: string,
    owner: string
  ): Promise<Error> {
    const settings = await this._getSettings();
    return new Error(
      `Cannot ${action} for another tenant.\n
      Current tenant: ${settings.tenant_handle}\n
      Requested tenant: ${owner}`
    );
  }

  protected async _getLatestCommitHash(
    promptOwnerAndName: string
  ): Promise<string | undefined> {
    const res = await this.caller.call(
      _getFetchImplementation(this.debug),
      `${this.apiUrl}/commits/${promptOwnerAndName}/?limit=${1}&offset=${0}`,
      {
        method: "GET",
        headers: this.headers,
        signal: AbortSignal.timeout(this.timeout_ms),
        ...this.fetchOptions,
      }
    );

    const json = await res.json();
    if (!res.ok) {
      const detail =
        typeof json.detail === "string"
          ? json.detail
          : JSON.stringify(json.detail);
      const error = new Error(
        `Error ${res.status}: ${res.statusText}\n${detail}`
      );
      // eslint-disable-next-line @typescript-eslint/no-explicit-any
      (error as any).statusCode = res.status;
      throw error;
    }

    if (json.commits.length === 0) {
      return undefined;
    }

    return json.commits[0].commit_hash;
  }

  protected async _likeOrUnlikePrompt(
    promptIdentifier: string,
    like: boolean
  ): Promise<LikePromptResponse> {
    const [owner, promptName, _] = parsePromptIdentifier(promptIdentifier);
    const body = JSON.stringify({ like: like });
    const response = await this.caller.call(async () => {
      const res = await _getFetchImplementation(this.debug)(
        `${this.apiUrl}/likes/${owner}/${promptName}`,
        {
          method: "POST",
          body,
          headers: { ...this.headers, "Content-Type": "application/json" },
          signal: AbortSignal.timeout(this.timeout_ms),
          ...this.fetchOptions,
        }
      );
      await raiseForStatus(res, `${like ? "like" : "unlike"} prompt`);
      return res;
    });
    return response.json();
  }

  protected async _getPromptUrl(promptIdentifier: string): Promise<string> {
    const [owner, promptName, commitHash] =
      parsePromptIdentifier(promptIdentifier);
    if (!(await this._currentTenantIsOwner(owner))) {
      if (commitHash !== "latest") {
        return `${this.getHostUrl()}/hub/${owner}/${promptName}/${commitHash.substring(
          0,
          8
        )}`;
      } else {
        return `${this.getHostUrl()}/hub/${owner}/${promptName}`;
      }
    } else {
      const settings = await this._getSettings();
      if (commitHash !== "latest") {
        return `${this.getHostUrl()}/prompts/${promptName}/${commitHash.substring(
          0,
          8
        )}?organizationId=${settings.id}`;
      } else {
        return `${this.getHostUrl()}/prompts/${promptName}?organizationId=${
          settings.id
        }`;
      }
    }
  }

  public async promptExists(promptIdentifier: string): Promise<boolean> {
    const prompt = await this.getPrompt(promptIdentifier);
    return !!prompt;
  }

  public async likePrompt(
    promptIdentifier: string
  ): Promise<LikePromptResponse> {
    return this._likeOrUnlikePrompt(promptIdentifier, true);
  }

  public async unlikePrompt(
    promptIdentifier: string
  ): Promise<LikePromptResponse> {
    return this._likeOrUnlikePrompt(promptIdentifier, false);
  }

  public async *listCommits(
    promptOwnerAndName: string
  ): AsyncIterableIterator<PromptCommit> {
    for await (const commits of this._getPaginated<
      PromptCommit,
      ListCommitsResponse
    >(
      `/commits/${promptOwnerAndName}/`,
      new URLSearchParams(),
      (res) => res.commits
    )) {
      yield* commits;
    }
  }

  public async *listPrompts(options?: {
    isPublic?: boolean;
    isArchived?: boolean;
    sortField?: PromptSortField;
    query?: string;
  }): AsyncIterableIterator<Prompt> {
    const params = new URLSearchParams();
    params.append("sort_field", options?.sortField ?? "updated_at");
    params.append("sort_direction", "desc");
    params.append("is_archived", (!!options?.isArchived).toString());

    if (options?.isPublic !== undefined) {
      params.append("is_public", options.isPublic.toString());
    }

    if (options?.query) {
      params.append("query", options.query);
    }

    for await (const prompts of this._getPaginated<Prompt, ListPromptsResponse>(
      "/repos",
      params,
      (res) => res.repos
    )) {
      yield* prompts;
    }
  }

  public async getPrompt(promptIdentifier: string): Promise<Prompt | null> {
    const [owner, promptName, _] = parsePromptIdentifier(promptIdentifier);
    const response = await this.caller.call(async () => {
      const res = await _getFetchImplementation(this.debug)(
        `${this.apiUrl}/repos/${owner}/${promptName}`,
        {
          method: "GET",
          headers: this.headers,
          signal: AbortSignal.timeout(this.timeout_ms),
          ...this.fetchOptions,
        }
      );

      if (response.status === 404) {
        return null;
      }
      await raiseForStatus(res, "get prompt");
      return res;
    });
    const result = await response.json();
    if (result.repo) {
      return result.repo as Prompt;
    } else {
      return null;
    }
  }

  public async createPrompt(
    promptIdentifier: string,
    options?: {
      description?: string;
      readme?: string;
      tags?: string[];
      isPublic?: boolean;
    }
  ): Promise<Prompt> {
    const settings = await this._getSettings();
    if (options?.isPublic && !settings.tenant_handle) {
      throw new Error(
        `Cannot create a public prompt without first\n
        creating a LangChain Hub handle.
        You can add a handle by creating a public prompt at:\n
        https://smith.langchain.com/prompts`
      );
    }

    const [owner, promptName, _] = parsePromptIdentifier(promptIdentifier);
    if (!(await this._currentTenantIsOwner(owner))) {
      throw await this._ownerConflictError("create a prompt", owner);
    }

    const data = {
      repo_handle: promptName,
      ...(options?.description && { description: options.description }),
      ...(options?.readme && { readme: options.readme }),
      ...(options?.tags && { tags: options.tags }),
      is_public: !!options?.isPublic,
    };

    const response = await this.caller.call(async () => {
      const res = await _getFetchImplementation(this.debug)(
        `${this.apiUrl}/repos/`,
        {
          method: "POST",
          headers: { ...this.headers, "Content-Type": "application/json" },
          body: JSON.stringify(data),
          signal: AbortSignal.timeout(this.timeout_ms),
          ...this.fetchOptions,
        }
      );
      await raiseForStatus(res, "create prompt");
      return res;
    });
    const { repo } = await response.json();
    return repo as Prompt;
  }

  public async createCommit(
    promptIdentifier: string,
    object: any,
    options?: {
      parentCommitHash?: string;
    }
  ): Promise<string> {
    if (!(await this.promptExists(promptIdentifier))) {
      throw new Error("Prompt does not exist, you must create it first.");
    }

    const [owner, promptName, _] = parsePromptIdentifier(promptIdentifier);
    const resolvedParentCommitHash =
      options?.parentCommitHash === "latest" || !options?.parentCommitHash
        ? await this._getLatestCommitHash(`${owner}/${promptName}`)
        : options?.parentCommitHash;

    const payload = {
      manifest: JSON.parse(JSON.stringify(object)),
      parent_commit: resolvedParentCommitHash,
    };

    const body = JSON.stringify(payload);

    const response = await this.caller.call(async () => {
      const res = await _getFetchImplementation(this.debug)(
        `${this.apiUrl}/commits/${owner}/${promptName}`,
        {
          method: "POST",
          headers: { ...this.headers, "Content-Type": "application/json" },
          body,
          signal: AbortSignal.timeout(this.timeout_ms),
          ...this.fetchOptions,
        }
      );
      await raiseForStatus(res, "create commit");
      return res;
    });
    const result = await response.json();
    return this._getPromptUrl(
      `${owner}/${promptName}${
        result.commit_hash ? `:${result.commit_hash}` : ""
      }`
    );
  }

  /**
   * Update examples with attachments using multipart form data.
   * @param updates List of ExampleUpdateWithAttachments objects to upsert
   * @returns Promise with the update response
   */
  public async updateExamplesMultipart(
    datasetId: string,
    updates: ExampleUpdate[] = []
  ): Promise<UpdateExamplesResponse> {
    return this._updateExamplesMultipart(datasetId, updates);
  }

  private async _updateExamplesMultipart(
    datasetId: string,
    updates: ExampleUpdate[] = []
  ): Promise<UpdateExamplesResponse> {
    if (!(await this._getDatasetExamplesMultiPartSupport())) {
      throw new Error(
        "Your LangSmith deployment does not allow using the multipart examples endpoint, please upgrade your deployment to the latest version."
      );
    }
    const formData = new FormData();

    for (const example of updates) {
      const exampleId = example.id;

      // Prepare the main example body
      const exampleBody = {
        ...(example.metadata && { metadata: example.metadata }),
        ...(example.split && { split: example.split }),
      };

      // Add main example data
      const stringifiedExample = serializePayloadForTracing(
        exampleBody,
        `Serializing body for example with id: ${exampleId}`
      );
      const exampleBlob = new Blob([stringifiedExample], {
        type: "application/json",
      });
      formData.append(exampleId, exampleBlob);

      // Add inputs if present
      if (example.inputs) {
        const stringifiedInputs = serializePayloadForTracing(
          example.inputs,
          `Serializing inputs for example with id: ${exampleId}`
        );
        const inputsBlob = new Blob([stringifiedInputs], {
          type: "application/json",
        });
        formData.append(`${exampleId}.inputs`, inputsBlob);
      }

      // Add outputs if present
      if (example.outputs) {
        const stringifiedOutputs = serializePayloadForTracing(
          example.outputs,
          `Serializing outputs whle updating example with id: ${exampleId}`
        );
        const outputsBlob = new Blob([stringifiedOutputs], {
          type: "application/json",
        });
        formData.append(`${exampleId}.outputs`, outputsBlob);
      }

      // Add attachments if present
      if (example.attachments) {
        for (const [name, attachment] of Object.entries(example.attachments)) {
          let mimeType: string;
          let data: AttachmentData;

          if (Array.isArray(attachment)) {
            [mimeType, data] = attachment;
          } else {
            mimeType = attachment.mimeType;
            data = attachment.data;
          }
          const attachmentBlob = new Blob([data], {
            type: `${mimeType}; length=${data.byteLength}`,
          });
          formData.append(`${exampleId}.attachment.${name}`, attachmentBlob);
        }
      }

      if (example.attachments_operations) {
        const stringifiedAttachmentsOperations = serializePayloadForTracing(
          example.attachments_operations,
          `Serializing attachments while updating example with id: ${exampleId}`
        );
        const attachmentsOperationsBlob = new Blob(
          [stringifiedAttachmentsOperations],
          {
            type: "application/json",
          }
        );
        formData.append(
          `${exampleId}.attachments_operations`,
          attachmentsOperationsBlob
        );
      }
    }

    const datasetIdToUse = datasetId ?? updates[0]?.dataset_id;
    const response = await this.caller.call(async () => {
      const res = await _getFetchImplementation(this.debug)(
        `${this.apiUrl}${this._getPlatformEndpointPath(
          `datasets/${datasetIdToUse}/examples`
        )}`,
        {
          method: "PATCH",
          headers: this.headers,
          body: formData,
        }
      );
      await raiseForStatus(res, "update examples");
      return res;
    });
    return response.json();
  }

  /**
   * Upload examples with attachments using multipart form data.
   * @param uploads List of ExampleUploadWithAttachments objects to upload
   * @returns Promise with the upload response
   * @deprecated This method is deprecated and will be removed in future LangSmith versions, please use `createExamples` instead
   */
  public async uploadExamplesMultipart(
    datasetId: string,
    uploads: ExampleCreate[] = []
  ): Promise<UploadExamplesResponse> {
    return this._uploadExamplesMultipart(datasetId, uploads);
  }

  private async _uploadExamplesMultipart(
    datasetId: string,
    uploads: ExampleCreate[] = []
  ): Promise<UploadExamplesResponse> {
    if (!(await this._getDatasetExamplesMultiPartSupport())) {
      throw new Error(
        "Your LangSmith deployment does not allow using the multipart examples endpoint, please upgrade your deployment to the latest version."
      );
    }
    const formData = new FormData();

    for (const example of uploads) {
      const exampleId = (example.id ?? uuid.v4()).toString();

      // Prepare the main example body
      const exampleBody = {
        created_at: example.created_at,
        ...(example.metadata && { metadata: example.metadata }),
        ...(example.split && { split: example.split }),
        ...(example.source_run_id && { source_run_id: example.source_run_id }),
        ...(example.use_source_run_io && {
          use_source_run_io: example.use_source_run_io,
        }),
        ...(example.use_source_run_attachments && {
          use_source_run_attachments: example.use_source_run_attachments,
        }),
      };

      // Add main example data
      const stringifiedExample = serializePayloadForTracing(
        exampleBody,
        `Serializing body for uploaded example with id: ${exampleId}`
      );
      const exampleBlob = new Blob([stringifiedExample], {
        type: "application/json",
      });
      formData.append(exampleId, exampleBlob);

      // Add inputs if present
      if (example.inputs) {
        const stringifiedInputs = serializePayloadForTracing(
          example.inputs,
          `Serializing inputs for uploaded example with id: ${exampleId}`
        );
        const inputsBlob = new Blob([stringifiedInputs], {
          type: "application/json",
        });
        formData.append(`${exampleId}.inputs`, inputsBlob);
      }

      // Add outputs if present
      if (example.outputs) {
        const stringifiedOutputs = serializePayloadForTracing(
          example.outputs,
          `Serializing outputs for uploaded example with id: ${exampleId}`
        );
        const outputsBlob = new Blob([stringifiedOutputs], {
          type: "application/json",
        });
        formData.append(`${exampleId}.outputs`, outputsBlob);
      }

      // Add attachments if present
      if (example.attachments) {
        for (const [name, attachment] of Object.entries(example.attachments)) {
          let mimeType: string;
          let data: AttachmentData;

          if (Array.isArray(attachment)) {
            [mimeType, data] = attachment;
          } else {
            mimeType = attachment.mimeType;
            data = attachment.data;
          }
          const attachmentBlob = new Blob([data], {
            type: `${mimeType}; length=${data.byteLength}`,
          });
          formData.append(`${exampleId}.attachment.${name}`, attachmentBlob);
        }
      }
    }

    const response = await this.caller.call(async () => {
      const res = await _getFetchImplementation(this.debug)(
        `${this.apiUrl}${this._getPlatformEndpointPath(
          `datasets/${datasetId}/examples`
        )}`,
        {
          method: "POST",
          headers: this.headers,
          body: formData,
        }
      );
      await raiseForStatus(res, "upload examples");
      return res;
    });
    return response.json();
  }

  public async updatePrompt(
    promptIdentifier: string,
    options?: {
      description?: string;
      readme?: string;
      tags?: string[];
      isPublic?: boolean;
      isArchived?: boolean;
    }
  ): Promise<Record<string, any>> {
    if (!(await this.promptExists(promptIdentifier))) {
      throw new Error("Prompt does not exist, you must create it first.");
    }

    const [owner, promptName] = parsePromptIdentifier(promptIdentifier);
    if (!(await this._currentTenantIsOwner(owner))) {
      throw await this._ownerConflictError("update a prompt", owner);
    }

    const payload: Record<string, any> = {};

    if (options?.description !== undefined)
      payload.description = options.description;
    if (options?.readme !== undefined) payload.readme = options.readme;
    if (options?.tags !== undefined) payload.tags = options.tags;
    if (options?.isPublic !== undefined) payload.is_public = options.isPublic;
    if (options?.isArchived !== undefined)
      payload.is_archived = options.isArchived;

    // Check if payload is empty
    if (Object.keys(payload).length === 0) {
      throw new Error("No valid update options provided");
    }

    const body = JSON.stringify(payload);
    const response = await this.caller.call(async () => {
      const res = await _getFetchImplementation(this.debug)(
        `${this.apiUrl}/repos/${owner}/${promptName}`,
        {
          method: "PATCH",
          body,
          headers: {
            ...this.headers,
            "Content-Type": "application/json",
          },
          signal: AbortSignal.timeout(this.timeout_ms),
          ...this.fetchOptions,
        }
      );
      await raiseForStatus(res, "update prompt");
      return res;
    });
    return response.json();
  }

  public async deletePrompt(promptIdentifier: string): Promise<void> {
    if (!(await this.promptExists(promptIdentifier))) {
      throw new Error("Prompt does not exist, you must create it first.");
    }

    const [owner, promptName, _] = parsePromptIdentifier(promptIdentifier);

    if (!(await this._currentTenantIsOwner(owner))) {
      throw await this._ownerConflictError("delete a prompt", owner);
    }

    const response = await this.caller.call(async () => {
      const res = await _getFetchImplementation(this.debug)(
        `${this.apiUrl}/repos/${owner}/${promptName}`,
        {
          method: "DELETE",
          headers: this.headers,
          signal: AbortSignal.timeout(this.timeout_ms),
          ...this.fetchOptions,
        }
      );
      await raiseForStatus(res, "delete prompt");
      return res;
    });
    return response.json();
  }

  public async pullPromptCommit(
    promptIdentifier: string,
    options?: {
      includeModel?: boolean;
    }
  ): Promise<PromptCommit> {
    const [owner, promptName, commitHash] =
      parsePromptIdentifier(promptIdentifier);
    const response = await this.caller.call(
      _getFetchImplementation(this.debug),
      `${this.apiUrl}/commits/${owner}/${promptName}/${commitHash}${
        options?.includeModel ? "?include_model=true" : ""
      }`,
      {
        method: "GET",
        headers: this.headers,
        signal: AbortSignal.timeout(this.timeout_ms),
        ...this.fetchOptions,
      }
    );

    await raiseForStatus(response, "pull prompt commit");

    const result = await response.json();

    return {
      owner,
      repo: promptName,
      commit_hash: result.commit_hash,
      manifest: result.manifest,
      examples: result.examples,
    };
  }

  /**
   * This method should not be used directly, use `import { pull } from "langchain/hub"` instead.
   * Using this method directly returns the JSON string of the prompt rather than a LangChain object.
   * @private
   */
  public async _pullPrompt(
    promptIdentifier: string,
    options?: {
      includeModel?: boolean;
    }
  ): Promise<any> {
    const promptObject = await this.pullPromptCommit(promptIdentifier, {
      includeModel: options?.includeModel,
    });
    const prompt = JSON.stringify(promptObject.manifest);
    return prompt;
  }

  public async pushPrompt(
    promptIdentifier: string,
    options?: {
      object?: any;
      parentCommitHash?: string;
      isPublic?: boolean;
      description?: string;
      readme?: string;
      tags?: string[];
    }
  ): Promise<string> {
    // Create or update prompt metadata
    if (await this.promptExists(promptIdentifier)) {
      if (options && Object.keys(options).some((key) => key !== "object")) {
        await this.updatePrompt(promptIdentifier, {
          description: options?.description,
          readme: options?.readme,
          tags: options?.tags,
          isPublic: options?.isPublic,
        });
      }
    } else {
      await this.createPrompt(promptIdentifier, {
        description: options?.description,
        readme: options?.readme,
        tags: options?.tags,
        isPublic: options?.isPublic,
      });
    }

    if (!options?.object) {
      return await this._getPromptUrl(promptIdentifier);
    }

    // Create a commit with the new manifest
    const url = await this.createCommit(promptIdentifier, options?.object, {
      parentCommitHash: options?.parentCommitHash,
    });
    return url;
  }

  /**
   * Clone a public dataset to your own langsmith tenant.
   * This operation is idempotent. If you already have a dataset with the given name,
   * this function will do nothing.

   * @param {string} tokenOrUrl The token of the public dataset to clone.
   * @param {Object} [options] Additional options for cloning the dataset.
   * @param {string} [options.sourceApiUrl] The URL of the langsmith server where the data is hosted. Defaults to the API URL of your current client.
   * @param {string} [options.datasetName] The name of the dataset to create in your tenant. Defaults to the name of the public dataset.
   * @returns {Promise<void>}
   */
  async clonePublicDataset(
    tokenOrUrl: string,
    options: {
      sourceApiUrl?: string;
      datasetName?: string;
    } = {}
  ): Promise<void> {
    const { sourceApiUrl = this.apiUrl, datasetName } = options;
    const [parsedApiUrl, tokenUuid] = this.parseTokenOrUrl(
      tokenOrUrl,
      sourceApiUrl
    );
    const sourceClient = new Client({
      apiUrl: parsedApiUrl,
      // Placeholder API key not needed anymore in most cases, but
      // some private deployments may have API key-based rate limiting
      // that would cause this to fail if we provide no value.
      apiKey: "placeholder",
    });

    const ds = await sourceClient.readSharedDataset(tokenUuid);
    const finalDatasetName = datasetName || ds.name;

    try {
      if (await this.hasDataset({ datasetId: finalDatasetName })) {
        console.log(
          `Dataset ${finalDatasetName} already exists in your tenant. Skipping.`
        );
        return;
      }
    } catch (_) {
      // `.hasDataset` will throw an error if the dataset does not exist.
      // no-op in that case
    }

    // Fetch examples first, then create the dataset
    const examples = await sourceClient.listSharedExamples(tokenUuid);
    const dataset = await this.createDataset(finalDatasetName, {
      description: ds.description,
      dataType: ds.data_type || "kv",
      inputsSchema: ds.inputs_schema_definition ?? undefined,
      outputsSchema: ds.outputs_schema_definition ?? undefined,
    });
    try {
      await this.createExamples({
        inputs: examples.map((e) => e.inputs),
        outputs: examples.flatMap((e) => (e.outputs ? [e.outputs] : [])),
        datasetId: dataset.id,
      });
    } catch (e) {
      console.error(
        `An error occurred while creating dataset ${finalDatasetName}. ` +
          "You should delete it manually."
      );
      throw e;
    }
  }

  private parseTokenOrUrl(
    urlOrToken: string,
    apiUrl: string,
    numParts = 2,
    kind = "dataset"
  ): [string, string] {
    // Try parsing as UUID
    try {
      assertUuid(urlOrToken); // Will throw if it's not a UUID.
      return [apiUrl, urlOrToken];
    } catch (_) {
      // no-op if it's not a uuid
    }

    // Parse as URL
    try {
      const parsedUrl = new URL(urlOrToken);
      const pathParts = parsedUrl.pathname
        .split("/")
        .filter((part) => part !== "");

      if (pathParts.length >= numParts) {
        const tokenUuid = pathParts[pathParts.length - numParts];
        return [apiUrl, tokenUuid];
      } else {
        throw new Error(`Invalid public ${kind} URL: ${urlOrToken}`);
      }
    } catch (error) {
      throw new Error(`Invalid public ${kind} URL or token: ${urlOrToken}`);
    }
  }

  /**
   * Awaits all pending trace batches. Useful for environments where
   * you need to be sure that all tracing requests finish before execution ends,
   * such as serverless environments.
   *
   * @example
   * ```
   * import { Client } from "langsmith";
   *
   * const client = new Client();
   *
   * try {
   *   // Tracing happens here
   *   ...
   * } finally {
   *   await client.awaitPendingTraceBatches();
   * }
   * ```
   *
   * @returns A promise that resolves once all currently pending traces have sent.
   */
  public async awaitPendingTraceBatches() {
    if (this.manualFlushMode) {
      console.warn(
        "[WARNING]: When tracing in manual flush mode, you must call `await client.flush()` manually to submit trace batches."
      );
      return Promise.resolve();
    }
    await Promise.all([
      ...this.autoBatchQueue.items.map(({ itemPromise }) => itemPromise),
      this.batchIngestCaller.queue.onIdle(),
    ]);
    if (this.langSmithToOTELTranslator !== undefined) {
      await getDefaultOTLPTracerComponents()?.DEFAULT_LANGSMITH_SPAN_PROCESSOR?.forceFlush();
    }
  }
}

export interface LangSmithTracingClientInterface {
  createRun: (run: CreateRunParams) => Promise<void>;

  updateRun: (runId: string, run: RunUpdate) => Promise<void>;
}

function isExampleCreate(input: KVMap | ExampleCreate): input is ExampleCreate {
  return "dataset_id" in input || "dataset_name" in input;
}<|MERGE_RESOLUTION|>--- conflicted
+++ resolved
@@ -1112,11 +1112,7 @@
         {
           method: "GET",
           headers: { Accept: "application/json" },
-<<<<<<< HEAD
-          signal: AbortSignal.timeout(SERVER_INFO_REQUEST_TIMEOUT),
-=======
           signal: AbortSignal.timeout(SERVER_INFO_REQUEST_TIMEOUT_MS),
->>>>>>> a5a322fe
           ...this.fetchOptions,
         }
       );
@@ -1643,9 +1639,6 @@
       if (options?.apiKey !== undefined) {
         headers["x-api-key"] = options.apiKey;
       }
-<<<<<<< HEAD
-      // TODO: Investigate retries - streaming the request body makes this tricky
-=======
       let transformedBody = body;
       if (
         options?.useGzip &&
@@ -1655,7 +1648,6 @@
         transformedBody = body.pipeThrough(new CompressionStream("gzip"));
         headers["Content-Encoding"] = "gzip";
       }
->>>>>>> a5a322fe
       return this.batchIngestCaller.call(
         _getFetchImplementation(this.debug),
         `${options?.apiUrl ?? this.apiUrl}/runs/multipart`,
