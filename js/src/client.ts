import * as uuid from "uuid";

import { AsyncCaller, AsyncCallerParams } from "./utils/async_caller.js";
import {
  ComparativeExperiment,
  DataType,
  Dataset,
  DatasetDiffInfo,
  DatasetShareSchema,
  Example,
  ExampleCreate,
  ExampleUpdate,
  ExampleUpdateWithoutID,
  Feedback,
  FeedbackConfig,
  FeedbackIngestToken,
  KVMap,
  LangChainBaseMessage,
  LangSmithSettings,
  LikePromptResponse,
  ListCommitsResponse,
  ListPromptsResponse,
  Prompt,
  PromptCommit,
  PromptSortField,
  Run,
  RunCreate,
  RunUpdate,
  ScoreType,
  ExampleSearch,
  TimeDelta,
  TracerSession,
  TracerSessionResult,
  ValueType,
  AnnotationQueue,
  RunWithAnnotationQueueInfo,
  Attachments,
  UploadExamplesResponse,
  UpdateExamplesResponse,
  RawExample,
  AttachmentInfo,
  AttachmentData,
  DatasetVersion,
} from "./schemas.js";
import {
  convertLangChainMessageToExample,
  isLangChainMessage,
} from "./utils/messages.js";
import {
  getEnvironmentVariable,
  getLangChainEnvVarsMetadata,
  getLangSmithEnvironmentVariable,
  getRuntimeEnvironment,
} from "./utils/env.js";

import {
  EvaluationResult,
  EvaluationResults,
  RunEvaluator,
} from "./evaluation/evaluator.js";
import { __version__ } from "./index.js";
import { assertUuid } from "./utils/_uuid.js";
import { warnOnce } from "./utils/warn.js";
import { parsePromptIdentifier } from "./utils/prompts.js";
import { raiseForStatus } from "./utils/error.js";
import { _getFetchImplementation } from "./singletons/fetch.js";

import { serialize as serializePayloadForTracing } from "./utils/fast-safe-stringify/index.js";

export interface ClientConfig {
  apiUrl?: string;
  apiKey?: string;
  callerOptions?: AsyncCallerParams;
  timeout_ms?: number;
  webUrl?: string;
  anonymizer?: (values: KVMap) => KVMap;
  hideInputs?: boolean | ((inputs: KVMap) => KVMap);
  hideOutputs?: boolean | ((outputs: KVMap) => KVMap);
  autoBatchTracing?: boolean;
  batchSizeBytesLimit?: number;
  blockOnRootRunFinalization?: boolean;
  traceBatchConcurrency?: number;
  fetchOptions?: RequestInit;
  /**
   * Whether to require manual .flush() calls before sending traces.
   * Useful if encountering network rate limits at trace high volumes.
   */
  manualFlushMode?: boolean;
}

/**
 * Represents the parameters for listing runs (spans) from the Langsmith server.
 */
interface ListRunsParams {
  /**
   * The ID or IDs of the project(s) to filter by.
   */
  projectId?: string | string[];

  /**
   * The name or names of the project(s) to filter by.
   */
  projectName?: string | string[];

  /**
   * The ID of the trace to filter by.
   */
  traceId?: string;
  /**
   * isRoot - Whether to only include root runs.
   *  */
  isRoot?: boolean;

  /**
   * The execution order to filter by.
   */
  executionOrder?: number;

  /**
   * The ID of the parent run to filter by.
   */
  parentRunId?: string;

  /**
   * The ID of the reference example to filter by.
   */
  referenceExampleId?: string;

  /**
   * The start time to filter by.
   */
  startTime?: Date;

  /**
   * The run type to filter by.
   */
  runType?: string;

  /**
   * Indicates whether to filter by error runs.
   */
  error?: boolean;

  /**
   * The ID or IDs of the runs to filter by.
   */
  id?: string[];

  /**
   * The maximum number of runs to retrieve.
   */
  limit?: number;

  /**
   * The query string to filter by.
   */
  query?: string;

  /**
   * The filter string to apply.
   *
   * Run Filtering:
   * Listing runs with query params is useful for simple queries, but doesn't support many common needs, such as filtering by metadata, tags, or other fields.
   * LangSmith supports a filter query language to permit more complex filtering operations when fetching runs. This guide will provide a high level overview of the grammar as well as a few examples of when it can be useful.
   * If you'd prefer a more visual guide, you can get a taste of the language by viewing the table of runs on any of your projects' pages. We provide some recommended filters to get you started that you can copy and use the SDK.
   *
   * Grammar:
   * The filtering grammar is based on common comparators on fields in the run object. Supported comparators include:
   * - gte (greater than or equal to)
   * - gt (greater than)
   * - lte (less than or equal to)
   * - lt (less than)
   * - eq (equal to)
   * - neq (not equal to)
   * - has (check if run contains a tag or metadata json blob)
   * - search (search for a substring in a string field)
   */
  filter?: string;

  /**
   * Filter to apply to the ROOT run in the trace tree. This is meant to be used in conjunction with the regular
   *  `filter` parameter to let you filter runs by attributes of the root run within a trace. Example is filtering by
   * feedback assigned to the trace.
   */
  traceFilter?: string;

  /**
   * Filter to apply to OTHER runs in the trace tree, including sibling and child runs. This is meant to be used in
   * conjunction with the regular `filter` parameter to let you filter runs by attributes of any run within a trace.
   */
  treeFilter?: string;
  /**
   * The values to include in the response.
   */
  select?: string[];
}

interface UploadCSVParams {
  csvFile: Blob;
  fileName: string;
  inputKeys: string[];
  outputKeys: string[];
  description?: string;
  dataType?: DataType;
  name?: string;
}

interface feedback_source {
  type: string;
  metadata?: KVMap;
}

interface FeedbackCreate {
  id: string;
  run_id: string | null;
  key: string;
  score?: ScoreType;
  value?: ValueType;
  correction?: object | null;
  comment?: string | null;
  feedback_source?: feedback_source | KVMap | null;
  feedbackConfig?: FeedbackConfig;
  session_id?: string;
  comparative_experiment_id?: string;
}

interface FeedbackUpdate {
  score?: ScoreType;
  value?: ValueType;
  correction?: object | null;
  comment?: string | null;
}

interface CreateRunParams {
  name: string;
  inputs: KVMap;
  run_type: string;
  id?: string;
  start_time?: number;
  end_time?: number;
  extra?: KVMap;
  error?: string;
  serialized?: object;
  outputs?: KVMap;
  reference_example_id?: string;
  child_runs?: RunCreate[];
  parent_run_id?: string;
  project_name?: string;
  revision_id?: string;
  trace_id?: string;
  dotted_order?: string;
  attachments?: Attachments;
}

interface UpdateRunParams extends RunUpdate {
  id?: string;
}

interface ProjectOptions {
  projectName?: string;
  projectId?: string;
}

// eslint-disable-next-line @typescript-eslint/no-explicit-any
type RecordStringAny = Record<string, any>;

export type FeedbackSourceType = "model" | "api" | "app";

export type CreateExampleOptions = {
  /** The ID of the dataset to create the example in. */
  datasetId?: string;
  /** The name of the dataset to create the example in (if dataset ID is not provided). */
  datasetName?: string;
  /** The creation date of the example. */
  createdAt?: Date;
  /** A unique identifier for the example. */
  exampleId?: string;
  /** Additional metadata associated with the example. */
  metadata?: KVMap;
  /** The split(s) to assign the example to. */
  split?: string | string[];
  /** The ID of the source run associated with this example. */
  sourceRunId?: string;
  /** Whether to use the inputs and outputs from the source run. */
  useSourceRunIO?: boolean;
  /** Which attachments from the source run to use. */
  useSourceRunAttachments?: string[];
  /** Attachments for the example */
  attachments?: Attachments;
};

export type CreateProjectParams = {
  projectName: string;
  description?: string | null;
  metadata?: RecordStringAny | null;
  upsert?: boolean;
  projectExtra?: RecordStringAny | null;
  referenceDatasetId?: string | null;
};

type AutoBatchQueueItem = {
  action: "create" | "update";
  item: RunCreate | RunUpdate;
};

type MultipartPart = {
  name: string;
  payload: Blob;
};

export function mergeRuntimeEnvIntoRunCreate(run: RunCreate) {
  const runtimeEnv = getRuntimeEnvironment();
  const envVars = getLangChainEnvVarsMetadata();
  const extra = run.extra ?? {};
  const metadata = extra.metadata;
  run.extra = {
    ...extra,
    runtime: {
      ...runtimeEnv,
      ...extra?.runtime,
    },
    metadata: {
      ...envVars,
      ...(envVars.revision_id || run.revision_id
        ? { revision_id: run.revision_id ?? envVars.revision_id }
        : {}),
      ...metadata,
    },
  };
  return run;
}

const getTracingSamplingRate = () => {
  const samplingRateStr = getLangSmithEnvironmentVariable(
    "TRACING_SAMPLING_RATE"
  );
  if (samplingRateStr === undefined) {
    return undefined;
  }
  const samplingRate = parseFloat(samplingRateStr);
  if (samplingRate < 0 || samplingRate > 1) {
    throw new Error(
      `LANGSMITH_TRACING_SAMPLING_RATE must be between 0 and 1 if set. Got: ${samplingRate}`
    );
  }
  return samplingRate;
};

// utility functions
const isLocalhost = (url: string): boolean => {
  const strippedUrl = url.replace("http://", "").replace("https://", "");
  const hostname = strippedUrl.split("/")[0].split(":")[0];
  return (
    hostname === "localhost" || hostname === "127.0.0.1" || hostname === "::1"
  );
};

async function toArray<T>(iterable: AsyncIterable<T>): Promise<T[]> {
  const result: T[] = [];
  for await (const item of iterable) {
    result.push(item);
  }
  return result;
}

function trimQuotes(str?: string): string | undefined {
  if (str === undefined) {
    return undefined;
  }
  return str
    .trim()
    .replace(/^"(.*)"$/, "$1")
    .replace(/^'(.*)'$/, "$1");
}

const handle429 = async (response?: Response) => {
  if (response?.status === 429) {
    const retryAfter =
      parseInt(response.headers.get("retry-after") ?? "30", 10) * 1000;
    if (retryAfter > 0) {
      await new Promise((resolve) => setTimeout(resolve, retryAfter));
      // Return directly after calling this check
      return true;
    }
  }
  // Fall back to existing status checks
  return false;
};

export class AutoBatchQueue {
  items: {
    action: "create" | "update";
    payload: RunCreate | RunUpdate;
    itemPromiseResolve: () => void;
    itemPromise: Promise<void>;
    size: number;
  }[] = [];

  sizeBytes = 0;

  peek() {
    return this.items[0];
  }

  push(item: AutoBatchQueueItem): Promise<void> {
    let itemPromiseResolve;
    const itemPromise = new Promise<void>((resolve) => {
      // Setting itemPromiseResolve is synchronous with promise creation:
      // https://developer.mozilla.org/en-US/docs/Web/JavaScript/Reference/Global_Objects/Promise/Promise
      itemPromiseResolve = resolve;
    });
    const size = serializePayloadForTracing(item.item).length;
    this.items.push({
      action: item.action,
      payload: item.item,
      // eslint-disable-next-line @typescript-eslint/no-non-null-assertion
      itemPromiseResolve: itemPromiseResolve!,
      itemPromise,
      size,
    });
    this.sizeBytes += size;
    return itemPromise;
  }

  pop(upToSizeBytes: number): [AutoBatchQueueItem[], () => void] {
    if (upToSizeBytes < 1) {
      throw new Error("Number of bytes to pop off may not be less than 1.");
    }
    const popped: typeof this.items = [];
    let poppedSizeBytes = 0;
    // Pop items until we reach or exceed the size limit
    while (
      poppedSizeBytes + (this.peek()?.size ?? 0) < upToSizeBytes &&
      this.items.length > 0
    ) {
      const item = this.items.shift();
      if (item) {
        popped.push(item);
        poppedSizeBytes += item.size;
        this.sizeBytes -= item.size;
      }
    }
    // If there is an item on the queue we were unable to pop,
    // just return it as a single batch.
    if (popped.length === 0 && this.items.length > 0) {
      const item = this.items.shift()!;
      popped.push(item);
      poppedSizeBytes += item.size;
      this.sizeBytes -= item.size;
    }
    return [
      popped.map((it) => ({ action: it.action, item: it.payload })),
      () => popped.forEach((it) => it.itemPromiseResolve()),
    ];
  }
}

// 20 MB
export const DEFAULT_BATCH_SIZE_LIMIT_BYTES = 20_971_520;

const SERVER_INFO_REQUEST_TIMEOUT = 2500;

export class Client implements LangSmithTracingClientInterface {
  private apiKey?: string;

  private apiUrl: string;

  private webUrl?: string;

  private caller: AsyncCaller;

  private batchIngestCaller: AsyncCaller;

  private timeout_ms: number;

  private _tenantId: string | null = null;

  private hideInputs?: boolean | ((inputs: KVMap) => KVMap);

  private hideOutputs?: boolean | ((outputs: KVMap) => KVMap);

  private tracingSampleRate?: number;

  private filteredPostUuids = new Set();

  private autoBatchTracing = true;

  private autoBatchQueue = new AutoBatchQueue();

  private autoBatchTimeout: ReturnType<typeof setTimeout> | undefined;

  private autoBatchAggregationDelayMs = 250;

  private batchSizeBytesLimit?: number;

  private fetchOptions: RequestInit;

  private settings: Promise<LangSmithSettings> | null;

  private blockOnRootRunFinalization =
    getEnvironmentVariable("LANGSMITH_TRACING_BACKGROUND") === "false";

  private traceBatchConcurrency = 5;

  private _serverInfo: RecordStringAny | undefined;

  // eslint-disable-next-line @typescript-eslint/no-explicit-any
  private _getServerInfoPromise?: Promise<Record<string, any>>;

  private manualFlushMode = false;

  constructor(config: ClientConfig = {}) {
    const defaultConfig = Client.getDefaultClientConfig();

    this.tracingSampleRate = getTracingSamplingRate();
    this.apiUrl = trimQuotes(config.apiUrl ?? defaultConfig.apiUrl) ?? "";
    if (this.apiUrl.endsWith("/")) {
      this.apiUrl = this.apiUrl.slice(0, -1);
    }
    this.apiKey = trimQuotes(config.apiKey ?? defaultConfig.apiKey);
    this.webUrl = trimQuotes(config.webUrl ?? defaultConfig.webUrl);
    if (this.webUrl?.endsWith("/")) {
      this.webUrl = this.webUrl.slice(0, -1);
    }
    this.timeout_ms = config.timeout_ms ?? 90_000;
    this.caller = new AsyncCaller(config.callerOptions ?? {});
    this.traceBatchConcurrency =
      config.traceBatchConcurrency ?? this.traceBatchConcurrency;
    if (this.traceBatchConcurrency < 1) {
      throw new Error("Trace batch concurrency must be positive.");
    }
    this.batchIngestCaller = new AsyncCaller({
      maxRetries: 2,
      maxConcurrency: this.traceBatchConcurrency,
      ...(config.callerOptions ?? {}),
      onFailedResponseHook: handle429,
    });

    this.hideInputs =
      config.hideInputs ?? config.anonymizer ?? defaultConfig.hideInputs;
    this.hideOutputs =
      config.hideOutputs ?? config.anonymizer ?? defaultConfig.hideOutputs;

    this.autoBatchTracing = config.autoBatchTracing ?? this.autoBatchTracing;
    this.blockOnRootRunFinalization =
      config.blockOnRootRunFinalization ?? this.blockOnRootRunFinalization;
    this.batchSizeBytesLimit = config.batchSizeBytesLimit;
    this.fetchOptions = config.fetchOptions || {};
    this.manualFlushMode = config.manualFlushMode ?? this.manualFlushMode;
  }

  public static getDefaultClientConfig(): {
    apiUrl: string;
    apiKey?: string;
    webUrl?: string;
    hideInputs?: boolean;
    hideOutputs?: boolean;
  } {
    const apiKey = getLangSmithEnvironmentVariable("API_KEY");
    const apiUrl =
      getLangSmithEnvironmentVariable("ENDPOINT") ??
      "https://api.smith.langchain.com";
    const hideInputs =
      getLangSmithEnvironmentVariable("HIDE_INPUTS") === "true";
    const hideOutputs =
      getLangSmithEnvironmentVariable("HIDE_OUTPUTS") === "true";
    return {
      apiUrl: apiUrl,
      apiKey: apiKey,
      webUrl: undefined,
      hideInputs: hideInputs,
      hideOutputs: hideOutputs,
    };
  }

  public getHostUrl(): string {
    if (this.webUrl) {
      return this.webUrl;
    } else if (isLocalhost(this.apiUrl)) {
      this.webUrl = "http://localhost:3000";
      return this.webUrl;
    } else if (this.apiUrl.endsWith("/api/v1")) {
      this.webUrl = this.apiUrl.replace("/api/v1", "");
      return this.webUrl;
    } else if (
      this.apiUrl.includes("/api") &&
      !this.apiUrl.split(".", 1)[0].endsWith("api")
    ) {
      this.webUrl = this.apiUrl.replace("/api", "");
      return this.webUrl;
    } else if (this.apiUrl.split(".", 1)[0].includes("dev")) {
      this.webUrl = "https://dev.smith.langchain.com";
      return this.webUrl;
    } else if (this.apiUrl.split(".", 1)[0].includes("eu")) {
      this.webUrl = "https://eu.smith.langchain.com";
      return this.webUrl;
    } else if (this.apiUrl.split(".", 1)[0].includes("beta")) {
      this.webUrl = "https://beta.smith.langchain.com";
      return this.webUrl;
    } else {
      this.webUrl = "https://smith.langchain.com";
      return this.webUrl;
    }
  }

  private get headers(): { [header: string]: string } {
    const headers: { [header: string]: string } = {
      "User-Agent": `langsmith-js/${__version__}`,
    };
    if (this.apiKey) {
      headers["x-api-key"] = `${this.apiKey}`;
    }
    return headers;
  }

  private processInputs(inputs: KVMap): KVMap {
    if (this.hideInputs === false) {
      return inputs;
    }
    if (this.hideInputs === true) {
      return {};
    }
    if (typeof this.hideInputs === "function") {
      return this.hideInputs(inputs);
    }
    return inputs;
  }

  private processOutputs(outputs: KVMap): KVMap {
    if (this.hideOutputs === false) {
      return outputs;
    }
    if (this.hideOutputs === true) {
      return {};
    }
    if (typeof this.hideOutputs === "function") {
      return this.hideOutputs(outputs);
    }
    return outputs;
  }

  private prepareRunCreateOrUpdateInputs(run: RunUpdate): RunUpdate;
  private prepareRunCreateOrUpdateInputs(run: RunCreate): RunCreate;
  private prepareRunCreateOrUpdateInputs(
    run: RunCreate | RunUpdate
  ): RunCreate | RunUpdate {
    const runParams = { ...run };
    if (runParams.inputs !== undefined) {
      runParams.inputs = this.processInputs(runParams.inputs);
    }
    if (runParams.outputs !== undefined) {
      runParams.outputs = this.processOutputs(runParams.outputs);
    }
    return runParams;
  }

  private async _getResponse(
    path: string,
    queryParams?: URLSearchParams
  ): Promise<Response> {
    const paramsString = queryParams?.toString() ?? "";
    const url = `${this.apiUrl}${path}?${paramsString}`;
    const response = await this.caller.call(_getFetchImplementation(), url, {
      method: "GET",
      headers: this.headers,
      signal: AbortSignal.timeout(this.timeout_ms),
      ...this.fetchOptions,
    });
    await raiseForStatus(response, `Failed to fetch ${path}`);
    return response;
  }

  private async _get<T>(
    path: string,
    queryParams?: URLSearchParams
  ): Promise<T> {
    const response = await this._getResponse(path, queryParams);
    return response.json() as T;
  }

  private async *_getPaginated<T, TResponse = unknown>(
    path: string,
    queryParams: URLSearchParams = new URLSearchParams(),
    transform?: (data: TResponse) => T[]
  ): AsyncIterable<T[]> {
    let offset = Number(queryParams.get("offset")) || 0;
    const limit = Number(queryParams.get("limit")) || 100;
    while (true) {
      queryParams.set("offset", String(offset));
      queryParams.set("limit", String(limit));

      const url = `${this.apiUrl}${path}?${queryParams}`;
      const response = await this.caller.call(_getFetchImplementation(), url, {
        method: "GET",
        headers: this.headers,
        signal: AbortSignal.timeout(this.timeout_ms),
        ...this.fetchOptions,
      });
      await raiseForStatus(response, `Failed to fetch ${path}`);
      const items: T[] = transform
        ? transform(await response.json())
        : await response.json();

      if (items.length === 0) {
        break;
      }
      yield items;

      if (items.length < limit) {
        break;
      }
      offset += items.length;
    }
  }

  private async *_getCursorPaginatedList<T>(
    path: string,
    body: RecordStringAny | null = null,
    requestMethod = "POST",
    dataKey = "runs"
  ): AsyncIterable<T[]> {
    const bodyParams = body ? { ...body } : {};
    while (true) {
      const response = await this.caller.call(
        _getFetchImplementation(),
        `${this.apiUrl}${path}`,
        {
          method: requestMethod,
          headers: { ...this.headers, "Content-Type": "application/json" },
          signal: AbortSignal.timeout(this.timeout_ms),
          ...this.fetchOptions,
          body: JSON.stringify(bodyParams),
        }
      );
      const responseBody = await response.json();
      if (!responseBody) {
        break;
      }
      if (!responseBody[dataKey]) {
        break;
      }
      yield responseBody[dataKey];
      const cursors = responseBody.cursors;
      if (!cursors) {
        break;
      }
      if (!cursors.next) {
        break;
      }
      bodyParams.cursor = cursors.next;
    }
  }

  private _filterForSampling(
    runs: CreateRunParams[] | UpdateRunParams[],
    patch = false
  ) {
    if (this.tracingSampleRate === undefined) {
      return runs;
    }

    if (patch) {
      const sampled = [];
      for (const run of runs) {
        if (!this.filteredPostUuids.has(run.id)) {
          sampled.push(run);
        } else {
          this.filteredPostUuids.delete(run.id);
        }
      }
      return sampled;
    } else {
      const sampled = [];
      for (const run of runs) {
        if (
          (run.id !== run.trace_id &&
            !this.filteredPostUuids.has(run.trace_id)) ||
          Math.random() < this.tracingSampleRate
        ) {
          sampled.push(run);
        } else {
          this.filteredPostUuids.add(run.id);
        }
      }
      return sampled;
    }
  }

  private async _getBatchSizeLimitBytes(): Promise<number> {
    const serverInfo = await this._ensureServerInfo();
    return (
      this.batchSizeBytesLimit ??
      serverInfo.batch_ingest_config?.size_limit_bytes ??
      DEFAULT_BATCH_SIZE_LIMIT_BYTES
    );
  }

  private async _getMultiPartSupport(): Promise<boolean> {
    const serverInfo = await this._ensureServerInfo();
    return (
      serverInfo.instance_flags?.dataset_examples_multipart_enabled ?? false
    );
  }

  private drainAutoBatchQueue(batchSizeLimit: number) {
    const promises = [];
    while (this.autoBatchQueue.items.length > 0) {
      const [batch, done] = this.autoBatchQueue.pop(batchSizeLimit);
      if (!batch.length) {
        done();
        break;
      }
      const batchPromise = this._processBatch(batch, done).catch(console.error);
      promises.push(batchPromise);
    }
    return Promise.all(promises);
  }

  private async _processBatch(batch: AutoBatchQueueItem[], done: () => void) {
    if (!batch.length) {
      done();
      return;
    }
    try {
      const ingestParams = {
        runCreates: batch
          .filter((item) => item.action === "create")
          .map((item) => item.item) as RunCreate[],
        runUpdates: batch
          .filter((item) => item.action === "update")
          .map((item) => item.item) as RunUpdate[],
      };
      const serverInfo = await this._ensureServerInfo();
      if (serverInfo?.batch_ingest_config?.use_multipart_endpoint) {
        await this.multipartIngestRuns(ingestParams);
      } else {
        await this.batchIngestRuns(ingestParams);
      }
    } finally {
      done();
    }
  }

  private async processRunOperation(item: AutoBatchQueueItem) {
    clearTimeout(this.autoBatchTimeout);
    this.autoBatchTimeout = undefined;
    if (item.action === "create") {
      item.item = mergeRuntimeEnvIntoRunCreate(item.item as RunCreate);
    }
    const itemPromise = this.autoBatchQueue.push(item);
    if (this.manualFlushMode) {
      // Rely on manual flushing in serverless environments
      return itemPromise;
    }
    const sizeLimitBytes = await this._getBatchSizeLimitBytes();
    if (this.autoBatchQueue.sizeBytes > sizeLimitBytes) {
      void this.drainAutoBatchQueue(sizeLimitBytes);
    }
    if (this.autoBatchQueue.items.length > 0) {
      this.autoBatchTimeout = setTimeout(() => {
        this.autoBatchTimeout = undefined;
        void this.drainAutoBatchQueue(sizeLimitBytes);
      }, this.autoBatchAggregationDelayMs);
    }
    return itemPromise;
  }

  protected async _getServerInfo() {
    const response = await _getFetchImplementation()(`${this.apiUrl}/info`, {
      method: "GET",
      headers: { Accept: "application/json" },
      signal: AbortSignal.timeout(SERVER_INFO_REQUEST_TIMEOUT),
      ...this.fetchOptions,
    });
    await raiseForStatus(response, "get server info");
    return response.json();
  }

  protected async _ensureServerInfo() {
    if (this._getServerInfoPromise === undefined) {
      this._getServerInfoPromise = (async () => {
        if (this._serverInfo === undefined) {
          try {
            this._serverInfo = await this._getServerInfo();
          } catch (e) {
            console.warn(
              `[WARNING]: LangSmith failed to fetch info on supported operations. Falling back to batch operations and default limits.`
            );
          }
        }
        return this._serverInfo ?? {};
      })();
    }
    return this._getServerInfoPromise.then((serverInfo) => {
      if (this._serverInfo === undefined) {
        this._getServerInfoPromise = undefined;
      }
      return serverInfo;
    });
  }

  protected async _getSettings() {
    if (!this.settings) {
      this.settings = this._get("/settings");
    }

    return await this.settings;
  }

  /**
   * Flushes current queued traces.
   */
  public async flush() {
    const sizeLimitBytes = await this._getBatchSizeLimitBytes();
    await this.drainAutoBatchQueue(sizeLimitBytes);
  }

  public async createRun(run: CreateRunParams): Promise<void> {
    if (!this._filterForSampling([run]).length) {
      return;
    }
    const headers = { ...this.headers, "Content-Type": "application/json" };
    const session_name = run.project_name;
    delete run.project_name;

    const runCreate: RunCreate = this.prepareRunCreateOrUpdateInputs({
      session_name,
      ...run,
      start_time: run.start_time ?? Date.now(),
    });
    if (
      this.autoBatchTracing &&
      runCreate.trace_id !== undefined &&
      runCreate.dotted_order !== undefined
    ) {
      void this.processRunOperation({
        action: "create",
        item: runCreate,
      }).catch(console.error);
      return;
    }
    const mergedRunCreateParam = mergeRuntimeEnvIntoRunCreate(runCreate);

    const response = await this.caller.call(
      _getFetchImplementation(),
      `${this.apiUrl}/runs`,
      {
        method: "POST",
        headers,
        body: serializePayloadForTracing(mergedRunCreateParam),
        signal: AbortSignal.timeout(this.timeout_ms),
        ...this.fetchOptions,
      }
    );
    await raiseForStatus(response, "create run", true);
  }

  /**
   * Batch ingest/upsert multiple runs in the Langsmith system.
   * @param runs
   */
  public async batchIngestRuns({
    runCreates,
    runUpdates,
  }: {
    runCreates?: RunCreate[];
    runUpdates?: RunUpdate[];
  }) {
    if (runCreates === undefined && runUpdates === undefined) {
      return;
    }
    let preparedCreateParams =
      runCreates?.map((create) =>
        this.prepareRunCreateOrUpdateInputs(create)
      ) ?? [];
    let preparedUpdateParams =
      runUpdates?.map((update) =>
        this.prepareRunCreateOrUpdateInputs(update)
      ) ?? [];

    if (preparedCreateParams.length > 0 && preparedUpdateParams.length > 0) {
      const createById = preparedCreateParams.reduce(
        (params: Record<string, RunCreate>, run) => {
          if (!run.id) {
            return params;
          }
          params[run.id] = run;
          return params;
        },
        {}
      );
      const standaloneUpdates = [];
      for (const updateParam of preparedUpdateParams) {
        if (updateParam.id !== undefined && createById[updateParam.id]) {
          createById[updateParam.id] = {
            ...createById[updateParam.id],
            ...updateParam,
          };
        } else {
          standaloneUpdates.push(updateParam);
        }
      }
      preparedCreateParams = Object.values(createById);
      preparedUpdateParams = standaloneUpdates;
    }
    const rawBatch = {
      post: this._filterForSampling(preparedCreateParams),
      patch: this._filterForSampling(preparedUpdateParams, true),
    };
    if (!rawBatch.post.length && !rawBatch.patch.length) {
      return;
    }
    const batchChunks = {
      post: [] as (typeof rawBatch)["post"],
      patch: [] as (typeof rawBatch)["patch"],
    };
    for (const k of ["post", "patch"]) {
      const key = k as keyof typeof rawBatch;
      const batchItems = rawBatch[key].reverse();
      let batchItem = batchItems.pop();
      while (batchItem !== undefined) {
        batchChunks[key].push(batchItem);
        batchItem = batchItems.pop();
      }
    }
    if (batchChunks.post.length > 0 || batchChunks.patch.length > 0) {
      await this._postBatchIngestRuns(serializePayloadForTracing(batchChunks));
    }
  }

  private async _postBatchIngestRuns(body: Uint8Array) {
    const headers = {
      ...this.headers,
      "Content-Type": "application/json",
      Accept: "application/json",
    };
    const response = await this.batchIngestCaller.call(
      _getFetchImplementation(),
      `${this.apiUrl}/runs/batch`,
      {
        method: "POST",
        headers,
        body: body,
        signal: AbortSignal.timeout(this.timeout_ms),
        ...this.fetchOptions,
      }
    );
    await raiseForStatus(response, "batch create run", true);
  }

  /**
   * Batch ingest/upsert multiple runs in the Langsmith system.
   * @param runs
   */
  public async multipartIngestRuns({
    runCreates,
    runUpdates,
  }: {
    runCreates?: RunCreate[];
    runUpdates?: RunUpdate[];
  }) {
    if (runCreates === undefined && runUpdates === undefined) {
      return;
    }
    // transform and convert to dicts
    const allAttachments: Record<string, Attachments> = {};
    let preparedCreateParams =
      runCreates?.map((create) =>
        this.prepareRunCreateOrUpdateInputs(create)
      ) ?? [];
    let preparedUpdateParams =
      runUpdates?.map((update) =>
        this.prepareRunCreateOrUpdateInputs(update)
      ) ?? [];

    if (preparedCreateParams.length > 0 && preparedUpdateParams.length > 0) {
      const createById = preparedCreateParams.reduce(
        (params: Record<string, RunCreate>, run) => {
          if (!run.id) {
            return params;
          }
          params[run.id] = run;
          return params;
        },
        {}
      );
      const standaloneUpdates = [];
      for (const updateParam of preparedUpdateParams) {
        if (updateParam.id !== undefined && createById[updateParam.id]) {
          createById[updateParam.id] = {
            ...createById[updateParam.id],
            ...updateParam,
          };
        } else {
          standaloneUpdates.push(updateParam);
        }
      }
      preparedCreateParams = Object.values(createById);
      preparedUpdateParams = standaloneUpdates;
    }
    const invalidRunCreate = preparedCreateParams.find((runCreate) => {
      return (
        runCreate.trace_id === undefined || runCreate.dotted_order === undefined
      );
    });
    if (invalidRunCreate !== undefined) {
      throw new Error(
        `Multipart ingest requires "trace_id" and "dotted_order" to be set when creating a run`
      );
    }
    const invalidRunUpdate = preparedUpdateParams.find((runUpdate) => {
      return (
        runUpdate.trace_id === undefined || runUpdate.dotted_order === undefined
      );
    });
    if (invalidRunUpdate !== undefined) {
      throw new Error(
        `Multipart ingest requires "trace_id" and "dotted_order" to be set when updating a run`
      );
    }
    // combine post and patch dicts where possible
    if (preparedCreateParams.length > 0 && preparedUpdateParams.length > 0) {
      const createById = preparedCreateParams.reduce(
        (params: Record<string, RunCreate>, run) => {
          if (!run.id) {
            return params;
          }
          params[run.id] = run;
          return params;
        },
        {}
      );
      const standaloneUpdates = [];
      for (const updateParam of preparedUpdateParams) {
        if (updateParam.id !== undefined && createById[updateParam.id]) {
          createById[updateParam.id] = {
            ...createById[updateParam.id],
            ...updateParam,
          };
        } else {
          standaloneUpdates.push(updateParam);
        }
      }
      preparedCreateParams = Object.values(createById);
      preparedUpdateParams = standaloneUpdates;
    }
    if (
      preparedCreateParams.length === 0 &&
      preparedUpdateParams.length === 0
    ) {
      return;
    }
    // send the runs in multipart requests
    const accumulatedContext: string[] = [];
    const accumulatedParts: MultipartPart[] = [];
    for (const [method, payloads] of [
      ["post", preparedCreateParams] as const,
      ["patch", preparedUpdateParams] as const,
    ]) {
      for (const originalPayload of payloads) {
        // collect fields to be sent as separate parts
        const { inputs, outputs, events, attachments, ...payload } =
          originalPayload;
        const fields = { inputs, outputs, events };
        // encode the main run payload
        const stringifiedPayload = serializePayloadForTracing(payload);
        accumulatedParts.push({
          name: `${method}.${payload.id}`,
          payload: new Blob([stringifiedPayload], {
            type: `application/json; length=${stringifiedPayload.length}`, // encoding=gzip
          }),
        });
        // encode the fields we collected
        for (const [key, value] of Object.entries(fields)) {
          if (value === undefined) {
            continue;
          }
          const stringifiedValue = serializePayloadForTracing(value);
          accumulatedParts.push({
            name: `${method}.${payload.id}.${key}`,
            payload: new Blob([stringifiedValue], {
              type: `application/json; length=${stringifiedValue.length}`,
            }),
          });
        }
        // encode the attachments
        if (payload.id !== undefined) {
          const attachments = allAttachments[payload.id];
          if (attachments) {
            delete allAttachments[payload.id];
            for (const [name, attachment] of Object.entries(attachments)) {
              let contentType: string;
              let content: AttachmentData;

              if (Array.isArray(attachment)) {
                [contentType, content] = attachment;
              } else {
                contentType = attachment.mimeType;
                content = attachment.data;
              }

              // Validate that the attachment name doesn't contain a '.'
              if (name.includes(".")) {
                console.warn(
                  `Skipping attachment '${name}' for run ${payload.id}: Invalid attachment name. ` +
                    `Attachment names must not contain periods ('.'). Please rename the attachment and try again.`
                );
                continue;
              }
              accumulatedParts.push({
                name: `attachment.${payload.id}.${name}`,
                payload: new Blob([content], {
                  type: `${contentType}; length=${content.byteLength}`,
                }),
              });
            }
          }
        }
        // compute context
        accumulatedContext.push(`trace=${payload.trace_id},id=${payload.id}`);
      }
    }
    await this._sendMultipartRequest(
      accumulatedParts,
      accumulatedContext.join("; ")
    );
  }

  private async _sendMultipartRequest(parts: MultipartPart[], context: string) {
    try {
      // Create multipart form data manually using Blobs
      const boundary =
        "----LangSmithFormBoundary" + Math.random().toString(36).slice(2);
      const chunks: Blob[] = [];

      for (const part of parts) {
        // Add field boundary
        chunks.push(new Blob([`--${boundary}\r\n`]));
        chunks.push(
          new Blob([
            `Content-Disposition: form-data; name="${part.name}"\r\n`,
            `Content-Type: ${part.payload.type}\r\n\r\n`,
          ])
        );
        chunks.push(part.payload);
        chunks.push(new Blob(["\r\n"]));
      }

      // Add final boundary
      chunks.push(new Blob([`--${boundary}--\r\n`]));

      // Combine all chunks into a single Blob
      const body = new Blob(chunks);

      // Convert Blob to ArrayBuffer for compatibility
      const arrayBuffer = await body.arrayBuffer();

      const res = await this.batchIngestCaller.call(
        _getFetchImplementation(),
        `${this.apiUrl}/runs/multipart`,
        {
          method: "POST",
          headers: {
            ...this.headers,
            "Content-Type": `multipart/form-data; boundary=${boundary}`,
          },
          body: arrayBuffer,
          signal: AbortSignal.timeout(this.timeout_ms),
          ...this.fetchOptions,
        }
      );
      await raiseForStatus(res, "ingest multipart runs", true);
      // eslint-disable-next-line @typescript-eslint/no-explicit-any
    } catch (e: any) {
      console.warn(`${e.message.trim()}\n\nContext: ${context}`);
    }
  }

  public async updateRun(runId: string, run: RunUpdate): Promise<void> {
    assertUuid(runId);
    if (run.inputs) {
      run.inputs = this.processInputs(run.inputs);
    }

    if (run.outputs) {
      run.outputs = this.processOutputs(run.outputs);
    }
    // TODO: Untangle types
    const data: UpdateRunParams = { ...run, id: runId };
    if (!this._filterForSampling([data], true).length) {
      return;
    }
    if (
      this.autoBatchTracing &&
      data.trace_id !== undefined &&
      data.dotted_order !== undefined
    ) {
      if (
        run.end_time !== undefined &&
        data.parent_run_id === undefined &&
        this.blockOnRootRunFinalization &&
        !this.manualFlushMode
      ) {
        // Trigger batches as soon as a root trace ends and wait to ensure trace finishes
        // in serverless environments.
        await this.processRunOperation({ action: "update", item: data }).catch(
          console.error
        );
        return;
      } else {
        void this.processRunOperation({ action: "update", item: data }).catch(
          console.error
        );
      }
      return;
    }
    const headers = { ...this.headers, "Content-Type": "application/json" };
    const response = await this.caller.call(
      _getFetchImplementation(),
      `${this.apiUrl}/runs/${runId}`,
      {
        method: "PATCH",
        headers,
        body: serializePayloadForTracing(run),
        signal: AbortSignal.timeout(this.timeout_ms),
        ...this.fetchOptions,
      }
    );
    await raiseForStatus(response, "update run", true);
  }

  public async readRun(
    runId: string,
    { loadChildRuns }: { loadChildRuns: boolean } = { loadChildRuns: false }
  ): Promise<Run> {
    assertUuid(runId);
    let run = await this._get<Run>(`/runs/${runId}`);
    if (loadChildRuns && run.child_run_ids) {
      run = await this._loadChildRuns(run);
    }
    return run;
  }

  public async getRunUrl({
    runId,
    run,
    projectOpts,
  }: {
    runId?: string;
    run?: Run;
    projectOpts?: ProjectOptions;
  }): Promise<string> {
    if (run !== undefined) {
      let sessionId: string;
      if (run.session_id) {
        sessionId = run.session_id;
      } else if (projectOpts?.projectName) {
        sessionId = (
          await this.readProject({ projectName: projectOpts?.projectName })
        ).id;
      } else if (projectOpts?.projectId) {
        sessionId = projectOpts?.projectId;
      } else {
        const project = await this.readProject({
          projectName: getLangSmithEnvironmentVariable("PROJECT") || "default",
        });
        sessionId = project.id;
      }
      const tenantId = await this._getTenantId();
      return `${this.getHostUrl()}/o/${tenantId}/projects/p/${sessionId}/r/${
        run.id
      }?poll=true`;
    } else if (runId !== undefined) {
      const run_ = await this.readRun(runId);
      if (!run_.app_path) {
        throw new Error(`Run ${runId} has no app_path`);
      }
      const baseUrl = this.getHostUrl();
      return `${baseUrl}${run_.app_path}`;
    } else {
      throw new Error("Must provide either runId or run");
    }
  }

  private async _loadChildRuns(run: Run): Promise<Run> {
    const childRuns = await toArray(this.listRuns({ id: run.child_run_ids }));
    const treemap: { [key: string]: Run[] } = {};
    const runs: { [key: string]: Run } = {};
    // TODO: make dotted order required when the migration finishes
    childRuns.sort((a, b) =>
      (a?.dotted_order ?? "").localeCompare(b?.dotted_order ?? "")
    );
    for (const childRun of childRuns) {
      if (
        childRun.parent_run_id === null ||
        childRun.parent_run_id === undefined
      ) {
        throw new Error(`Child run ${childRun.id} has no parent`);
      }
      if (!(childRun.parent_run_id in treemap)) {
        treemap[childRun.parent_run_id] = [];
      }
      treemap[childRun.parent_run_id].push(childRun);
      runs[childRun.id] = childRun;
    }
    run.child_runs = treemap[run.id] || [];
    for (const runId in treemap) {
      if (runId !== run.id) {
        runs[runId].child_runs = treemap[runId];
      }
    }
    return run;
  }

  /**
   * List runs from the LangSmith server.
   * @param projectId - The ID of the project to filter by.
   * @param projectName - The name of the project to filter by.
   * @param parentRunId - The ID of the parent run to filter by.
   * @param traceId - The ID of the trace to filter by.
   * @param referenceExampleId - The ID of the reference example to filter by.
   * @param startTime - The start time to filter by.
   * @param isRoot - Indicates whether to only return root runs.
   * @param runType - The run type to filter by.
   * @param error - Indicates whether to filter by error runs.
   * @param id - The ID of the run to filter by.
   * @param query - The query string to filter by.
   * @param filter - The filter string to apply to the run spans.
   * @param traceFilter - The filter string to apply on the root run of the trace.
   * @param treeFilter - The filter string to apply on other runs in the trace.
   * @param limit - The maximum number of runs to retrieve.
   * @returns {AsyncIterable<Run>} - The runs.
   *
   * @example
   * // List all runs in a project
   * const projectRuns = client.listRuns({ projectName: "<your_project>" });
   *
   * @example
   * // List LLM and Chat runs in the last 24 hours
   * const todaysLLMRuns = client.listRuns({
   *   projectName: "<your_project>",
   *   start_time: new Date(Date.now() - 24 * 60 * 60 * 1000),
   *   run_type: "llm",
   * });
   *
   * @example
   * // List traces in a project
   * const rootRuns = client.listRuns({
   *   projectName: "<your_project>",
   *   execution_order: 1,
   * });
   *
   * @example
   * // List runs without errors
   * const correctRuns = client.listRuns({
   *   projectName: "<your_project>",
   *   error: false,
   * });
   *
   * @example
   * // List runs by run ID
   * const runIds = [
   *   "a36092d2-4ad5-4fb4-9c0d-0dba9a2ed836",
   *   "9398e6be-964f-4aa4-8ae9-ad78cd4b7074",
   * ];
   * const selectedRuns = client.listRuns({ run_ids: runIds });
   *
   * @example
   * // List all "chain" type runs that took more than 10 seconds and had `total_tokens` greater than 5000
   * const chainRuns = client.listRuns({
   *   projectName: "<your_project>",
   *   filter: 'and(eq(run_type, "chain"), gt(latency, 10), gt(total_tokens, 5000))',
   * });
   *
   * @example
   * // List all runs called "extractor" whose root of the trace was assigned feedback "user_score" score of 1
   * const goodExtractorRuns = client.listRuns({
   *   projectName: "<your_project>",
   *   filter: 'eq(name, "extractor")',
   *   traceFilter: 'and(eq(feedback_key, "user_score"), eq(feedback_score, 1))',
   * });
   *
   * @example
   * // List all runs that started after a specific timestamp and either have "error" not equal to null or a "Correctness" feedback score equal to 0
   * const complexRuns = client.listRuns({
   *   projectName: "<your_project>",
   *   filter: 'and(gt(start_time, "2023-07-15T12:34:56Z"), or(neq(error, null), and(eq(feedback_key, "Correctness"), eq(feedback_score, 0.0))))',
   * });
   *
   * @example
   * // List all runs where `tags` include "experimental" or "beta" and `latency` is greater than 2 seconds
   * const taggedRuns = client.listRuns({
   *   projectName: "<your_project>",
   *   filter: 'and(or(has(tags, "experimental"), has(tags, "beta")), gt(latency, 2))',
   * });
   */
  public async *listRuns(props: ListRunsParams): AsyncIterable<Run> {
    const {
      projectId,
      projectName,
      parentRunId,
      traceId,
      referenceExampleId,
      startTime,
      executionOrder,
      isRoot,
      runType,
      error,
      id,
      query,
      filter,
      traceFilter,
      treeFilter,
      limit,
      select,
    } = props;
    let projectIds: string[] = [];
    if (projectId) {
      projectIds = Array.isArray(projectId) ? projectId : [projectId];
    }
    if (projectName) {
      const projectNames = Array.isArray(projectName)
        ? projectName
        : [projectName];
      const projectIds_ = await Promise.all(
        projectNames.map((name) =>
          this.readProject({ projectName: name }).then((project) => project.id)
        )
      );
      projectIds.push(...projectIds_);
    }
    const default_select = [
      "app_path",
      "child_run_ids",
      "completion_cost",
      "completion_tokens",
      "dotted_order",
      "end_time",
      "error",
      "events",
      "extra",
      "feedback_stats",
      "first_token_time",
      "id",
      "inputs",
      "name",
      "outputs",
      "parent_run_id",
      "parent_run_ids",
      "prompt_cost",
      "prompt_tokens",
      "reference_example_id",
      "run_type",
      "session_id",
      "start_time",
      "status",
      "tags",
      "total_cost",
      "total_tokens",
      "trace_id",
    ];
    const body = {
      session: projectIds.length ? projectIds : null,
      run_type: runType,
      reference_example: referenceExampleId,
      query,
      filter,
      trace_filter: traceFilter,
      tree_filter: treeFilter,
      execution_order: executionOrder,
      parent_run: parentRunId,
      start_time: startTime ? startTime.toISOString() : null,
      error,
      id,
      limit,
      trace: traceId,
      select: select ? select : default_select,
      is_root: isRoot,
    };

    let runsYielded = 0;
    for await (const runs of this._getCursorPaginatedList<Run>(
      "/runs/query",
      body
    )) {
      if (limit) {
        if (runsYielded >= limit) {
          break;
        }
        if (runs.length + runsYielded > limit) {
          const newRuns = runs.slice(0, limit - runsYielded);
          yield* newRuns;
          break;
        }
        runsYielded += runs.length;
        yield* runs;
      } else {
        yield* runs;
      }
    }
  }

  public async getRunStats({
    id,
    trace,
    parentRun,
    runType,
    projectNames,
    projectIds,
    referenceExampleIds,
    startTime,
    endTime,
    error,
    query,
    filter,
    traceFilter,
    treeFilter,
    isRoot,
    dataSourceType,
  }: {
    id?: string[];
    trace?: string;
    parentRun?: string;
    runType?: string;
    projectNames?: string[];
    projectIds?: string[];
    referenceExampleIds?: string[];
    startTime?: string;
    endTime?: string;
    error?: boolean;
    query?: string;
    filter?: string;
    traceFilter?: string;
    treeFilter?: string;
    isRoot?: boolean;
    dataSourceType?: string;
  }): Promise<any> {
    let projectIds_ = projectIds || [];
    if (projectNames) {
      projectIds_ = [
        ...(projectIds || []),
        ...(await Promise.all(
          projectNames.map((name) =>
            this.readProject({ projectName: name }).then(
              (project) => project.id
            )
          )
        )),
      ];
    }

    const payload = {
      id,
      trace,
      parent_run: parentRun,
      run_type: runType,
      session: projectIds_,
      reference_example: referenceExampleIds,
      start_time: startTime,
      end_time: endTime,
      error,
      query,
      filter,
      trace_filter: traceFilter,
      tree_filter: treeFilter,
      is_root: isRoot,
      data_source_type: dataSourceType,
    };

    // Remove undefined values from the payload
    const filteredPayload = Object.fromEntries(
      Object.entries(payload).filter(([_, value]) => value !== undefined)
    );

    const response = await this.caller.call(
      _getFetchImplementation(),
      `${this.apiUrl}/runs/stats`,
      {
        method: "POST",
        headers: this.headers,
        body: JSON.stringify(filteredPayload),
        signal: AbortSignal.timeout(this.timeout_ms),
        ...this.fetchOptions,
      }
    );

    const result = await response.json();
    return result;
  }

  public async shareRun(
    runId: string,
    { shareId }: { shareId?: string } = {}
  ): Promise<string> {
    const data = {
      run_id: runId,
      share_token: shareId || uuid.v4(),
    };
    assertUuid(runId);
    const response = await this.caller.call(
      _getFetchImplementation(),
      `${this.apiUrl}/runs/${runId}/share`,
      {
        method: "PUT",
        headers: this.headers,
        body: JSON.stringify(data),
        signal: AbortSignal.timeout(this.timeout_ms),
        ...this.fetchOptions,
      }
    );
    const result = await response.json();
    if (result === null || !("share_token" in result)) {
      throw new Error("Invalid response from server");
    }
    return `${this.getHostUrl()}/public/${result["share_token"]}/r`;
  }

  public async unshareRun(runId: string): Promise<void> {
    assertUuid(runId);
    const response = await this.caller.call(
      _getFetchImplementation(),
      `${this.apiUrl}/runs/${runId}/share`,
      {
        method: "DELETE",
        headers: this.headers,
        signal: AbortSignal.timeout(this.timeout_ms),
        ...this.fetchOptions,
      }
    );
    await raiseForStatus(response, "unshare run", true);
  }

  public async readRunSharedLink(runId: string): Promise<string | undefined> {
    assertUuid(runId);
    const response = await this.caller.call(
      _getFetchImplementation(),
      `${this.apiUrl}/runs/${runId}/share`,
      {
        method: "GET",
        headers: this.headers,
        signal: AbortSignal.timeout(this.timeout_ms),
        ...this.fetchOptions,
      }
    );
    const result = await response.json();
    if (result === null || !("share_token" in result)) {
      return undefined;
    }
    return `${this.getHostUrl()}/public/${result["share_token"]}/r`;
  }

  public async listSharedRuns(
    shareToken: string,
    {
      runIds,
    }: {
      runIds?: string[];
    } = {}
  ): Promise<Run[]> {
    const queryParams = new URLSearchParams({
      share_token: shareToken,
    });
    if (runIds !== undefined) {
      for (const runId of runIds) {
        queryParams.append("id", runId);
      }
    }
    assertUuid(shareToken);
    const response = await this.caller.call(
      _getFetchImplementation(),
      `${this.apiUrl}/public/${shareToken}/runs${queryParams}`,
      {
        method: "GET",
        headers: this.headers,
        signal: AbortSignal.timeout(this.timeout_ms),
        ...this.fetchOptions,
      }
    );
    const runs = await response.json();
    return runs as Run[];
  }

  public async readDatasetSharedSchema(
    datasetId?: string,
    datasetName?: string
  ): Promise<DatasetShareSchema> {
    if (!datasetId && !datasetName) {
      throw new Error("Either datasetId or datasetName must be given");
    }
    if (!datasetId) {
      const dataset = await this.readDataset({ datasetName });
      datasetId = dataset.id;
    }
    assertUuid(datasetId);
    const response = await this.caller.call(
      _getFetchImplementation(),
      `${this.apiUrl}/datasets/${datasetId}/share`,
      {
        method: "GET",
        headers: this.headers,
        signal: AbortSignal.timeout(this.timeout_ms),
        ...this.fetchOptions,
      }
    );
    const shareSchema = await response.json();
    shareSchema.url = `${this.getHostUrl()}/public/${
      shareSchema.share_token
    }/d`;
    return shareSchema as DatasetShareSchema;
  }

  public async shareDataset(
    datasetId?: string,
    datasetName?: string
  ): Promise<DatasetShareSchema> {
    if (!datasetId && !datasetName) {
      throw new Error("Either datasetId or datasetName must be given");
    }
    if (!datasetId) {
      const dataset = await this.readDataset({ datasetName });
      datasetId = dataset.id;
    }
    const data = {
      dataset_id: datasetId,
    };
    assertUuid(datasetId);
    const response = await this.caller.call(
      _getFetchImplementation(),
      `${this.apiUrl}/datasets/${datasetId}/share`,
      {
        method: "PUT",
        headers: this.headers,
        body: JSON.stringify(data),
        signal: AbortSignal.timeout(this.timeout_ms),
        ...this.fetchOptions,
      }
    );
    const shareSchema = await response.json();
    shareSchema.url = `${this.getHostUrl()}/public/${
      shareSchema.share_token
    }/d`;
    return shareSchema as DatasetShareSchema;
  }

  public async unshareDataset(datasetId: string): Promise<void> {
    assertUuid(datasetId);
    const response = await this.caller.call(
      _getFetchImplementation(),
      `${this.apiUrl}/datasets/${datasetId}/share`,
      {
        method: "DELETE",
        headers: this.headers,
        signal: AbortSignal.timeout(this.timeout_ms),
        ...this.fetchOptions,
      }
    );
    await raiseForStatus(response, "unshare dataset", true);
  }

  public async readSharedDataset(shareToken: string): Promise<Dataset> {
    assertUuid(shareToken);
    const response = await this.caller.call(
      _getFetchImplementation(),
      `${this.apiUrl}/public/${shareToken}/datasets`,
      {
        method: "GET",
        headers: this.headers,
        signal: AbortSignal.timeout(this.timeout_ms),
        ...this.fetchOptions,
      }
    );
    const dataset = await response.json();
    return dataset as Dataset;
  }

  /**
   * Get shared examples.
   *
   * @param {string} shareToken The share token to get examples for. A share token is the UUID (or LangSmith URL, including UUID) generated when explicitly marking an example as public.
   * @param {Object} [options] Additional options for listing the examples.
   * @param {string[] | undefined} [options.exampleIds] A list of example IDs to filter by.
   * @returns {Promise<Example[]>} The shared examples.
   */
  public async listSharedExamples(
    shareToken: string,
    options?: { exampleIds?: string[] }
  ): Promise<Example[]> {
    const params: Record<string, string | string[]> = {};
    if (options?.exampleIds) {
      params.id = options.exampleIds;
    }

    const urlParams = new URLSearchParams();
    Object.entries(params).forEach(([key, value]) => {
      if (Array.isArray(value)) {
        value.forEach((v) => urlParams.append(key, v));
      } else {
        urlParams.append(key, value);
      }
    });

    const response = await this.caller.call(
      _getFetchImplementation(),
      `${this.apiUrl}/public/${shareToken}/examples?${urlParams.toString()}`,
      {
        method: "GET",
        headers: this.headers,
        signal: AbortSignal.timeout(this.timeout_ms),
        ...this.fetchOptions,
      }
    );
    const result = await response.json();
    if (!response.ok) {
      if ("detail" in result) {
        throw new Error(
          `Failed to list shared examples.\nStatus: ${
            response.status
          }\nMessage: ${result.detail.join("\n")}`
        );
      }
      throw new Error(
        `Failed to list shared examples: ${response.status} ${response.statusText}`
      );
    }
    return result.map((example: any) => ({
      ...example,
      _hostUrl: this.getHostUrl(),
    }));
  }

  public async createProject({
    projectName,
    description = null,
    metadata = null,
    upsert = false,
    projectExtra = null,
    referenceDatasetId = null,
  }: CreateProjectParams): Promise<TracerSession> {
    const upsert_ = upsert ? `?upsert=true` : "";
    const endpoint = `${this.apiUrl}/sessions${upsert_}`;
    const extra: RecordStringAny = projectExtra || {};
    if (metadata) {
      extra["metadata"] = metadata;
    }
    const body: RecordStringAny = {
      name: projectName,
      extra,
      description,
    };
    if (referenceDatasetId !== null) {
      body["reference_dataset_id"] = referenceDatasetId;
    }
    const response = await this.caller.call(
      _getFetchImplementation(),
      endpoint,
      {
        method: "POST",
        headers: { ...this.headers, "Content-Type": "application/json" },
        body: JSON.stringify(body),
        signal: AbortSignal.timeout(this.timeout_ms),
        ...this.fetchOptions,
      }
    );
    await raiseForStatus(response, "create project");
    const result = await response.json();
    return result as TracerSession;
  }

  public async updateProject(
    projectId: string,
    {
      name = null,
      description = null,
      metadata = null,
      projectExtra = null,
      endTime = null,
    }: {
      name?: string | null;
      description?: string | null;
      metadata?: RecordStringAny | null;
      projectExtra?: RecordStringAny | null;
      endTime?: string | null;
    }
  ): Promise<TracerSession> {
    const endpoint = `${this.apiUrl}/sessions/${projectId}`;
    let extra = projectExtra;
    if (metadata) {
      extra = { ...(extra || {}), metadata };
    }
    const body: RecordStringAny = {
      name,
      extra,
      description,
      end_time: endTime ? new Date(endTime).toISOString() : null,
    };
    const response = await this.caller.call(
      _getFetchImplementation(),
      endpoint,
      {
        method: "PATCH",
        headers: { ...this.headers, "Content-Type": "application/json" },
        body: JSON.stringify(body),
        signal: AbortSignal.timeout(this.timeout_ms),
        ...this.fetchOptions,
      }
    );
    await raiseForStatus(response, "update project");
    const result = await response.json();
    return result as TracerSession;
  }

  public async hasProject({
    projectId,
    projectName,
  }: {
    projectId?: string;
    projectName?: string;
  }): Promise<boolean> {
    // TODO: Add a head request
    let path = "/sessions";
    const params = new URLSearchParams();
    if (projectId !== undefined && projectName !== undefined) {
      throw new Error("Must provide either projectName or projectId, not both");
    } else if (projectId !== undefined) {
      assertUuid(projectId);
      path += `/${projectId}`;
    } else if (projectName !== undefined) {
      params.append("name", projectName);
    } else {
      throw new Error("Must provide projectName or projectId");
    }
    const response = await this.caller.call(
      _getFetchImplementation(),
      `${this.apiUrl}${path}?${params}`,
      {
        method: "GET",
        headers: this.headers,
        signal: AbortSignal.timeout(this.timeout_ms),
        ...this.fetchOptions,
      }
    );
    // consume the response body to release the connection
    // https://undici.nodejs.org/#/?id=garbage-collection
    try {
      const result = await response.json();
      if (!response.ok) {
        return false;
      }
      // If it's OK and we're querying by name, need to check the list is not empty
      if (Array.isArray(result)) {
        return result.length > 0;
      }
      // projectId querying
      return true;
    } catch (e) {
      return false;
    }
  }

  public async readProject({
    projectId,
    projectName,
    includeStats,
  }: {
    projectId?: string;
    projectName?: string;
    includeStats?: boolean;
  }): Promise<TracerSessionResult> {
    let path = "/sessions";
    const params = new URLSearchParams();
    if (projectId !== undefined && projectName !== undefined) {
      throw new Error("Must provide either projectName or projectId, not both");
    } else if (projectId !== undefined) {
      assertUuid(projectId);
      path += `/${projectId}`;
    } else if (projectName !== undefined) {
      params.append("name", projectName);
    } else {
      throw new Error("Must provide projectName or projectId");
    }
    if (includeStats !== undefined) {
      params.append("include_stats", includeStats.toString());
    }

    const response = await this._get<TracerSession | TracerSession[]>(
      path,
      params
    );
    let result: TracerSession;
    if (Array.isArray(response)) {
      if (response.length === 0) {
        throw new Error(
          `Project[id=${projectId}, name=${projectName}] not found`
        );
      }
      result = response[0] as TracerSessionResult;
    } else {
      result = response as TracerSessionResult;
    }
    return result;
  }

  public async getProjectUrl({
    projectId,
    projectName,
  }: {
    projectId?: string;
    projectName?: string;
  }) {
    if (projectId === undefined && projectName === undefined) {
      throw new Error("Must provide either projectName or projectId");
    }
    const project = await this.readProject({ projectId, projectName });
    const tenantId = await this._getTenantId();
    return `${this.getHostUrl()}/o/${tenantId}/projects/p/${project.id}`;
  }

  public async getDatasetUrl({
    datasetId,
    datasetName,
  }: {
    datasetId?: string;
    datasetName?: string;
  }) {
    if (datasetId === undefined && datasetName === undefined) {
      throw new Error("Must provide either datasetName or datasetId");
    }
    const dataset = await this.readDataset({ datasetId, datasetName });
    const tenantId = await this._getTenantId();
    return `${this.getHostUrl()}/o/${tenantId}/datasets/${dataset.id}`;
  }

  private async _getTenantId(): Promise<string> {
    if (this._tenantId !== null) {
      return this._tenantId;
    }
    const queryParams = new URLSearchParams({ limit: "1" });
    for await (const projects of this._getPaginated<TracerSession>(
      "/sessions",
      queryParams
    )) {
      this._tenantId = projects[0].tenant_id;
      return projects[0].tenant_id;
    }
    throw new Error("No projects found to resolve tenant.");
  }

  public async *listProjects({
    projectIds,
    name,
    nameContains,
    referenceDatasetId,
    referenceDatasetName,
    referenceFree,
    metadata,
  }: {
    projectIds?: string[];
    name?: string;
    nameContains?: string;
    referenceDatasetId?: string;
    referenceDatasetName?: string;
    referenceFree?: boolean;
    metadata?: RecordStringAny;
  } = {}): AsyncIterable<TracerSession> {
    const params = new URLSearchParams();
    if (projectIds !== undefined) {
      for (const projectId of projectIds) {
        params.append("id", projectId);
      }
    }
    if (name !== undefined) {
      params.append("name", name);
    }
    if (nameContains !== undefined) {
      params.append("name_contains", nameContains);
    }
    if (referenceDatasetId !== undefined) {
      params.append("reference_dataset", referenceDatasetId);
    } else if (referenceDatasetName !== undefined) {
      const dataset = await this.readDataset({
        datasetName: referenceDatasetName,
      });
      params.append("reference_dataset", dataset.id);
    }
    if (referenceFree !== undefined) {
      params.append("reference_free", referenceFree.toString());
    }
    if (metadata !== undefined) {
      params.append("metadata", JSON.stringify(metadata));
    }
    for await (const projects of this._getPaginated<TracerSession>(
      "/sessions",
      params
    )) {
      yield* projects;
    }
  }

  public async deleteProject({
    projectId,
    projectName,
  }: {
    projectId?: string;
    projectName?: string;
  }): Promise<void> {
    let projectId_: string | undefined;
    if (projectId === undefined && projectName === undefined) {
      throw new Error("Must provide projectName or projectId");
    } else if (projectId !== undefined && projectName !== undefined) {
      throw new Error("Must provide either projectName or projectId, not both");
    } else if (projectId === undefined) {
      projectId_ = (await this.readProject({ projectName })).id;
    } else {
      projectId_ = projectId;
    }
    assertUuid(projectId_);
    const response = await this.caller.call(
      _getFetchImplementation(),
      `${this.apiUrl}/sessions/${projectId_}`,
      {
        method: "DELETE",
        headers: this.headers,
        signal: AbortSignal.timeout(this.timeout_ms),
        ...this.fetchOptions,
      }
    );
    await raiseForStatus(
      response,
      `delete session ${projectId_} (${projectName})`,
      true
    );
  }

  public async uploadCsv({
    csvFile,
    fileName,
    inputKeys,
    outputKeys,
    description,
    dataType,
    name,
  }: UploadCSVParams): Promise<Dataset> {
    const url = `${this.apiUrl}/datasets/upload`;
    const formData = new FormData();
    formData.append("file", csvFile, fileName);
    inputKeys.forEach((key) => {
      formData.append("input_keys", key);
    });

    outputKeys.forEach((key) => {
      formData.append("output_keys", key);
    });
    if (description) {
      formData.append("description", description);
    }
    if (dataType) {
      formData.append("data_type", dataType);
    }
    if (name) {
      formData.append("name", name);
    }

    const response = await this.caller.call(_getFetchImplementation(), url, {
      method: "POST",
      headers: this.headers,
      body: formData,
      signal: AbortSignal.timeout(this.timeout_ms),
      ...this.fetchOptions,
    });
    await raiseForStatus(response, "upload CSV");

    const result = await response.json();
    return result as Dataset;
  }

  public async createDataset(
    name: string,
    {
      description,
      dataType,
      inputsSchema,
      outputsSchema,
      metadata,
    }: {
      description?: string;
      dataType?: DataType;
      inputsSchema?: KVMap;
      outputsSchema?: KVMap;
      metadata?: RecordStringAny;
    } = {}
  ): Promise<Dataset> {
    const body: KVMap = {
      name,
      description,
      extra: metadata ? { metadata } : undefined,
    };
    if (dataType) {
      body.data_type = dataType;
    }
    if (inputsSchema) {
      body.inputs_schema_definition = inputsSchema;
    }
    if (outputsSchema) {
      body.outputs_schema_definition = outputsSchema;
    }
    const response = await this.caller.call(
      _getFetchImplementation(),
      `${this.apiUrl}/datasets`,
      {
        method: "POST",
        headers: { ...this.headers, "Content-Type": "application/json" },
        body: JSON.stringify(body),
        signal: AbortSignal.timeout(this.timeout_ms),
        ...this.fetchOptions,
      }
    );
    await raiseForStatus(response, "create dataset");
    const result = await response.json();
    return result as Dataset;
  }

  public async readDataset({
    datasetId,
    datasetName,
  }: {
    datasetId?: string;
    datasetName?: string;
  }): Promise<Dataset> {
    let path = "/datasets";
    // limit to 1 result
    const params = new URLSearchParams({ limit: "1" });
    if (datasetId !== undefined && datasetName !== undefined) {
      throw new Error("Must provide either datasetName or datasetId, not both");
    } else if (datasetId !== undefined) {
      assertUuid(datasetId);
      path += `/${datasetId}`;
    } else if (datasetName !== undefined) {
      params.append("name", datasetName);
    } else {
      throw new Error("Must provide datasetName or datasetId");
    }
    const response = await this._get<Dataset | Dataset[]>(path, params);
    let result: Dataset;
    if (Array.isArray(response)) {
      if (response.length === 0) {
        throw new Error(
          `Dataset[id=${datasetId}, name=${datasetName}] not found`
        );
      }
      result = response[0] as Dataset;
    } else {
      result = response as Dataset;
    }
    return result;
  }

  public async hasDataset({
    datasetId,
    datasetName,
  }: {
    datasetId?: string;
    datasetName?: string;
  }): Promise<boolean> {
    try {
      await this.readDataset({ datasetId, datasetName });
      return true;
    } catch (e) {
      if (
        // eslint-disable-next-line no-instanceof/no-instanceof
        e instanceof Error &&
        e.message.toLocaleLowerCase().includes("not found")
      ) {
        return false;
      }
      throw e;
    }
  }

  public async diffDatasetVersions({
    datasetId,
    datasetName,
    fromVersion,
    toVersion,
  }: {
    datasetId?: string;
    datasetName?: string;
    fromVersion: string | Date;
    toVersion: string | Date;
  }): Promise<DatasetDiffInfo> {
    let datasetId_ = datasetId;
    if (datasetId_ === undefined && datasetName === undefined) {
      throw new Error("Must provide either datasetName or datasetId");
    } else if (datasetId_ !== undefined && datasetName !== undefined) {
      throw new Error("Must provide either datasetName or datasetId, not both");
    } else if (datasetId_ === undefined) {
      const dataset = await this.readDataset({ datasetName });
      datasetId_ = dataset.id;
    }
    const urlParams = new URLSearchParams({
      from_version:
        typeof fromVersion === "string"
          ? fromVersion
          : fromVersion.toISOString(),
      to_version:
        typeof toVersion === "string" ? toVersion : toVersion.toISOString(),
    });
    const response = await this._get<DatasetDiffInfo>(
      `/datasets/${datasetId_}/versions/diff`,
      urlParams
    );
    return response as DatasetDiffInfo;
  }

  public async readDatasetOpenaiFinetuning({
    datasetId,
    datasetName,
  }: {
    datasetId?: string;
    datasetName?: string;
    // eslint-disable-next-line @typescript-eslint/no-explicit-any
  }): Promise<any[]> {
    const path = "/datasets";
    if (datasetId !== undefined) {
      // do nothing
    } else if (datasetName !== undefined) {
      datasetId = (await this.readDataset({ datasetName })).id;
    } else {
      throw new Error("Must provide dataset name or ID");
    }
    const response = await this._getResponse(`${path}/${datasetId}/openai_ft`);
    const datasetText = await response.text();
    const dataset = datasetText
      .trim()
      .split("\n")
      .map((line: string) => JSON.parse(line));
    return dataset;
  }

  public async *listDatasets({
    limit = 100,
    offset = 0,
    datasetIds,
    datasetName,
    datasetNameContains,
    metadata,
  }: {
    limit?: number;
    offset?: number;
    datasetIds?: string[];
    datasetName?: string;
    datasetNameContains?: string;
    metadata?: RecordStringAny;
  } = {}): AsyncIterable<Dataset> {
    const path = "/datasets";
    const params = new URLSearchParams({
      limit: limit.toString(),
      offset: offset.toString(),
    });
    if (datasetIds !== undefined) {
      for (const id_ of datasetIds) {
        params.append("id", id_);
      }
    }
    if (datasetName !== undefined) {
      params.append("name", datasetName);
    }
    if (datasetNameContains !== undefined) {
      params.append("name_contains", datasetNameContains);
    }
    if (metadata !== undefined) {
      params.append("metadata", JSON.stringify(metadata));
    }
    for await (const datasets of this._getPaginated<Dataset>(path, params)) {
      yield* datasets;
    }
  }

  /**
   * Update a dataset
   * @param props The dataset details to update
   * @returns The updated dataset
   */
  public async updateDataset(props: {
    datasetId?: string;
    datasetName?: string;
    name?: string;
    description?: string;
  }): Promise<Dataset> {
    const { datasetId, datasetName, ...update } = props;

    if (!datasetId && !datasetName) {
      throw new Error("Must provide either datasetName or datasetId");
    }
    const _datasetId =
      datasetId ?? (await this.readDataset({ datasetName })).id;
    assertUuid(_datasetId);

    const response = await this.caller.call(
      _getFetchImplementation(),
      `${this.apiUrl}/datasets/${_datasetId}`,
      {
        method: "PATCH",
        headers: { ...this.headers, "Content-Type": "application/json" },
        body: JSON.stringify(update),
        signal: AbortSignal.timeout(this.timeout_ms),
        ...this.fetchOptions,
      }
    );
    await raiseForStatus(response, "update dataset");
    return (await response.json()) as Dataset;
  }

  /**
   * Updates a tag on a dataset.
   *
   * If the tag is already assigned to a different version of this dataset,
   * the tag will be moved to the new version. The as_of parameter is used to
   * determine which version of the dataset to apply the new tags to.
   *
   * It must be an exact version of the dataset to succeed. You can
   * use the "readDatasetVersion" method to find the exact version
   * to apply the tags to.
   * @param params.datasetId The ID of the dataset to update. Must be provided if "datasetName" is not provided.
   * @param params.datasetName The name of the dataset to update. Must be provided if "datasetId" is not provided.
   * @param params.asOf The timestamp of the dataset to apply the new tags to.
   * @param params.tag The new tag to apply to the dataset.
   */
  public async updateDatasetTag(props: {
    datasetId?: string;
    datasetName?: string;
    asOf: string | Date;
    tag: string;
  }): Promise<void> {
    const { datasetId, datasetName, asOf, tag } = props;

    if (!datasetId && !datasetName) {
      throw new Error("Must provide either datasetName or datasetId");
    }
    const _datasetId =
      datasetId ?? (await this.readDataset({ datasetName })).id;
    assertUuid(_datasetId);

    const response = await this.caller.call(
      _getFetchImplementation(),
      `${this.apiUrl}/datasets/${_datasetId}/tags`,
      {
        method: "PUT",
        headers: { ...this.headers, "Content-Type": "application/json" },
        body: JSON.stringify({
          as_of: typeof asOf === "string" ? asOf : asOf.toISOString(),
          tag,
        }),
        signal: AbortSignal.timeout(this.timeout_ms),
        ...this.fetchOptions,
      }
    );
    await raiseForStatus(response, "update dataset tags");
  }

  public async deleteDataset({
    datasetId,
    datasetName,
  }: {
    datasetId?: string;
    datasetName?: string;
  }): Promise<void> {
    let path = "/datasets";
    let datasetId_ = datasetId;
    if (datasetId !== undefined && datasetName !== undefined) {
      throw new Error("Must provide either datasetName or datasetId, not both");
    } else if (datasetName !== undefined) {
      const dataset = await this.readDataset({ datasetName });
      datasetId_ = dataset.id;
    }
    if (datasetId_ !== undefined) {
      assertUuid(datasetId_);
      path += `/${datasetId_}`;
    } else {
      throw new Error("Must provide datasetName or datasetId");
    }
    const response = await this.caller.call(
      _getFetchImplementation(),
      this.apiUrl + path,
      {
        method: "DELETE",
        headers: this.headers,
        signal: AbortSignal.timeout(this.timeout_ms),
        ...this.fetchOptions,
      }
    );
    await raiseForStatus(response, `delete ${path}`);

    await response.json();
  }

  public async indexDataset({
    datasetId,
    datasetName,
    tag,
  }: {
    datasetId?: string;
    datasetName?: string;
    tag?: string;
  }): Promise<void> {
    let datasetId_ = datasetId;
    if (!datasetId_ && !datasetName) {
      throw new Error("Must provide either datasetName or datasetId");
    } else if (datasetId_ && datasetName) {
      throw new Error("Must provide either datasetName or datasetId, not both");
    } else if (!datasetId_) {
      const dataset = await this.readDataset({ datasetName });
      datasetId_ = dataset.id;
    }
    assertUuid(datasetId_);

    const data = {
      tag: tag,
    };
    const response = await this.caller.call(
      _getFetchImplementation(),
      `${this.apiUrl}/datasets/${datasetId_}/index`,
      {
        method: "POST",
        headers: { ...this.headers, "Content-Type": "application/json" },
        body: JSON.stringify(data),
        signal: AbortSignal.timeout(this.timeout_ms),
        ...this.fetchOptions,
      }
    );
    await raiseForStatus(response, "index dataset");
    await response.json();
  }

  /**
   * Lets you run a similarity search query on a dataset.
   *
   * Requires the dataset to be indexed. Please see the `indexDataset` method to set up indexing.
   *
   * @param inputs      The input on which to run the similarity search. Must have the
   *                    same schema as the dataset.
   *
   * @param datasetId   The dataset to search for similar examples.
   *
   * @param limit       The maximum number of examples to return. Will return the top `limit` most
   *                    similar examples in order of most similar to least similar. If no similar
   *                    examples are found, random examples will be returned.
   *
   * @param filter      A filter string to apply to the search. Only examples will be returned that
   *                    match the filter string. Some examples of filters
   *
   *                    - eq(metadata.mykey, "value")
   *                    - and(neq(metadata.my.nested.key, "value"), neq(metadata.mykey, "value"))
   *                    - or(eq(metadata.mykey, "value"), eq(metadata.mykey, "othervalue"))
   *
   * @returns           A list of similar examples.
   *
   *
   * @example
   * dataset_id = "123e4567-e89b-12d3-a456-426614174000"
   * inputs = {"text": "How many people live in Berlin?"}
   * limit = 5
   * examples = await client.similarExamples(inputs, dataset_id, limit)
   */
  public async similarExamples(
    inputs: KVMap,
    datasetId: string,
    limit: number,
    {
      filter,
    }: {
      filter?: string;
    } = {}
  ): Promise<ExampleSearch[]> {
    const data: KVMap = {
      limit: limit,
      inputs: inputs,
    };

    if (filter !== undefined) {
      data["filter"] = filter;
    }

    assertUuid(datasetId);
    const response = await this.caller.call(
      _getFetchImplementation(),
      `${this.apiUrl}/datasets/${datasetId}/search`,
      {
        method: "POST",
        headers: { ...this.headers, "Content-Type": "application/json" },
        body: JSON.stringify(data),
        signal: AbortSignal.timeout(this.timeout_ms),
        ...this.fetchOptions,
      }
    );
    await raiseForStatus(response, "fetch similar examples");
    const result = await response.json();
    return result["examples"] as ExampleSearch[];
  }

  public async createExample(update: ExampleCreate): Promise<Example>;

  public async createExample(
    inputs: KVMap,
    outputs: KVMap,
    options: CreateExampleOptions
  ): Promise<Example>;

  public async createExample(
    inputsOrUpdate: KVMap | ExampleCreate,
    outputs?: KVMap,
    options?: CreateExampleOptions
  ): Promise<Example> {
    if ("dataset_id" in inputsOrUpdate || "dataset_name" in inputsOrUpdate) {
      if (outputs !== undefined || options !== undefined) {
        throw new Error(
          "Cannot provide outputs or options when using ExampleCreate object"
        );
      }
    }

    let datasetId_ = outputs ? options?.datasetId : inputsOrUpdate.dataset_id;
    const datasetName_ = outputs
      ? options?.datasetName
      : inputsOrUpdate.dataset_name;
    if (datasetId_ === undefined && datasetName_ === undefined) {
      throw new Error("Must provide either datasetName or datasetId");
    } else if (datasetId_ !== undefined && datasetName_ !== undefined) {
      throw new Error("Must provide either datasetName or datasetId, not both");
    } else if (datasetId_ === undefined) {
      const dataset = await this.readDataset({ datasetName: datasetName_ });
      datasetId_ = dataset.id;
    }

    const createdAt_ =
      (outputs ? options?.createdAt : inputsOrUpdate.created_at) || new Date();
    let data: ExampleCreate;
    if (outputs) {
      data = {
        inputs: inputsOrUpdate,
        outputs,
        created_at: createdAt_?.toISOString(),
        id: options?.exampleId,
        metadata: options?.metadata,
        split: options?.split,
        source_run_id: options?.sourceRunId,
        use_source_run_io: options?.useSourceRunIO,
        use_source_run_attachments: options?.useSourceRunAttachments,
        attachments: options?.attachments,
      };
    } else {
      data = inputsOrUpdate as ExampleCreate;
    }

    const response = await this._uploadExamplesMultipart(datasetId_, [data]);
    const example = await this.readExample(
      response.example_ids?.[0] ?? uuid.v4()
    );
    return example;
  }

  public async createExamples(props: {
    inputs?: Array<KVMap>;
    outputs?: Array<KVMap>;
    metadata?: Array<KVMap>;
    splits?: Array<string | Array<string>>;
    sourceRunIds?: Array<string>;
    useSourceRunIOs?: Array<boolean>;
    useSourceRunAttachments?: Array<string[]>;
    attachments?: Array<Attachments>;
    exampleIds?: Array<string>;
    datasetId?: string;
    datasetName?: string;
    uploads?: ExampleCreate[];
  }): Promise<Example[]> {
    const {
      inputs,
      outputs,
      metadata,
      splits,
      sourceRunIds,
      useSourceRunIOs,
      useSourceRunAttachments,
      attachments,
      exampleIds,
      datasetId,
      datasetName,
      uploads,
    } = props;
    // Check that either uploads or old params are being used
    if (
      uploads !== undefined &&
      [
        inputs,
        outputs,
        metadata,
        splits,
        sourceRunIds,
        useSourceRunIOs,
        useSourceRunAttachments,
        attachments,
        exampleIds,
        datasetId,
        datasetName,
      ].some((x) => x !== undefined)
    ) {
      throw new Error("When providing uploads cannot provide any other params");
    } else if (inputs === undefined && uploads === undefined) {
      throw new Error("Must provide either inputs or uploads");
    } else if (uploads !== undefined && uploads.length === 0) {
      return [];
    }

    // Grab the dataset
    let datasetId_ = uploads ? uploads[0].dataset_id : datasetId;
    const datasetName_ = uploads ? uploads[0].dataset_name : datasetName;
    if (datasetId_ === undefined && datasetName_ === undefined) {
      throw new Error("Must provide either datasetName or datasetId");
    } else if (datasetId_ !== undefined && datasetName_ !== undefined) {
      throw new Error("Must provide either datasetName or datasetId, not both");
    } else if (datasetId_ === undefined) {
      const dataset = await this.readDataset({ datasetName: datasetName_ });
      datasetId_ = dataset.id;
    }

    if (uploads !== undefined) {
      const response = await this._uploadExamplesMultipart(datasetId_, uploads);
      const examples = await Promise.all(
        response.example_ids.map((id) => this.readExample(id))
      );
      return examples;
    } else if (inputs !== undefined) {
      const formattedExamples: ExampleCreate[] = inputs.map((input, idx) => {
        return {
          dataset_id: datasetId_,
          inputs: input,
          outputs: outputs?.[idx],
          metadata: metadata?.[idx],
          split: splits?.[idx],
          id: exampleIds?.[idx],
          attachments: attachments?.[idx],
          source_run_id: sourceRunIds?.[idx],
          use_source_run_io: useSourceRunIOs?.[idx],
          use_source_run_attachments: useSourceRunAttachments?.[idx],
        } as ExampleCreate;
      });

      const response = await this._uploadExamplesMultipart(
        datasetId_,
        formattedExamples
      );
      const examples = await Promise.all(
        response.example_ids.map((id) => this.readExample(id))
      );
      return examples;
    } else {
      throw new Error("Must provide either inputs or uploads");
    }
  }

  public async createLLMExample(
    input: string,
    generation: string | undefined,
    options: CreateExampleOptions
  ) {
    return this.createExample({ input }, { output: generation }, options);
  }

  public async createChatExample(
    input: KVMap[] | LangChainBaseMessage[],
    generations: KVMap | LangChainBaseMessage | undefined,
    options: CreateExampleOptions
  ) {
    const finalInput = input.map((message) => {
      if (isLangChainMessage(message)) {
        return convertLangChainMessageToExample(message);
      }
      return message;
    });
    const finalOutput = isLangChainMessage(generations)
      ? convertLangChainMessageToExample(generations)
      : generations;
    return this.createExample(
      { input: finalInput },
      { output: finalOutput },
      options
    );
  }

  public async readExample(exampleId: string): Promise<Example> {
    assertUuid(exampleId);
    const path = `/examples/${exampleId}`;
    const rawExample: RawExample = await this._get(path);
    const { attachment_urls, ...rest } = rawExample;
    const example: Example = rest;
    if (attachment_urls) {
      example.attachments = Object.entries(attachment_urls).reduce(
        (acc, [key, value]) => {
          acc[key.slice("attachment.".length)] = {
            presigned_url: value.presigned_url,
            mime_type: value.mime_type,
          };
          return acc;
        },
        {} as Record<string, AttachmentInfo>
      );
    }
    return example;
  }

  public async *listExamples({
    datasetId,
    datasetName,
    exampleIds,
    asOf,
    splits,
    inlineS3Urls,
    metadata,
    limit,
    offset,
    filter,
    includeAttachments,
  }: {
    datasetId?: string;
    datasetName?: string;
    exampleIds?: string[];
    asOf?: string | Date;
    splits?: string[];
    inlineS3Urls?: boolean;
    metadata?: KVMap;
    limit?: number;
    offset?: number;
    filter?: string;
    includeAttachments?: boolean;
  } = {}): AsyncIterable<Example> {
    let datasetId_;
    if (datasetId !== undefined && datasetName !== undefined) {
      throw new Error("Must provide either datasetName or datasetId, not both");
    } else if (datasetId !== undefined) {
      datasetId_ = datasetId;
    } else if (datasetName !== undefined) {
      const dataset = await this.readDataset({ datasetName });
      datasetId_ = dataset.id;
    } else {
      throw new Error("Must provide a datasetName or datasetId");
    }
    const params = new URLSearchParams({ dataset: datasetId_ });
    const dataset_version = asOf
      ? typeof asOf === "string"
        ? asOf
        : asOf?.toISOString()
      : undefined;
    if (dataset_version) {
      params.append("as_of", dataset_version);
    }
    const inlineS3Urls_ = inlineS3Urls ?? true;
    params.append("inline_s3_urls", inlineS3Urls_.toString());
    if (exampleIds !== undefined) {
      for (const id_ of exampleIds) {
        params.append("id", id_);
      }
    }
    if (splits !== undefined) {
      for (const split of splits) {
        params.append("splits", split);
      }
    }
    if (metadata !== undefined) {
      const serializedMetadata = JSON.stringify(metadata);
      params.append("metadata", serializedMetadata);
    }
    if (limit !== undefined) {
      params.append("limit", limit.toString());
    }
    if (offset !== undefined) {
      params.append("offset", offset.toString());
    }
    if (filter !== undefined) {
      params.append("filter", filter);
    }
    if (includeAttachments === true) {
      ["attachment_urls", "outputs", "metadata"].forEach((field) =>
        params.append("select", field)
      );
    }
    let i = 0;
    for await (const rawExamples of this._getPaginated<RawExample>(
      "/examples",
      params
    )) {
      for (const rawExample of rawExamples) {
        const { attachment_urls, ...rest } = rawExample;
        const example: Example = rest;
        if (attachment_urls) {
          example.attachments = Object.entries(attachment_urls).reduce(
            (acc, [key, value]) => {
              acc[key.slice("attachment.".length)] = {
                presigned_url: value.presigned_url,
                mime_type: value.mime_type || undefined,
              };
              return acc;
            },
            {} as Record<string, AttachmentInfo>
          );
        }
        yield example;
        i++;
      }
      if (limit !== undefined && i >= limit) {
        break;
      }
    }
  }

  public async deleteExample(exampleId: string): Promise<void> {
    assertUuid(exampleId);
    const path = `/examples/${exampleId}`;
    const response = await this.caller.call(
      _getFetchImplementation(),
      this.apiUrl + path,
      {
        method: "DELETE",
        headers: this.headers,
        signal: AbortSignal.timeout(this.timeout_ms),
        ...this.fetchOptions,
      }
    );
    await raiseForStatus(response, `delete ${path}`);
    await response.json();
  }

  public async updateExample(
    exampleId: string,
    update: ExampleUpdateWithoutID
  ): Promise<object>;

  public async updateExample(update: ExampleUpdate): Promise<object>;

  public async updateExample(
    exampleIdOrUpdate: string | ExampleUpdate,
    update?: ExampleUpdateWithoutID
  ): Promise<object> {
    let exampleId: string;
    if (update) {
      exampleId = exampleIdOrUpdate as string;
    } else {
      exampleId = (exampleIdOrUpdate as ExampleUpdate).id;
    }

    assertUuid(exampleId);

    let updateToUse: ExampleUpdate;
    if (update) {
      updateToUse = { id: exampleId, ...update };
    } else {
      updateToUse = exampleIdOrUpdate as ExampleUpdate;
    }

    let datasetId: string;
    if (updateToUse.dataset_id !== undefined) {
      datasetId = updateToUse.dataset_id;
    } else {
      const example = await this.readExample(exampleId);
      datasetId = example.dataset_id;
    }

    return this._updateExamplesMultipart(datasetId, [updateToUse]);
  }

  public async updateExamples(update: ExampleUpdate[]): Promise<object> {
    // We will naively get dataset id from first example and assume it works for all
    let datasetId: string;
    if (update[0].dataset_id === undefined) {
      const example = await this.readExample(update[0].id);
      datasetId = example.dataset_id;
    } else {
      datasetId = update[0].dataset_id;
    }

    return this._updateExamplesMultipart(datasetId, update);
  }

  /**
   * Get dataset version by closest date or exact tag.
   *
   * Use this to resolve the nearest version to a given timestamp or for a given tag.
   *
   * @param options The options for getting the dataset version
   * @param options.datasetId The ID of the dataset
   * @param options.datasetName The name of the dataset
   * @param options.asOf The timestamp of the dataset to retrieve
   * @param options.tag The tag of the dataset to retrieve
   * @returns The dataset version
   */
  public async readDatasetVersion({
    datasetId,
    datasetName,
    asOf,
    tag,
  }: {
    datasetId?: string;
    datasetName?: string;
    asOf?: string | Date;
    tag?: string;
  }): Promise<DatasetVersion> {
    let resolvedDatasetId: string;
    if (!datasetId) {
      const dataset = await this.readDataset({ datasetName });
      resolvedDatasetId = dataset.id;
    } else {
      resolvedDatasetId = datasetId;
    }

    assertUuid(resolvedDatasetId);

    if ((asOf && tag) || (!asOf && !tag)) {
      throw new Error("Exactly one of asOf and tag must be specified.");
    }

    const params = new URLSearchParams();
    if (asOf !== undefined) {
      params.append(
        "as_of",
        typeof asOf === "string" ? asOf : asOf.toISOString()
      );
    }
    if (tag !== undefined) {
      params.append("tag", tag);
    }

    const response = await this.caller.call(
      _getFetchImplementation(),
      `${
        this.apiUrl
      }/datasets/${resolvedDatasetId}/version?${params.toString()}`,
      {
        method: "GET",
        headers: { ...this.headers },
        signal: AbortSignal.timeout(this.timeout_ms),
        ...this.fetchOptions,
      }
    );

    await raiseForStatus(response, "read dataset version");

    return await response.json();
  }

  public async listDatasetSplits({
    datasetId,
    datasetName,
    asOf,
  }: {
    datasetId?: string;
    datasetName?: string;
    asOf?: string | Date;
  }): Promise<string[]> {
    let datasetId_: string;
    if (datasetId === undefined && datasetName === undefined) {
      throw new Error("Must provide dataset name or ID");
    } else if (datasetId !== undefined && datasetName !== undefined) {
      throw new Error("Must provide either datasetName or datasetId, not both");
    } else if (datasetId === undefined) {
      const dataset = await this.readDataset({ datasetName });
      datasetId_ = dataset.id;
    } else {
      datasetId_ = datasetId;
    }

    assertUuid(datasetId_);

    const params = new URLSearchParams();
    const dataset_version = asOf
      ? typeof asOf === "string"
        ? asOf
        : asOf?.toISOString()
      : undefined;
    if (dataset_version) {
      params.append("as_of", dataset_version);
    }

    const response = await this._get<string[]>(
      `/datasets/${datasetId_}/splits`,
      params
    );
    return response;
  }

  public async updateDatasetSplits({
    datasetId,
    datasetName,
    splitName,
    exampleIds,
    remove = false,
  }: {
    datasetId?: string;
    datasetName?: string;
    splitName: string;
    exampleIds: string[];
    remove?: boolean;
  }): Promise<void> {
    let datasetId_: string;
    if (datasetId === undefined && datasetName === undefined) {
      throw new Error("Must provide dataset name or ID");
    } else if (datasetId !== undefined && datasetName !== undefined) {
      throw new Error("Must provide either datasetName or datasetId, not both");
    } else if (datasetId === undefined) {
      const dataset = await this.readDataset({ datasetName });
      datasetId_ = dataset.id;
    } else {
      datasetId_ = datasetId;
    }

    assertUuid(datasetId_);

    const data = {
      split_name: splitName,
      examples: exampleIds.map((id) => {
        assertUuid(id);
        return id;
      }),
      remove,
    };

    const response = await this.caller.call(
      _getFetchImplementation(),
      `${this.apiUrl}/datasets/${datasetId_}/splits`,
      {
        method: "PUT",
        headers: { ...this.headers, "Content-Type": "application/json" },
        body: JSON.stringify(data),
        signal: AbortSignal.timeout(this.timeout_ms),
        ...this.fetchOptions,
      }
    );

    await raiseForStatus(response, "update dataset splits", true);
  }

  /**
   * @deprecated This method is deprecated and will be removed in future LangSmith versions, use `evaluate` from `langsmith/evaluation` instead.
   */
  public async evaluateRun(
    run: Run | string,
    evaluator: RunEvaluator,
    {
      sourceInfo,
      loadChildRuns,
      referenceExample,
    }: {
      sourceInfo?: KVMap;
      loadChildRuns: boolean;
      referenceExample?: Example;
    } = { loadChildRuns: false }
  ): Promise<Feedback> {
    warnOnce(
      "This method is deprecated and will be removed in future LangSmith versions, use `evaluate` from `langsmith/evaluation` instead."
    );
    let run_: Run;
    if (typeof run === "string") {
      run_ = await this.readRun(run, { loadChildRuns });
    } else if (typeof run === "object" && "id" in run) {
      run_ = run as Run;
    } else {
      throw new Error(`Invalid run type: ${typeof run}`);
    }
    if (
      run_.reference_example_id !== null &&
      run_.reference_example_id !== undefined
    ) {
      referenceExample = await this.readExample(run_.reference_example_id);
    }

    const feedbackResult = await evaluator.evaluateRun(run_, referenceExample);
    const [_, feedbacks] = await this._logEvaluationFeedback(
      feedbackResult,
      run_,
      sourceInfo
    );

    return feedbacks[0];
  }

  public async createFeedback(
    runId: string | null,
    key: string,
    {
      score,
      value,
      correction,
      comment,
      sourceInfo,
      feedbackSourceType = "api",
      sourceRunId,
      feedbackId,
      feedbackConfig,
      projectId,
      comparativeExperimentId,
    }: {
      score?: ScoreType;
      value?: ValueType;
      correction?: object;
      comment?: string;
      sourceInfo?: object;
      feedbackSourceType?: FeedbackSourceType;
      feedbackConfig?: FeedbackConfig;
      sourceRunId?: string;
      feedbackId?: string;
      eager?: boolean;
      projectId?: string;
      comparativeExperimentId?: string;
    }
  ): Promise<Feedback> {
    if (!runId && !projectId) {
      throw new Error("One of runId or projectId must be provided");
    }
    if (runId && projectId) {
      throw new Error("Only one of runId or projectId can be provided");
    }
    const feedback_source: feedback_source = {
      type: feedbackSourceType ?? "api",
      metadata: sourceInfo ?? {},
    };
    if (
      sourceRunId !== undefined &&
      feedback_source?.metadata !== undefined &&
      !feedback_source.metadata["__run"]
    ) {
      feedback_source.metadata["__run"] = { run_id: sourceRunId };
    }
    if (
      feedback_source?.metadata !== undefined &&
      feedback_source.metadata["__run"]?.run_id !== undefined
    ) {
      assertUuid(feedback_source.metadata["__run"].run_id);
    }
    const feedback: FeedbackCreate = {
      id: feedbackId ?? uuid.v4(),
      run_id: runId,
      key,
      score,
      value,
      correction,
      comment,
      feedback_source: feedback_source,
      comparative_experiment_id: comparativeExperimentId,
      feedbackConfig,
      session_id: projectId,
    };
    const url = `${this.apiUrl}/feedback`;
    const response = await this.caller.call(_getFetchImplementation(), url, {
      method: "POST",
      headers: { ...this.headers, "Content-Type": "application/json" },
      body: JSON.stringify(feedback),
      signal: AbortSignal.timeout(this.timeout_ms),
      ...this.fetchOptions,
    });
    await raiseForStatus(response, "create feedback", true);
    return feedback as Feedback;
  }

  public async updateFeedback(
    feedbackId: string,
    {
      score,
      value,
      correction,
      comment,
    }: {
      score?: number | boolean | null;
      value?: number | boolean | string | object | null;
      correction?: object | null;
      comment?: string | null;
    }
  ): Promise<void> {
    const feedbackUpdate: FeedbackUpdate = {};
    if (score !== undefined && score !== null) {
      feedbackUpdate["score"] = score;
    }
    if (value !== undefined && value !== null) {
      feedbackUpdate["value"] = value;
    }
    if (correction !== undefined && correction !== null) {
      feedbackUpdate["correction"] = correction;
    }
    if (comment !== undefined && comment !== null) {
      feedbackUpdate["comment"] = comment;
    }
    assertUuid(feedbackId);
    const response = await this.caller.call(
      _getFetchImplementation(),
      `${this.apiUrl}/feedback/${feedbackId}`,
      {
        method: "PATCH",
        headers: { ...this.headers, "Content-Type": "application/json" },
        body: JSON.stringify(feedbackUpdate),
        signal: AbortSignal.timeout(this.timeout_ms),
        ...this.fetchOptions,
      }
    );
    await raiseForStatus(response, "update feedback", true);
  }

  public async readFeedback(feedbackId: string): Promise<Feedback> {
    assertUuid(feedbackId);
    const path = `/feedback/${feedbackId}`;
    const response = await this._get<Feedback>(path);
    return response;
  }

  public async deleteFeedback(feedbackId: string): Promise<void> {
    assertUuid(feedbackId);
    const path = `/feedback/${feedbackId}`;
    const response = await this.caller.call(
      _getFetchImplementation(),
      this.apiUrl + path,
      {
        method: "DELETE",
        headers: this.headers,
        signal: AbortSignal.timeout(this.timeout_ms),
        ...this.fetchOptions,
      }
    );
    await raiseForStatus(response, `delete ${path}`);
    await response.json();
  }

  public async *listFeedback({
    runIds,
    feedbackKeys,
    feedbackSourceTypes,
  }: {
    runIds?: string[];
    feedbackKeys?: string[];
    feedbackSourceTypes?: FeedbackSourceType[];
  } = {}): AsyncIterable<Feedback> {
    const queryParams = new URLSearchParams();
    if (runIds) {
      queryParams.append("run", runIds.join(","));
    }
    if (feedbackKeys) {
      for (const key of feedbackKeys) {
        queryParams.append("key", key);
      }
    }
    if (feedbackSourceTypes) {
      for (const type of feedbackSourceTypes) {
        queryParams.append("source", type);
      }
    }
    for await (const feedbacks of this._getPaginated<Feedback>(
      "/feedback",
      queryParams
    )) {
      yield* feedbacks;
    }
  }

  /**
   * Creates a presigned feedback token and URL.
   *
   * The token can be used to authorize feedback metrics without
   * needing an API key. This is useful for giving browser-based
   * applications the ability to submit feedback without needing
   * to expose an API key.
   *
   * @param runId The ID of the run.
   * @param feedbackKey The feedback key.
   * @param options Additional options for the token.
   * @param options.expiration The expiration time for the token.
   *
   * @returns A promise that resolves to a FeedbackIngestToken.
   */
  public async createPresignedFeedbackToken(
    runId: string,
    feedbackKey: string,
    {
      expiration,
      feedbackConfig,
    }: {
      expiration?: string | TimeDelta;
      feedbackConfig?: FeedbackConfig;
    } = {}
  ): Promise<FeedbackIngestToken> {
    const body: KVMap = {
      run_id: runId,
      feedback_key: feedbackKey,
      feedback_config: feedbackConfig,
    };
    if (expiration) {
      if (typeof expiration === "string") {
        body["expires_at"] = expiration;
      } else if (expiration?.hours || expiration?.minutes || expiration?.days) {
        body["expires_in"] = expiration;
      }
    } else {
      body["expires_in"] = {
        hours: 3,
      };
    }

    const response = await this.caller.call(
      _getFetchImplementation(),
      `${this.apiUrl}/feedback/tokens`,
      {
        method: "POST",
        headers: { ...this.headers, "Content-Type": "application/json" },
        body: JSON.stringify(body),
        signal: AbortSignal.timeout(this.timeout_ms),
        ...this.fetchOptions,
      }
    );
    const result = await response.json();
    return result as FeedbackIngestToken;
  }

  public async createComparativeExperiment({
    name,
    experimentIds,
    referenceDatasetId,
    createdAt,
    description,
    metadata,
    id,
  }: {
    name: string;
    experimentIds: Array<string>;
    referenceDatasetId?: string;
    createdAt?: Date;
    description?: string;
    metadata?: Record<string, unknown>;
    id?: string;
  }): Promise<ComparativeExperiment> {
    if (experimentIds.length === 0) {
      throw new Error("At least one experiment is required");
    }

    if (!referenceDatasetId) {
      referenceDatasetId = (
        await this.readProject({
          projectId: experimentIds[0],
        })
      ).reference_dataset_id;
    }

    if (!referenceDatasetId == null) {
      throw new Error("A reference dataset is required");
    }

    const body = {
      id,
      name,
      experiment_ids: experimentIds,
      reference_dataset_id: referenceDatasetId,
      description,
      created_at: (createdAt ?? new Date())?.toISOString(),
      extra: {} as Record<string, unknown>,
    };

    if (metadata) body.extra["metadata"] = metadata;

    const response = await this.caller.call(
      _getFetchImplementation(),
      `${this.apiUrl}/datasets/comparative`,
      {
        method: "POST",
        headers: { ...this.headers, "Content-Type": "application/json" },
        body: JSON.stringify(body),
        signal: AbortSignal.timeout(this.timeout_ms),
        ...this.fetchOptions,
      }
    );
    return await response.json();
  }

  /**
   * Retrieves a list of presigned feedback tokens for a given run ID.
   * @param runId The ID of the run.
   * @returns An async iterable of FeedbackIngestToken objects.
   */
  public async *listPresignedFeedbackTokens(
    runId: string
  ): AsyncIterable<FeedbackIngestToken> {
    assertUuid(runId);
    const params = new URLSearchParams({ run_id: runId });
    for await (const tokens of this._getPaginated<FeedbackIngestToken>(
      "/feedback/tokens",
      params
    )) {
      yield* tokens;
    }
  }

  _selectEvalResults(
    results: EvaluationResult | EvaluationResults
  ): Array<EvaluationResult> {
    let results_: Array<EvaluationResult>;
    if ("results" in results) {
      results_ = results.results;
    } else {
      results_ = [results];
    }
    return results_;
  }

  async _logEvaluationFeedback(
    evaluatorResponse: EvaluationResult | EvaluationResults,
    run?: Run,
    sourceInfo?: { [key: string]: any }
  ): Promise<[results: EvaluationResult[], feedbacks: Feedback[]]> {
    const evalResults: Array<EvaluationResult> =
      this._selectEvalResults(evaluatorResponse);

    const feedbacks: Feedback[] = [];

    for (const res of evalResults) {
      let sourceInfo_ = sourceInfo || {};
      if (res.evaluatorInfo) {
        sourceInfo_ = { ...res.evaluatorInfo, ...sourceInfo_ };
      }
      let runId_: string | null = null;
      if (res.targetRunId) {
        runId_ = res.targetRunId;
      } else if (run) {
        runId_ = run.id;
      }

      feedbacks.push(
        await this.createFeedback(runId_, res.key, {
          score: res.score,
          value: res.value,
          comment: res.comment,
          correction: res.correction,
          sourceInfo: sourceInfo_,
          sourceRunId: res.sourceRunId,
          feedbackConfig: res.feedbackConfig as FeedbackConfig | undefined,
          feedbackSourceType: "model",
        })
      );
    }

    return [evalResults, feedbacks];
  }

  public async logEvaluationFeedback(
    evaluatorResponse: EvaluationResult | EvaluationResults,
    run?: Run,
    sourceInfo?: { [key: string]: any }
  ): Promise<EvaluationResult[]> {
    const [results] = await this._logEvaluationFeedback(
      evaluatorResponse,
      run,
      sourceInfo
    );
    return results;
  }

  /**
   * API for managing annotation queues
   */

  /**
   * List the annotation queues on the LangSmith API.
   * @param options - The options for listing annotation queues
   * @param options.queueIds - The IDs of the queues to filter by
   * @param options.name - The name of the queue to filter by
   * @param options.nameContains - The substring that the queue name should contain
   * @param options.limit - The maximum number of queues to return
   * @returns An iterator of AnnotationQueue objects
   */
  public async *listAnnotationQueues(
    options: {
      queueIds?: string[];
      name?: string;
      nameContains?: string;
      limit?: number;
    } = {}
  ): AsyncIterableIterator<AnnotationQueue> {
    const { queueIds, name, nameContains, limit } = options;
    const params = new URLSearchParams();
    if (queueIds) {
      queueIds.forEach((id, i) => {
        assertUuid(id, `queueIds[${i}]`);
        params.append("ids", id);
      });
    }
    if (name) params.append("name", name);
    if (nameContains) params.append("name_contains", nameContains);
    params.append(
      "limit",
      (limit !== undefined ? Math.min(limit, 100) : 100).toString()
    );

    let count = 0;
    for await (const queues of this._getPaginated<AnnotationQueue>(
      "/annotation-queues",
      params
    )) {
      yield* queues;
      count++;
      if (limit !== undefined && count >= limit) break;
    }
  }

  /**
   * Create an annotation queue on the LangSmith API.
   * @param options - The options for creating an annotation queue
   * @param options.name - The name of the annotation queue
   * @param options.description - The description of the annotation queue
   * @param options.queueId - The ID of the annotation queue
   * @returns The created AnnotationQueue object
   */
  public async createAnnotationQueue(options: {
    name: string;
    description?: string;
    queueId?: string;
  }): Promise<AnnotationQueue> {
    const { name, description, queueId } = options;
    const body = {
      name,
      description,
      id: queueId || uuid.v4(),
    };

    const response = await this.caller.call(
      _getFetchImplementation(),
      `${this.apiUrl}/annotation-queues`,
      {
        method: "POST",
        headers: { ...this.headers, "Content-Type": "application/json" },
        body: JSON.stringify(
          Object.fromEntries(
            Object.entries(body).filter(([_, v]) => v !== undefined)
          )
        ),
        signal: AbortSignal.timeout(this.timeout_ms),
        ...this.fetchOptions,
      }
    );
    await raiseForStatus(response, "create annotation queue");
    const data = await response.json();
    return data as AnnotationQueue;
  }

  /**
   * Read an annotation queue with the specified queue ID.
   * @param queueId - The ID of the annotation queue to read
   * @returns The AnnotationQueue object
   */
  public async readAnnotationQueue(queueId: string): Promise<AnnotationQueue> {
    // TODO: Replace when actual endpoint is added
    const queueIteratorResult = await this.listAnnotationQueues({
      queueIds: [queueId],
    }).next();
    if (queueIteratorResult.done) {
      throw new Error(`Annotation queue with ID ${queueId} not found`);
    }
    return queueIteratorResult.value;
  }

  /**
   * Update an annotation queue with the specified queue ID.
   * @param queueId - The ID of the annotation queue to update
   * @param options - The options for updating the annotation queue
   * @param options.name - The new name for the annotation queue
   * @param options.description - The new description for the annotation queue
   */
  public async updateAnnotationQueue(
    queueId: string,
    options: {
      name: string;
      description?: string;
    }
  ): Promise<void> {
    const { name, description } = options;
    const response = await this.caller.call(
      _getFetchImplementation(),
      `${this.apiUrl}/annotation-queues/${assertUuid(queueId, "queueId")}`,
      {
        method: "PATCH",
        headers: { ...this.headers, "Content-Type": "application/json" },
        body: JSON.stringify({ name, description }),
        signal: AbortSignal.timeout(this.timeout_ms),
        ...this.fetchOptions,
      }
    );
    await raiseForStatus(response, "update annotation queue");
  }

  /**
   * Delete an annotation queue with the specified queue ID.
   * @param queueId - The ID of the annotation queue to delete
   */
  public async deleteAnnotationQueue(queueId: string): Promise<void> {
    const response = await this.caller.call(
      _getFetchImplementation(),
      `${this.apiUrl}/annotation-queues/${assertUuid(queueId, "queueId")}`,
      {
        method: "DELETE",
        headers: { ...this.headers, Accept: "application/json" },
        signal: AbortSignal.timeout(this.timeout_ms),
        ...this.fetchOptions,
      }
    );
    await raiseForStatus(response, "delete annotation queue");
  }

  /**
   * Add runs to an annotation queue with the specified queue ID.
   * @param queueId - The ID of the annotation queue
   * @param runIds - The IDs of the runs to be added to the annotation queue
   */
  public async addRunsToAnnotationQueue(
    queueId: string,
    runIds: string[]
  ): Promise<void> {
    const response = await this.caller.call(
      _getFetchImplementation(),
      `${this.apiUrl}/annotation-queues/${assertUuid(queueId, "queueId")}/runs`,
      {
        method: "POST",
        headers: { ...this.headers, "Content-Type": "application/json" },
        body: JSON.stringify(
          runIds.map((id, i) => assertUuid(id, `runIds[${i}]`).toString())
        ),
        signal: AbortSignal.timeout(this.timeout_ms),
        ...this.fetchOptions,
      }
    );
    await raiseForStatus(response, "add runs to annotation queue");
  }

  /**
   * Get a run from an annotation queue at the specified index.
   * @param queueId - The ID of the annotation queue
   * @param index - The index of the run to retrieve
   * @returns A Promise that resolves to a RunWithAnnotationQueueInfo object
   * @throws {Error} If the run is not found at the given index or for other API-related errors
   */
  public async getRunFromAnnotationQueue(
    queueId: string,
    index: number
  ): Promise<RunWithAnnotationQueueInfo> {
    const baseUrl = `/annotation-queues/${assertUuid(queueId, "queueId")}/run`;
    const response = await this.caller.call(
      _getFetchImplementation(),
      `${this.apiUrl}${baseUrl}/${index}`,
      {
        method: "GET",
        headers: this.headers,
        signal: AbortSignal.timeout(this.timeout_ms),
        ...this.fetchOptions,
      }
    );

    await raiseForStatus(response, "get run from annotation queue");
    return await response.json();
  }

  /**
   * Delete a run from an an annotation queue.
   * @param queueId - The ID of the annotation queue to delete the run from
   * @param queueRunId - The ID of the run to delete from the annotation queue
   */
  public async deleteRunFromAnnotationQueue(
    queueId: string,
    queueRunId: string
  ): Promise<void> {
    const response = await this.caller.call(
      _getFetchImplementation(),
      `${this.apiUrl}/annotation-queues/${assertUuid(
        queueId,
        "queueId"
      )}/runs/${assertUuid(queueRunId, "queueRunId")}`,
      {
        method: "DELETE",
        headers: { ...this.headers, Accept: "application/json" },
        signal: AbortSignal.timeout(this.timeout_ms),
        ...this.fetchOptions,
      }
    );
    await raiseForStatus(response, "delete run from annotation queue");
  }

  /**
   * Get the size of an annotation queue.
   * @param queueId - The ID of the annotation queue
   */
  public async getSizeFromAnnotationQueue(
    queueId: string
  ): Promise<{ size: number }> {
    const response = await this.caller.call(
      _getFetchImplementation(),
      `${this.apiUrl}/annotation-queues/${assertUuid(queueId, "queueId")}/size`,
      {
        method: "GET",
        headers: this.headers,
        signal: AbortSignal.timeout(this.timeout_ms),
        ...this.fetchOptions,
      }
    );
    await raiseForStatus(response, "get size from annotation queue");
    return await response.json();
  }

  protected async _currentTenantIsOwner(owner: string): Promise<boolean> {
    const settings = await this._getSettings();
    return owner == "-" || settings.tenant_handle === owner;
  }

  protected async _ownerConflictError(
    action: string,
    owner: string
  ): Promise<Error> {
    const settings = await this._getSettings();
    return new Error(
      `Cannot ${action} for another tenant.\n
      Current tenant: ${settings.tenant_handle}\n
      Requested tenant: ${owner}`
    );
  }

  protected async _getLatestCommitHash(
    promptOwnerAndName: string
  ): Promise<string | undefined> {
    const res = await this.caller.call(
      _getFetchImplementation(),
      `${this.apiUrl}/commits/${promptOwnerAndName}/?limit=${1}&offset=${0}`,
      {
        method: "GET",
        headers: this.headers,
        signal: AbortSignal.timeout(this.timeout_ms),
        ...this.fetchOptions,
      }
    );

    const json = await res.json();
    if (!res.ok) {
      const detail =
        typeof json.detail === "string"
          ? json.detail
          : JSON.stringify(json.detail);
      const error = new Error(
        `Error ${res.status}: ${res.statusText}\n${detail}`
      );
      // eslint-disable-next-line @typescript-eslint/no-explicit-any
      (error as any).statusCode = res.status;
      throw error;
    }

    if (json.commits.length === 0) {
      return undefined;
    }

    return json.commits[0].commit_hash;
  }

  protected async _likeOrUnlikePrompt(
    promptIdentifier: string,
    like: boolean
  ): Promise<LikePromptResponse> {
    const [owner, promptName, _] = parsePromptIdentifier(promptIdentifier);
    const response = await this.caller.call(
      _getFetchImplementation(),
      `${this.apiUrl}/likes/${owner}/${promptName}`,
      {
        method: "POST",
        body: JSON.stringify({ like: like }),
        headers: { ...this.headers, "Content-Type": "application/json" },
        signal: AbortSignal.timeout(this.timeout_ms),
        ...this.fetchOptions,
      }
    );
    await raiseForStatus(response, `${like ? "like" : "unlike"} prompt`);

    return await response.json();
  }

  protected async _getPromptUrl(promptIdentifier: string): Promise<string> {
    const [owner, promptName, commitHash] =
      parsePromptIdentifier(promptIdentifier);
    if (!(await this._currentTenantIsOwner(owner))) {
      if (commitHash !== "latest") {
        return `${this.getHostUrl()}/hub/${owner}/${promptName}/${commitHash.substring(
          0,
          8
        )}`;
      } else {
        return `${this.getHostUrl()}/hub/${owner}/${promptName}`;
      }
    } else {
      const settings = await this._getSettings();
      if (commitHash !== "latest") {
        return `${this.getHostUrl()}/prompts/${promptName}/${commitHash.substring(
          0,
          8
        )}?organizationId=${settings.id}`;
      } else {
        return `${this.getHostUrl()}/prompts/${promptName}?organizationId=${
          settings.id
        }`;
      }
    }
  }

  public async promptExists(promptIdentifier: string): Promise<boolean> {
    const prompt = await this.getPrompt(promptIdentifier);
    return !!prompt;
  }

  public async likePrompt(
    promptIdentifier: string
  ): Promise<LikePromptResponse> {
    return this._likeOrUnlikePrompt(promptIdentifier, true);
  }

  public async unlikePrompt(
    promptIdentifier: string
  ): Promise<LikePromptResponse> {
    return this._likeOrUnlikePrompt(promptIdentifier, false);
  }

  public async *listCommits(
    promptOwnerAndName: string
  ): AsyncIterableIterator<PromptCommit> {
    for await (const commits of this._getPaginated<
      PromptCommit,
      ListCommitsResponse
    >(
      `/commits/${promptOwnerAndName}/`,
      new URLSearchParams(),
      (res) => res.commits
    )) {
      yield* commits;
    }
  }

  public async *listPrompts(options?: {
    isPublic?: boolean;
    isArchived?: boolean;
    sortField?: PromptSortField;
    query?: string;
  }): AsyncIterableIterator<Prompt> {
    const params = new URLSearchParams();
    params.append("sort_field", options?.sortField ?? "updated_at");
    params.append("sort_direction", "desc");
    params.append("is_archived", (!!options?.isArchived).toString());

    if (options?.isPublic !== undefined) {
      params.append("is_public", options.isPublic.toString());
    }

    if (options?.query) {
      params.append("query", options.query);
    }

    for await (const prompts of this._getPaginated<Prompt, ListPromptsResponse>(
      "/repos",
      params,
      (res) => res.repos
    )) {
      yield* prompts;
    }
  }

  public async getPrompt(promptIdentifier: string): Promise<Prompt | null> {
    const [owner, promptName, _] = parsePromptIdentifier(promptIdentifier);
    const response = await this.caller.call(
      _getFetchImplementation(),
      `${this.apiUrl}/repos/${owner}/${promptName}`,
      {
        method: "GET",
        headers: this.headers,
        signal: AbortSignal.timeout(this.timeout_ms),
        ...this.fetchOptions,
      }
    );

    if (response.status === 404) {
      return null;
    }
    await raiseForStatus(response, "get prompt");

    const result = await response.json();
    if (result.repo) {
      return result.repo as Prompt;
    } else {
      return null;
    }
  }

  public async createPrompt(
    promptIdentifier: string,
    options?: {
      description?: string;
      readme?: string;
      tags?: string[];
      isPublic?: boolean;
    }
  ): Promise<Prompt> {
    const settings = await this._getSettings();
    if (options?.isPublic && !settings.tenant_handle) {
      throw new Error(
        `Cannot create a public prompt without first\n
        creating a LangChain Hub handle. 
        You can add a handle by creating a public prompt at:\n
        https://smith.langchain.com/prompts`
      );
    }

    const [owner, promptName, _] = parsePromptIdentifier(promptIdentifier);
    if (!(await this._currentTenantIsOwner(owner))) {
      throw await this._ownerConflictError("create a prompt", owner);
    }

    const data = {
      repo_handle: promptName,
      ...(options?.description && { description: options.description }),
      ...(options?.readme && { readme: options.readme }),
      ...(options?.tags && { tags: options.tags }),
      is_public: !!options?.isPublic,
    };

    const response = await this.caller.call(
      _getFetchImplementation(),
      `${this.apiUrl}/repos/`,
      {
        method: "POST",
        headers: { ...this.headers, "Content-Type": "application/json" },
        body: JSON.stringify(data),
        signal: AbortSignal.timeout(this.timeout_ms),
        ...this.fetchOptions,
      }
    );

    await raiseForStatus(response, "create prompt");

    const { repo } = await response.json();
    return repo as Prompt;
  }

  public async createCommit(
    promptIdentifier: string,
    object: any,
    options?: {
      parentCommitHash?: string;
    }
  ): Promise<string> {
    if (!(await this.promptExists(promptIdentifier))) {
      throw new Error("Prompt does not exist, you must create it first.");
    }

    const [owner, promptName, _] = parsePromptIdentifier(promptIdentifier);
    const resolvedParentCommitHash =
      options?.parentCommitHash === "latest" || !options?.parentCommitHash
        ? await this._getLatestCommitHash(`${owner}/${promptName}`)
        : options?.parentCommitHash;

    const payload = {
      manifest: JSON.parse(JSON.stringify(object)),
      parent_commit: resolvedParentCommitHash,
    };

    const response = await this.caller.call(
      _getFetchImplementation(),
      `${this.apiUrl}/commits/${owner}/${promptName}`,
      {
        method: "POST",
        headers: { ...this.headers, "Content-Type": "application/json" },
        body: JSON.stringify(payload),
        signal: AbortSignal.timeout(this.timeout_ms),
        ...this.fetchOptions,
      }
    );

    await raiseForStatus(response, "create commit");

    const result = await response.json();
    return this._getPromptUrl(
      `${owner}/${promptName}${
        result.commit_hash ? `:${result.commit_hash}` : ""
      }`
    );
  }

  /**
   * Update examples with attachments using multipart form data.
   * @param updates List of ExampleUpdateWithAttachments objects to upsert
   * @returns Promise with the update response
   */
  public async updateExamplesMultipart(
    datasetId: string,
    updates: ExampleUpdate[] = []
  ): Promise<UpdateExamplesResponse> {
    return this._updateExamplesMultipart(datasetId, updates);
  }

  private async _updateExamplesMultipart(
    datasetId: string,
    updates: ExampleUpdate[] = []
  ): Promise<UpdateExamplesResponse> {
    if (!(await this._getMultiPartSupport())) {
      throw new Error(
        "Your LangSmith version does not allow using the multipart examples endpoint, please update to the latest version."
      );
    }
    const formData = new FormData();

    for (const example of updates) {
      const exampleId = example.id;

      // Prepare the main example body
      const exampleBody = {
        ...(example.metadata && { metadata: example.metadata }),
        ...(example.split && { split: example.split }),
      };

      // Add main example data
      const stringifiedExample = serializePayloadForTracing(exampleBody);
      const exampleBlob = new Blob([stringifiedExample], {
        type: "application/json",
      });
      formData.append(exampleId, exampleBlob);

      // Add inputs if present
      if (example.inputs) {
        const stringifiedInputs = serializePayloadForTracing(example.inputs);
        const inputsBlob = new Blob([stringifiedInputs], {
          type: "application/json",
        });
        formData.append(`${exampleId}.inputs`, inputsBlob);
      }

      // Add outputs if present
      if (example.outputs) {
        const stringifiedOutputs = serializePayloadForTracing(example.outputs);
        const outputsBlob = new Blob([stringifiedOutputs], {
          type: "application/json",
        });
        formData.append(`${exampleId}.outputs`, outputsBlob);
      }

      // Add attachments if present
      if (example.attachments) {
        for (const [name, attachment] of Object.entries(example.attachments)) {
          let mimeType: string;
          let data: AttachmentData;

          if (Array.isArray(attachment)) {
            [mimeType, data] = attachment;
          } else {
            mimeType = attachment.mimeType;
            data = attachment.data;
          }
          const attachmentBlob = new Blob([data], {
            type: `${mimeType}; length=${data.byteLength}`,
          });
          formData.append(`${exampleId}.attachment.${name}`, attachmentBlob);
        }
      }

      if (example.attachments_operations) {
        const stringifiedAttachmentsOperations = serializePayloadForTracing(
          example.attachments_operations
        );
        const attachmentsOperationsBlob = new Blob(
          [stringifiedAttachmentsOperations],
          {
            type: "application/json",
          }
        );
        formData.append(
          `${exampleId}.attachments_operations`,
          attachmentsOperationsBlob
        );
      }
    }

    const datasetIdToUse = datasetId ?? updates[0]?.dataset_id;
    const response = await this.caller.call(
      _getFetchImplementation(),
      `${this.apiUrl}/v1/platform/datasets/${datasetIdToUse}/examples`,
      {
        method: "PATCH",
        headers: this.headers,
        body: formData,
      }
    );
    const result = await response.json();
    return result;
  }

  /**
   * Upload examples with attachments using multipart form data.
   * @param uploads List of ExampleUploadWithAttachments objects to upload
   * @returns Promise with the upload response
   * @deprecated This method is deprecated and will be removed in future LangSmith versions, please use `createExamples` instead
   */
  public async uploadExamplesMultipart(
    datasetId: string,
    uploads: ExampleCreate[] = []
  ): Promise<UploadExamplesResponse> {
    return this._uploadExamplesMultipart(datasetId, uploads);
  }

  private async _uploadExamplesMultipart(
    datasetId: string,
    uploads: ExampleCreate[] = []
  ): Promise<UploadExamplesResponse> {
    if (!(await this._getMultiPartSupport())) {
      throw new Error(
        "Your LangSmith version does not allow using the multipart examples endpoint, please update to the latest version."
      );
    }
    const formData = new FormData();

    for (const example of uploads) {
      const exampleId = (example.id ?? uuid.v4()).toString();

      // Prepare the main example body
      const exampleBody = {
        created_at: example.created_at,
        ...(example.metadata && { metadata: example.metadata }),
        ...(example.split && { split: example.split }),
        ...(example.source_run_id && { source_run_id: example.source_run_id }),
        ...(example.use_source_run_io && {
          use_source_run_io: example.use_source_run_io,
        }),
        ...(example.use_source_run_attachments && {
          use_source_run_attachments: example.use_source_run_attachments,
        }),
      };

      // Add main example data
      const stringifiedExample = serializePayloadForTracing(exampleBody);
      const exampleBlob = new Blob([stringifiedExample], {
        type: "application/json",
      });
      formData.append(exampleId, exampleBlob);

<<<<<<< HEAD
      // Add inputs if present
      if (example.inputs) {
        const stringifiedInputs = stringifyForTracing(example.inputs);
        const inputsBlob = new Blob([stringifiedInputs], {
          type: "application/json",
        });
        formData.append(`${exampleId}.inputs`, inputsBlob);
      }
=======
      // Add inputs
      const stringifiedInputs = serializePayloadForTracing(example.inputs);
      const inputsBlob = new Blob([stringifiedInputs], {
        type: "application/json",
      });
      formData.append(`${exampleId}.inputs`, inputsBlob);
>>>>>>> 652fd096

      // Add outputs if present
      if (example.outputs) {
        const stringifiedOutputs = serializePayloadForTracing(example.outputs);
        const outputsBlob = new Blob([stringifiedOutputs], {
          type: "application/json",
        });
        formData.append(`${exampleId}.outputs`, outputsBlob);
      }

      // Add attachments if present
      if (example.attachments) {
        for (const [name, attachment] of Object.entries(example.attachments)) {
          let mimeType: string;
          let data: AttachmentData;

          if (Array.isArray(attachment)) {
            [mimeType, data] = attachment;
          } else {
            mimeType = attachment.mimeType;
            data = attachment.data;
          }
          const attachmentBlob = new Blob([data], {
            type: `${mimeType}; length=${data.byteLength}`,
          });
          formData.append(`${exampleId}.attachment.${name}`, attachmentBlob);
        }
      }
    }

    const response = await this.caller.call(
      _getFetchImplementation(),
      `${this.apiUrl}/v1/platform/datasets/${datasetId}/examples`,
      {
        method: "POST",
        headers: this.headers,
        body: formData,
      }
    );
    const result = await response.json();
    return result;
  }

  public async updatePrompt(
    promptIdentifier: string,
    options?: {
      description?: string;
      readme?: string;
      tags?: string[];
      isPublic?: boolean;
      isArchived?: boolean;
    }
  ): Promise<Record<string, any>> {
    if (!(await this.promptExists(promptIdentifier))) {
      throw new Error("Prompt does not exist, you must create it first.");
    }

    const [owner, promptName] = parsePromptIdentifier(promptIdentifier);
    if (!(await this._currentTenantIsOwner(owner))) {
      throw await this._ownerConflictError("update a prompt", owner);
    }

    const payload: Record<string, any> = {};

    if (options?.description !== undefined)
      payload.description = options.description;
    if (options?.readme !== undefined) payload.readme = options.readme;
    if (options?.tags !== undefined) payload.tags = options.tags;
    if (options?.isPublic !== undefined) payload.is_public = options.isPublic;
    if (options?.isArchived !== undefined)
      payload.is_archived = options.isArchived;

    // Check if payload is empty
    if (Object.keys(payload).length === 0) {
      throw new Error("No valid update options provided");
    }

    const response = await this.caller.call(
      _getFetchImplementation(),
      `${this.apiUrl}/repos/${owner}/${promptName}`,
      {
        method: "PATCH",
        body: JSON.stringify(payload),
        headers: {
          ...this.headers,
          "Content-Type": "application/json",
        },
        signal: AbortSignal.timeout(this.timeout_ms),
        ...this.fetchOptions,
      }
    );

    await raiseForStatus(response, "update prompt");

    return response.json();
  }

  public async deletePrompt(promptIdentifier: string): Promise<void> {
    if (!(await this.promptExists(promptIdentifier))) {
      throw new Error("Prompt does not exist, you must create it first.");
    }

    const [owner, promptName, _] = parsePromptIdentifier(promptIdentifier);

    if (!(await this._currentTenantIsOwner(owner))) {
      throw await this._ownerConflictError("delete a prompt", owner);
    }

    const response = await this.caller.call(
      _getFetchImplementation(),
      `${this.apiUrl}/repos/${owner}/${promptName}`,
      {
        method: "DELETE",
        headers: this.headers,
        signal: AbortSignal.timeout(this.timeout_ms),
        ...this.fetchOptions,
      }
    );

    return await response.json();
  }

  public async pullPromptCommit(
    promptIdentifier: string,
    options?: {
      includeModel?: boolean;
    }
  ): Promise<PromptCommit> {
    const [owner, promptName, commitHash] =
      parsePromptIdentifier(promptIdentifier);
    const response = await this.caller.call(
      _getFetchImplementation(),
      `${this.apiUrl}/commits/${owner}/${promptName}/${commitHash}${
        options?.includeModel ? "?include_model=true" : ""
      }`,
      {
        method: "GET",
        headers: this.headers,
        signal: AbortSignal.timeout(this.timeout_ms),
        ...this.fetchOptions,
      }
    );

    await raiseForStatus(response, "pull prompt commit");

    const result = await response.json();

    return {
      owner,
      repo: promptName,
      commit_hash: result.commit_hash,
      manifest: result.manifest,
      examples: result.examples,
    };
  }

  /**
   * This method should not be used directly, use `import { pull } from "langchain/hub"` instead.
   * Using this method directly returns the JSON string of the prompt rather than a LangChain object.
   * @private
   */
  public async _pullPrompt(
    promptIdentifier: string,
    options?: {
      includeModel?: boolean;
    }
  ): Promise<any> {
    const promptObject = await this.pullPromptCommit(promptIdentifier, {
      includeModel: options?.includeModel,
    });
    const prompt = JSON.stringify(promptObject.manifest);
    return prompt;
  }

  public async pushPrompt(
    promptIdentifier: string,
    options?: {
      object?: any;
      parentCommitHash?: string;
      isPublic?: boolean;
      description?: string;
      readme?: string;
      tags?: string[];
    }
  ): Promise<string> {
    // Create or update prompt metadata
    if (await this.promptExists(promptIdentifier)) {
      if (options && Object.keys(options).some((key) => key !== "object")) {
        await this.updatePrompt(promptIdentifier, {
          description: options?.description,
          readme: options?.readme,
          tags: options?.tags,
          isPublic: options?.isPublic,
        });
      }
    } else {
      await this.createPrompt(promptIdentifier, {
        description: options?.description,
        readme: options?.readme,
        tags: options?.tags,
        isPublic: options?.isPublic,
      });
    }

    if (!options?.object) {
      return await this._getPromptUrl(promptIdentifier);
    }

    // Create a commit with the new manifest
    const url = await this.createCommit(promptIdentifier, options?.object, {
      parentCommitHash: options?.parentCommitHash,
    });
    return url;
  }

  /**
   * Clone a public dataset to your own langsmith tenant. 
   * This operation is idempotent. If you already have a dataset with the given name, 
   * this function will do nothing.

   * @param {string} tokenOrUrl The token of the public dataset to clone.
   * @param {Object} [options] Additional options for cloning the dataset.
   * @param {string} [options.sourceApiUrl] The URL of the langsmith server where the data is hosted. Defaults to the API URL of your current client.
   * @param {string} [options.datasetName] The name of the dataset to create in your tenant. Defaults to the name of the public dataset.
   * @returns {Promise<void>}
   */
  async clonePublicDataset(
    tokenOrUrl: string,
    options: {
      sourceApiUrl?: string;
      datasetName?: string;
    } = {}
  ): Promise<void> {
    const { sourceApiUrl = this.apiUrl, datasetName } = options;
    const [parsedApiUrl, tokenUuid] = this.parseTokenOrUrl(
      tokenOrUrl,
      sourceApiUrl
    );
    const sourceClient = new Client({
      apiUrl: parsedApiUrl,
      // Placeholder API key not needed anymore in most cases, but
      // some private deployments may have API key-based rate limiting
      // that would cause this to fail if we provide no value.
      apiKey: "placeholder",
    });

    const ds = await sourceClient.readSharedDataset(tokenUuid);
    const finalDatasetName = datasetName || ds.name;

    try {
      if (await this.hasDataset({ datasetId: finalDatasetName })) {
        console.log(
          `Dataset ${finalDatasetName} already exists in your tenant. Skipping.`
        );
        return;
      }
    } catch (_) {
      // `.hasDataset` will throw an error if the dataset does not exist.
      // no-op in that case
    }

    // Fetch examples first, then create the dataset
    const examples = await sourceClient.listSharedExamples(tokenUuid);
    const dataset = await this.createDataset(finalDatasetName, {
      description: ds.description,
      dataType: ds.data_type || "kv",
      inputsSchema: ds.inputs_schema_definition ?? undefined,
      outputsSchema: ds.outputs_schema_definition ?? undefined,
    });
    try {
      await this.createExamples({
        inputs: examples.map((e) => e.inputs),
        outputs: examples.flatMap((e) => (e.outputs ? [e.outputs] : [])),
        datasetId: dataset.id,
      });
    } catch (e) {
      console.error(
        `An error occurred while creating dataset ${finalDatasetName}. ` +
          "You should delete it manually."
      );
      throw e;
    }
  }

  private parseTokenOrUrl(
    urlOrToken: string,
    apiUrl: string,
    numParts = 2,
    kind = "dataset"
  ): [string, string] {
    // Try parsing as UUID
    try {
      assertUuid(urlOrToken); // Will throw if it's not a UUID.
      return [apiUrl, urlOrToken];
    } catch (_) {
      // no-op if it's not a uuid
    }

    // Parse as URL
    try {
      const parsedUrl = new URL(urlOrToken);
      const pathParts = parsedUrl.pathname
        .split("/")
        .filter((part) => part !== "");

      if (pathParts.length >= numParts) {
        const tokenUuid = pathParts[pathParts.length - numParts];
        return [apiUrl, tokenUuid];
      } else {
        throw new Error(`Invalid public ${kind} URL: ${urlOrToken}`);
      }
    } catch (error) {
      throw new Error(`Invalid public ${kind} URL or token: ${urlOrToken}`);
    }
  }

  /**
   * Awaits all pending trace batches. Useful for environments where
   * you need to be sure that all tracing requests finish before execution ends,
   * such as serverless environments.
   *
   * @example
   * ```
   * import { Client } from "langsmith";
   *
   * const client = new Client();
   *
   * try {
   *   // Tracing happens here
   *   ...
   * } finally {
   *   await client.awaitPendingTraceBatches();
   * }
   * ```
   *
   * @returns A promise that resolves once all currently pending traces have sent.
   */
  public awaitPendingTraceBatches() {
    if (this.manualFlushMode) {
      console.warn(
        "[WARNING]: When tracing in manual flush mode, you must call `await client.flush()` manually to submit trace batches."
      );
      return Promise.resolve();
    }
    return Promise.all([
      ...this.autoBatchQueue.items.map(({ itemPromise }) => itemPromise),
      this.batchIngestCaller.queue.onIdle(),
    ]);
  }
}

export interface LangSmithTracingClientInterface {
  createRun: (run: CreateRunParams) => Promise<void>;

  updateRun: (runId: string, run: RunUpdate) => Promise<void>;
}<|MERGE_RESOLUTION|>--- conflicted
+++ resolved
@@ -4337,7 +4337,6 @@
       });
       formData.append(exampleId, exampleBlob);
 
-<<<<<<< HEAD
       // Add inputs if present
       if (example.inputs) {
         const stringifiedInputs = stringifyForTracing(example.inputs);
@@ -4346,14 +4345,6 @@
         });
         formData.append(`${exampleId}.inputs`, inputsBlob);
       }
-=======
-      // Add inputs
-      const stringifiedInputs = serializePayloadForTracing(example.inputs);
-      const inputsBlob = new Blob([stringifiedInputs], {
-        type: "application/json",
-      });
-      formData.append(`${exampleId}.inputs`, inputsBlob);
->>>>>>> 652fd096
 
       // Add outputs if present
       if (example.outputs) {
