--- conflicted
+++ resolved
@@ -3852,10 +3852,9 @@
   }
 
   /**
-<<<<<<< HEAD
-   * Upsert examples with attachments using multipart form data.
+   * Update examples with attachments using multipart form data.
    * @param updates List of ExampleUpdateWithAttachments objects to upsert
-   * @returns Promise with the upsert response
+   * @returns Promise with the update response
    */
   public async updateExamplesMultipart(
     datasetId: string,
@@ -3937,14 +3936,9 @@
   }
 
   /**
-   * Upsert examples with attachments using multipart form data.
-   * @param upserts List of ExampleUpsertWithAttachments objects to upsert
-   * @returns Promise with the upsert response
-=======
    * Upload examples with attachments using multipart form data.
    * @param uploads List of ExampleUploadWithAttachments objects to upload
    * @returns Promise with the upload response
->>>>>>> 71cb320a
    */
   public async uploadExamplesMultipart(
     datasetId: string,
