--- conflicted
+++ resolved
@@ -134,11 +134,7 @@
    * Attachments associated with the run.
    * Each entry is a tuple of [mime_type, bytes]
    */
-<<<<<<< HEAD
-  attachments?: Record<string, [string, Uint8Array]>;
-=======
   attachments?: Attachments;
->>>>>>> ec45e534
 }
 
 type S3URL = {
