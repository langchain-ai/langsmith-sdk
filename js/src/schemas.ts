export interface TracerSession {
  // The ID of the tenant, or organization
  tenant_id: string;
  // The ID of the project (alias for session)
  id: string;
  // The start time of the project
  start_time: number;
  // The end time of the project
  end_time?: number;
  // A description of the project
  description?: string;
  // The name of the project
  name?: string;
  /** Extra metadata for the project. */
  extra?: KVMap;
  // The reference dataset ID this session's runs were generated on.
  reference_dataset_id?: string;
}

// Fully loaded information about a Tracer Session (also known
// as a Project)
export interface TracerSessionResult extends TracerSession {
  // The number of runs in the session.
  run_count?: number;
  // The median (50th percentile) latency for the session.
  latency_p50?: number;
  // The 99th percentile latency for the session.
  latency_p99?: number;
  // The total number of tokens consumed in the session.
  total_tokens?: number;
  // The total number of prompt tokens consumed in the session.
  prompt_tokens?: number;
  // The total number of completion tokens consumed in the session.
  completion_tokens?: number;
  // The start time of the last run in the session.
  last_run_start_time?: number;
  // Feedback stats for the session.
  feedback_stats?: Record<string, unknown>;
  // Facets for the runs in the session.
  run_facets?: KVMap[];
}

// eslint-disable-next-line @typescript-eslint/no-explicit-any
export type KVMap = Record<string, any>;
// DEPRECATED: Use a raw string instead.
export type RunType =
  | "llm"
  | "chain"
  | "tool"
  | "retriever"
  | "embedding"
  | "prompt"
  | "parser";
export type ScoreType = number | boolean | null;
export type ValueType = number | boolean | string | object | null;
export type DataType = "kv" | "llm" | "chat";

export interface BaseExample {
  dataset_id: string;
  inputs: KVMap;
  outputs?: KVMap;
  metadata?: KVMap;
  source_run_id?: string;
}

export interface AttachmentInfo {
  presigned_url: string;
}

<<<<<<< HEAD
export type AttachmentData = ArrayBuffer | Uint8Array | Blob;
export type Attachments = Record<string, [string, AttachmentData]>;
=======
export type AttachmentData = Uint8Array | ArrayBuffer;

export type AttachmentDescription = {
  mimeType: string;
  data: AttachmentData;
};
export type Attachments = Record<
  string,
  [string, AttachmentData] | AttachmentDescription
>;
>>>>>>> 48cc7a87

/**
 * A run can represent either a trace (root run)
 * or a child run (~span).
 */
export interface BaseRun {
  /** Optionally, a unique identifier for the run. */
  id?: string;

  /** A human-readable name for the run. */
  name: string;

  /** The epoch time at which the run started, if available. */
  start_time?: number;

  /** Specifies the type of run (tool, chain, llm, etc.). */
  run_type: string;

  /** The epoch time at which the run ended, if applicable. */
  end_time?: number;

  /** Any additional metadata or settings for the run. */
  extra?: KVMap;

  /** Error message, captured if the run faces any issues. */
  error?: string;

  /** Serialized state of the run for potential future use. */
  serialized?: object;

  /** Events like 'start', 'end' linked to the run. */
  events?: KVMap[];

  /** Inputs that were used to initiate the run. */
  inputs: KVMap;

  /** Outputs produced by the run, if any. */
  outputs?: KVMap;

  /** ID of an example that might be related to this run. */
  reference_example_id?: string;

  /** ID of a parent run, if this run is part of a larger operation. */
  parent_run_id?: string;

  /** Tags for further categorizing or annotating the run. */
  tags?: string[];

  /** Unique ID assigned to every run within this nested trace. **/
  trace_id?: string;

  /**
   * The dotted order for the run.
   *
   * This is a string composed of {time}{run-uuid}.* so that a trace can be
   * sorted in the order it was executed.
   *
   * Example:
   * - Parent: 20230914T223155647Z1b64098b-4ab7-43f6-afee-992304f198d8
   * - Children:
   *    - 20230914T223155647Z1b64098b-4ab7-43f6-afee-992304f198d8.20230914T223155649Z809ed3a2-0172-4f4d-8a02-a64e9b7a0f8a
   *   - 20230915T223155647Z1b64098b-4ab7-43f6-afee-992304f198d8.20230914T223155650Zc8d9f4c5-6c5a-4b2d-9b1c-3d9d7a7c5c7c
   */
  dotted_order?: string;

  /**
   * Attachments associated with the run.
   * Each entry is a tuple of [mime_type, bytes]
   */
  attachments?: Attachments;
}

type S3URL = {
  ROOT: {
    /** A pre-signed URL */
    presigned_url: string;
    /** The S3 path to the object in storage */
    s3_url: string;
  };
};

/**
 * Describes properties of a run when loaded from the database.
 * Extends the BaseRun interface.
 */
export interface Run extends BaseRun {
  /** A unique identifier for the run, mandatory when loaded from DB. */
  id: string;

  /** The ID of the project that owns this run. */
  session_id?: string;

  /** IDs of any child runs spawned by this run. */
  child_run_ids?: string[];

  /** Child runs, loaded explicitly via a heavier query. */
  child_runs?: Run[];

  /** Stats capturing feedback for this run. */
  feedback_stats?: KVMap;

  /** The URL path where this run is accessible within the app. */
  app_path?: string;

  /** The manifest ID that correlates with this run. */
  manifest_id?: string;

  /** The current status of the run, such as 'success'. */
  status?: string;

  /** Number of tokens used in the prompt. */
  prompt_tokens?: number;

  /** Number of tokens generated in the completion. */
  completion_tokens?: number;

  /** Total token count, combining prompt and completion. */
  total_tokens?: number;

  /** Time when the first token was processed. */
  first_token_time?: number;

  /** IDs of parent runs, if multiple exist. */
  parent_run_ids?: string[];

  /** Whether the run is included in a dataset. */
  in_dataset?: boolean;

  /** The output S3 URLs */
  outputs_s3_urls?: S3URL;

  /** The input S3 URLs */
  inputs_s3_urls?: S3URL;
}

export interface RunCreate extends BaseRun {
  revision_id?: string;
  child_runs?: this[];
  session_name?: string;
}

export interface RunUpdate {
  id?: string;
  end_time?: number;
  extra?: KVMap;
  tags?: string[];
  error?: string;
  inputs?: KVMap;
  outputs?: KVMap;
  parent_run_id?: string;
  reference_example_id?: string;
  events?: KVMap[];
  session_id?: string;
  /** Unique ID assigned to every run within this nested trace. **/
  trace_id?: string;

  /**
   * The dotted order for the run.
   *
   * This is a string composed of {time}{run-uuid}.* so that a trace can be
   * sorted in the order it was executed.
   *
   * Example:
   * - Parent: 20230914T223155647Z1b64098b-4ab7-43f6-afee-992304f198d8
   * - Children:
   *    - 20230914T223155647Z1b64098b-4ab7-43f6-afee-992304f198d8.20230914T223155649Z809ed3a2-0172-4f4d-8a02-a64e9b7a0f8a
   *   - 20230915T223155647Z1b64098b-4ab7-43f6-afee-992304f198d8.20230914T223155650Zc8d9f4c5-6c5a-4b2d-9b1c-3d9d7a7c5c7c
   */
  dotted_order?: string;

  /**
   * Attachments associated with the run.
   * Each entry is a tuple of [mime_type, bytes]
   */
  attachments?: Attachments;
}

export interface ExampleCreate extends BaseExample {
  id?: string;
  created_at?: string;
  split?: string | string[];
}

export interface ExampleUploadWithAttachments {
  id?: string;
  inputs: KVMap;
  outputs?: KVMap;
  metadata?: KVMap;
  split?: string | string[];
  attachments?: Attachments;
  created_at?: string;
}

export interface ExampleUpdateWithAttachments {
  id: string;
  inputs?: KVMap;
  outputs?: KVMap;
  metadata?: KVMap;
  split?: string | string[];
  attachments?: Attachments;
  attachments_operations?: KVMap;
}

export interface UploadExamplesResponse {
  count: number;
  example_ids: string[];
}

export interface UpdateExamplesResponse extends UploadExamplesResponse {}

export interface Example extends BaseExample {
  id: string;
  created_at: string;
  modified_at?: string;
  source_run_id?: string;
  runs: Run[];
  attachments?: Record<string, AttachmentInfo>;
  split?: string | string[];
}

interface RawAttachmentInfo {
  presigned_url: string;
  s3_url: string;
}
export interface RawExample extends BaseExample {
  id: string;
  created_at: string;
  modified_at: string;
  source_run_id?: string;
  runs: Run[];
  attachment_urls?: Record<string, RawAttachmentInfo>;
}

export interface ExampleUpdate {
  dataset_id?: string;
  inputs?: KVMap;
  outputs?: KVMap;
  metadata?: KVMap;
  split?: string | string[];
}

export interface ExampleUpdateWithId extends ExampleUpdate {
  id: string;
}

export interface ExampleSearch extends BaseExample {
  id: string;
}

export interface BaseDataset {
  name: string;
  description: string;
  tenant_id: string;
  data_type?: DataType;
  inputs_schema_definition?: KVMap;
  outputs_schema_definition?: KVMap;
}

export interface Dataset extends BaseDataset {
  id: string;
  created_at: string;
  modified_at: string;
  example_count?: number;
  session_count?: number;
  last_session_start_time?: number;
}
export interface DatasetShareSchema {
  dataset_id: string;
  share_token: string;
  url: string;
}

export interface FeedbackSourceBase {
  type: string;
  metadata?: KVMap;
}

export interface APIFeedbackSource extends FeedbackSourceBase {
  type: "api";
}

export interface ModelFeedbackSource extends FeedbackSourceBase {
  type: "model";
}

export interface FeedbackBase {
  created_at: string;
  modified_at: string;
  run_id: string;
  key: string;
  score: ScoreType;
  value: ValueType;
  comment: string | null;
  correction: string | object | null;
  feedback_source: APIFeedbackSource | ModelFeedbackSource | KVMap | null;
}

export interface FeedbackCreate extends FeedbackBase {
  id: string;
}

export interface Feedback extends FeedbackBase {
  id: string;
}

export interface LangChainBaseMessage {
  _getType: () => string;
  content: string;
  additional_kwargs?: KVMap;
}

export interface FeedbackIngestToken {
  id: string;
  url: string;
  expires_at: string;
}

export interface TimeDelta {
  days?: number;
  hours?: number;
  minutes?: number;
}

export interface FeedbackCategory {
  value: number;
  label?: string | null;
}

/**
 * Represents the configuration for feedback.
 * This determines how the LangSmith service interprets feedback
 * values of the associated key.
 */
export interface FeedbackConfig {
  /**
   * The type of feedback.
   * - "continuous": Feedback with a continuous numeric.
   * - "categorical": Feedback with a categorical value (classes)
   * - "freeform": Feedback with a freeform text value (notes).
   */
  type: "continuous" | "categorical" | "freeform";

  /**
   * The minimum value for continuous feedback.
   */
  min?: number | null;

  /**
   * The maximum value for continuous feedback.
   */
  max?: number | null;

  /**
   * The categories for categorical feedback.
   * Each category can be a string or an object with additional properties.
   *
   * If feedback is categorical, this defines the valid categories the server will accept.
   * Not applicable to continuous or freeform feedback types.
   */
  categories?: FeedbackCategory[] | null;
}

export interface DatasetDiffInfo {
  examples_modified: string[];
  examples_added: string[];
  examples_removed: string[];
}

export interface ComparisonEvaluationResult {
  key: string;
  scores: Record<string, ScoreType>;
  source_run_id?: string;
}

export interface ComparativeExperiment {
  id: string;
  name: string;
  description: string;
  tenant_id: string;
  created_at: string;
  modified_at: string;
  reference_dataset_id: string;
  extra?: Record<string, unknown>;
  experiments_info?: Array<Record<string, unknown>>;
  feedback_stats?: Record<string, unknown>;
}

/**
 * Represents the expected output schema returned by traceable
 * or by run tree output for LangSmith to correctly display
 * documents in the UI
 */
export type RetrieverOutput = Array<{
  page_content: string;
  type: "Document";
  metadata?: KVMap;
}>;

export interface InvocationParamsSchema {
  ls_provider?: string;
  ls_model_name?: string;
  ls_model_type: "chat" | "llm";
  ls_temperature?: number;
  ls_max_tokens?: number;
  ls_stop?: string[];
}

export interface PromptCommit {
  owner: string;
  repo: string;
  commit_hash: string;
  manifest: Record<string, any>;
  examples: Array<Record<any, any>>;
}

export interface Prompt {
  repo_handle: string;
  description?: string;
  readme?: string;
  id: string;
  tenant_id: string;
  created_at: string;
  updated_at: string;
  is_public: boolean;
  is_archived: boolean;
  tags: string[];
  original_repo_id?: string;
  upstream_repo_id?: string;
  owner?: string;
  full_name: string;
  num_likes: number;
  num_downloads: number;
  num_views: number;
  liked_by_auth_user: boolean;
  last_commit_hash?: string;
  num_commits: number;
  original_repo_full_name?: string;
  upstream_repo_full_name?: string;
}

export interface ListPromptsResponse {
  repos: Prompt[];
  total: number;
}

export interface ListCommitsResponse {
  commits: PromptCommit[];
  total: number;
}

export type PromptSortField =
  | "num_downloads"
  | "num_views"
  | "updated_at"
  | "num_likes";

export interface LikePromptResponse {
  likes: number;
}

export interface LangSmithSettings {
  id: string;
  display_name: string;
  created_at: string;
  tenant_handle?: string;
}

export interface AnnotationQueue {
  /** The unique identifier of the annotation queue. */
  id: string;

  /** The name of the annotation queue. */
  name: string;

  /** An optional description of the annotation queue. */
  description?: string;

  /** The timestamp when the annotation queue was created. */
  created_at: string;

  /** The timestamp when the annotation queue was last updated. */
  updated_at: string;

  /** The ID of the tenant associated with the annotation queue. */
  tenant_id: string;
}

export interface RunWithAnnotationQueueInfo extends BaseRun {
  /** The last time this run was reviewed. */
  last_reviewed_time?: string;

  /** The time this run was added to the queue. */
  added_at?: string;
}

/**
 * Breakdown of input token counts.
 *
 * Does not *need* to sum to full input token count. Does *not* need to have all keys.
 */
export type InputTokenDetails = {
  /**
   * Audio input tokens.
   */
  audio?: number;

  /**
   * Input tokens that were cached and there was a cache hit.
   *
   * Since there was a cache hit, the tokens were read from the cache.
   * More precisely, the model state given these tokens was read from the cache.
   */
  cache_read?: number;

  /**
   * Input tokens that were cached and there was a cache miss.
   *
   * Since there was a cache miss, the cache was created from these tokens.
   */
  cache_creation?: number;
};

/**
 * Breakdown of output token counts.
 *
 * Does *not* need to sum to full output token count. Does *not* need to have all keys.
 */
export type OutputTokenDetails = {
  /**
   * Audio output tokens
   */
  audio?: number;

  /**
   * Reasoning output tokens.
   *
   * Tokens generated by the model in a chain of thought process (i.e. by
   * OpenAI's o1 models) that are not returned as part of model output.
   */
  reasoning?: number;
};

/**
 * Usage metadata for a message, such as token counts.
 */
export type UsageMetadata = {
  /**
   * Count of input (or prompt) tokens. Sum of all input token types.
   */
  input_tokens: number;
  /**
   * Count of output (or completion) tokens. Sum of all output token types.
   */
  output_tokens: number;
  /**
   * Total token count. Sum of input_tokens + output_tokens.
   */
  total_tokens: number;

  /**
   * Breakdown of input token counts.
   *
   * Does *not* need to sum to full input token count. Does *not* need to have all keys.
   */
  input_token_details?: InputTokenDetails;

  /**
   * Breakdown of output token counts.
   *
   * Does *not* need to sum to full output token count. Does *not* need to have all keys.
   */
  output_token_details?: OutputTokenDetails;
};<|MERGE_RESOLUTION|>--- conflicted
+++ resolved
@@ -67,11 +67,8 @@
   presigned_url: string;
 }
 
-<<<<<<< HEAD
+
 export type AttachmentData = ArrayBuffer | Uint8Array | Blob;
-export type Attachments = Record<string, [string, AttachmentData]>;
-=======
-export type AttachmentData = Uint8Array | ArrayBuffer;
 
 export type AttachmentDescription = {
   mimeType: string;
@@ -81,7 +78,6 @@
   string,
   [string, AttachmentData] | AttachmentDescription
 >;
->>>>>>> 48cc7a87
 
 /**
  * A run can represent either a trace (root run)
