--- conflicted
+++ resolved
@@ -285,9 +285,9 @@
   created_at: string;
   modified_at?: string;
   source_run_id?: string;
-<<<<<<< HEAD
-  runs?: Run[];
-  attachment_urls?: Record<string, { presigned_url: string; reader: () => Promise<Response> }>;
+  runs: Run[];
+  attachments?: Record<string, AttachmentInfo>;
+  split?: string | string[];
 }
 
 export interface ListExampleResponse {
@@ -301,7 +301,6 @@
   created_at: string;
   modified_at?: string;
   attachment_urls?: KVMap;
-=======
   runs: Run[];
   attachments?: Record<string, AttachmentInfo>;
   split?: string | string[];
@@ -318,7 +317,6 @@
   source_run_id?: string;
   runs: Run[];
   attachment_urls?: Record<string, RawAttachmentInfo>;
->>>>>>> 580d061f
 }
 
 export interface ExampleUpdate {
