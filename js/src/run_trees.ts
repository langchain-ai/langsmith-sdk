import * as uuid from "uuid";
import { BaseRun, KVMap, RunCreate, RunUpdate } from "./schemas.js";
import { getEnvironmentVariable, getRuntimeEnvironment } from "./utils/env.js";
import { Client } from "./client.js";

const warnedMessages: Record<string, boolean> = {};

function warnOnce(message: string): void {
  if (!warnedMessages[message]) {
    console.warn(message);
    warnedMessages[message] = true;
  }
}

function stripNonAlphanumeric(input: string) {
  return input.replace(/[-:.]/g, "");
}

export function convertToDottedOrderFormat(epoch: number, runId: string) {
  return (
    stripNonAlphanumeric(`${new Date(epoch).toISOString().slice(0, -1)}000Z`) +
    runId
  );
}

export interface RunTreeConfig {
  name: string;
  run_type?: string;
  id?: string;
  project_name?: string;
  parent_run?: RunTree;
  parent_run_id?: string;
  child_runs?: RunTree[];
  start_time?: number;
  end_time?: number;
  extra?: KVMap;
  tags?: string[];
  error?: string;
  serialized?: object;
  inputs?: KVMap;
  outputs?: KVMap;
  reference_example_id?: string;
  client?: Client;
}

export interface RunnableConfigLike {
  /**
   * Tags for this call and any sub-calls (eg. a Chain calling an LLM).
   * You can use these to filter calls.
   */
  tags?: string[];

  /**
   * Metadata for this call and any sub-calls (eg. a Chain calling an LLM).
   * Keys should be strings, values should be JSON-serializable.
   */
  metadata?: Record<string, unknown>;

  /**
   * Callbacks for this call and any sub-calls (eg. a Chain calling an LLM).
   * Tags are passed to all callbacks, metadata is passed to handle*Start callbacks.
   */
  // eslint-disable-next-line @typescript-eslint/no-explicit-any
  callbacks?: any;
}

interface CallbackManagerLike {
  handlers: TracerLike[];
  getParentRunId?: () => string | undefined;
}

interface TracerLike {
  name: string;
}
interface LangChainTracerLike extends TracerLike {
  name: "langchain_tracer";
  projectName: string;
  getRun?: (id: string) => RunTree | undefined;
}

export class RunTree implements BaseRun {
  id: string;
  name: RunTreeConfig["name"];
  run_type: string;
  project_name: string;
  parent_run?: BaseRun;
  child_runs: RunTree[];
  start_time: number;
  end_time?: number;
  extra: KVMap;
  tags?: string[];
  error?: string;
  serialized: object;
  inputs: KVMap;
  outputs?: KVMap;
  reference_example_id?: string;
  client: Client;
  events?: KVMap[] | undefined;
  trace_id: string;
  dotted_order: string;

  constructor(config: RunTreeConfig) {
    const defaultConfig = RunTree.getDefaultConfig(config.client);
    Object.assign(this, { ...defaultConfig, ...config });
    if (!this.trace_id) {
      if (this.parent_run) {
        this.trace_id = this.parent_run.trace_id ?? this.id;
      } else {
        this.trace_id = this.id;
      }
    }
    if (!this.dotted_order) {
      const currentDottedOrder = convertToDottedOrderFormat(
        this.start_time,
        this.id
      );
      if (this.parent_run) {
        this.dotted_order =
          this.parent_run.dotted_order + "." + currentDottedOrder;
      } else {
        this.dotted_order = currentDottedOrder;
      }
    }
  }
<<<<<<< HEAD

  static fromRunnableConfig(
    config: RunnableConfigLike,
    props: {
      name: string;
      tags?: string[];
      metadata?: KVMap;
    }
  ): RunTree {
    // We only handle the callback manager case for now
    const callbackManager = config?.callbacks as
      | CallbackManagerLike
      | undefined;
    let parentRun: RunTree | undefined;
    let projectName: string | undefined;
    if (callbackManager) {
      const parentRunId = callbackManager?.getParentRunId?.() ?? "";
      const langChainTracer = callbackManager?.handlers?.find(
        (handler: TracerLike) => handler?.name == "langchain_tracer"
      ) as LangChainTracerLike | undefined;
      parentRun = langChainTracer?.getRun?.(parentRunId);
      projectName = langChainTracer?.projectName;
    }
    const deduppedTags = [
      ...new Set((parentRun?.tags ?? []).concat(config?.tags ?? [])),
    ];
    const dedupedMetadata = {
      ...parentRun?.extra?.metadata,
      ...config?.metadata,
    };
    const rt = new RunTree({
      name: props?.name ?? "<lambda>",
      parent_run: parentRun,
      tags: deduppedTags,
      extra: {
        metadata: dedupedMetadata,
      },
      project_name: projectName,
    });
    return rt;
  }

  private static getDefaultConfig(): object {
=======
  private static getDefaultConfig(client?: Client): object {
>>>>>>> 5e074f7d
    return {
      id: uuid.v4(),
      run_type: "chain",
      project_name:
        getEnvironmentVariable("LANGCHAIN_PROJECT") ??
        getEnvironmentVariable("LANGCHAIN_SESSION") ?? // TODO: Deprecate
        "default",
      child_runs: [],
      api_url:
        getEnvironmentVariable("LANGCHAIN_ENDPOINT") ?? "http://localhost:1984",
      api_key: getEnvironmentVariable("LANGCHAIN_API_KEY"),
      caller_options: {},
      start_time: Date.now(),
      serialized: {},
      inputs: {},
      extra: {},
      client: client ?? new Client({}),
    };
  }

  public async createChild(config: RunTreeConfig): Promise<RunTree> {
    const child = new RunTree({
      ...config,
      parent_run: this,
      project_name: this.project_name,
      client: this.client,
    });

    this.child_runs.push(child);
    return child;
  }

  async end(
    outputs?: KVMap,
    error?: string,
    endTime = Date.now()
  ): Promise<void> {
    this.outputs = outputs;
    this.error = error;
    this.end_time = endTime;
  }

  private async _convertToCreate(
    run: RunTree,
    excludeChildRuns = true
  ): Promise<RunCreate> {
    const runExtra = run.extra ?? {};
    if (!runExtra.runtime) {
      runExtra.runtime = {};
    }
    const runtimeEnv = await getRuntimeEnvironment();
    for (const [k, v] of Object.entries(runtimeEnv)) {
      if (!runExtra.runtime[k]) {
        runExtra.runtime[k] = v;
      }
    }
    let child_runs: RunCreate[];
    let parent_run_id: string | undefined;
    if (!excludeChildRuns) {
      child_runs = await Promise.all(
        run.child_runs.map((child_run) =>
          this._convertToCreate(child_run, excludeChildRuns)
        )
      );
      parent_run_id = undefined;
    } else {
      parent_run_id = run.parent_run?.id;
      child_runs = [];
    }
    const persistedRun: RunCreate = {
      id: run.id,
      name: run.name,
      start_time: run.start_time,
      end_time: run.end_time,
      run_type: run.run_type,
      reference_example_id: run.reference_example_id,
      extra: runExtra,
      serialized: run.serialized,
      error: run.error,
      inputs: run.inputs,
      outputs: run.outputs,
      session_name: run.project_name,
      child_runs: child_runs,
      parent_run_id: parent_run_id,
      trace_id: run.trace_id,
      dotted_order: run.dotted_order,
      tags: run.tags,
    };
    return persistedRun;
  }

  async postRun(excludeChildRuns = true): Promise<void> {
    const runCreate = await this._convertToCreate(this, true);
    await this.client.createRun(runCreate);

    if (!excludeChildRuns) {
      warnOnce(
        "Posting with excludeChildRuns=false is deprecated and will be removed in a future version."
      );
      for (const childRun of this.child_runs) {
        await childRun.postRun(false);
      }
    }
  }

  async patchRun(): Promise<void> {
    const runUpdate: RunUpdate = {
      end_time: this.end_time,
      error: this.error,
      outputs: this.outputs,
      parent_run_id: this.parent_run?.id,
      reference_example_id: this.reference_example_id,
      extra: this.extra,
      events: this.events,
      dotted_order: this.dotted_order,
      trace_id: this.trace_id,
      tags: this.tags,
    };

    await this.client.updateRun(this.id, runUpdate);
  }
}

export function isRunTree(x?: unknown): x is RunTree {
  return (
    x !== undefined &&
    typeof (x as RunTree).createChild === "function" &&
    typeof (x as RunTree).postRun === "function"
  );
}

function containsLangChainTracerLike(x?: unknown): x is LangChainTracerLike[] {
  return (
    Array.isArray(x) &&
    x.some((callback: unknown) => {
      return (
        typeof (callback as LangChainTracerLike).name === "string" &&
        (callback as LangChainTracerLike).name === "langchain_tracer"
      );
    })
  );
}

export function isRunnableConfigLike(x?: unknown): x is RunnableConfigLike {
  // Check that it's an object with a callbacks arg
  // that has either a CallbackManagerLike object with a langchain tracer within it
  // or an array with a LangChainTracerLike object within it

  return (
    x !== undefined &&
    typeof (x as RunnableConfigLike).callbacks === "object" &&
    // Callback manager with a langchain tracer
    (containsLangChainTracerLike(
      (x as RunnableConfigLike).callbacks?.handlers
    ) ||
      // Or it's an array with a LangChainTracerLike object within it
      containsLangChainTracerLike((x as RunnableConfigLike).callbacks))
  );
}<|MERGE_RESOLUTION|>--- conflicted
+++ resolved
@@ -122,7 +122,6 @@
       }
     }
   }
-<<<<<<< HEAD
 
   static fromRunnableConfig(
     config: RunnableConfigLike,
@@ -165,10 +164,7 @@
     return rt;
   }
 
-  private static getDefaultConfig(): object {
-=======
   private static getDefaultConfig(client?: Client): object {
->>>>>>> 5e074f7d
     return {
       id: uuid.v4(),
       run_type: "chain",
