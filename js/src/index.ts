export {
  Client,
  type ClientConfig,
  type LangSmithTracingClientInterface,
} from "./client.js";

export type {
  Dataset,
  Example,
  TracerSession,
  Run,
  Feedback,
  RetrieverOutput,
} from "./schemas.js";

export { RunTree, type RunTreeConfig } from "./run_trees.js";

export { overrideFetchImplementation } from "./singletons/fetch.js";

export { getDefaultProjectName } from "./utils/project.js";

export { uuid7, uuid7FromTime } from "./uuid.js";

// Update using yarn bump-version
<<<<<<< HEAD
export const __version__ = "0.3.79-rc.0";
=======
export const __version__ = "0.3.79";
>>>>>>> 8f5f7b50
<|MERGE_RESOLUTION|>--- conflicted
+++ resolved
@@ -22,8 +22,4 @@
 export { uuid7, uuid7FromTime } from "./uuid.js";
 
 // Update using yarn bump-version
-<<<<<<< HEAD
-export const __version__ = "0.3.79-rc.0";
-=======
-export const __version__ = "0.3.79";
->>>>>>> 8f5f7b50
+export const __version__ = "0.3.79";