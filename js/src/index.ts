--- conflicted
+++ resolved
@@ -12,8 +12,4 @@
 export { RunTree, type RunTreeConfig } from "./run_trees.js";
 
 // Update using yarn bump-version
-<<<<<<< HEAD
-export const __version__ = "0.1.27";
-=======
-export const __version__ = "0.1.28";
->>>>>>> 056ff909
+export const __version__ = "0.1.28";