--- conflicted
+++ resolved
@@ -4,7 +4,7 @@
 from datetime import datetime
 from enum import Enum
 from typing import Any, Dict, List, Optional, Union
-from uuid import UUID, uuid4
+from uuid import UUID
 
 from pydantic import (
     BaseModel,
@@ -12,7 +12,6 @@
     StrictBool,
     StrictFloat,
     StrictInt,
-    root_validator,
 )
 from typing_extensions import Literal
 
@@ -95,17 +94,14 @@
     """Base Run schema."""
 
     id: Optional[UUID]
-<<<<<<< HEAD
     start_time: datetime
     run_type: RunTypeEnum
-=======
-    start_time: datetime = Field(...)
->>>>>>> 54fd966d
     end_time: Optional[datetime]
-    extra: dict
+    extra: Optional[dict]
     error: Optional[str]
     execution_order: int
-    serialized: dict
+    serialized: Optional[dict]
+    events: Optional[List[Dict]]
     inputs: dict
     outputs: Optional[dict]
     reference_example_id: Optional[UUID]
@@ -121,49 +117,6 @@
     child_runs: List[Run] = Field(default_factory=list)
 
 
-<<<<<<< HEAD
-=======
-def infer_default_run_values(values: Dict[str, Any]) -> Dict[str, Any]:
-    if "execution_order" not in values:
-        values["execution_order"] = 1
-    if "child_execution_order" not in values:
-        values["child_execution_order"] = values["execution_order"]
-    if values.get("parent_run") is not None:
-        values["parent_run_id"] = values["parent_run"].id
-    extra = values.get("extra", {})
-    if "runtime" not in extra:
-        extra["runtime"] = {}
-    runtime_env = get_runtime_environment()
-    for k, v in runtime_env.items():
-        if k not in extra["runtime"]:
-            extra["runtime"][k] = v
-    values["extra"] = extra
-    return values
-
-
-class RunCreate(RunBase):
-    """Run create schema."""
-
-    id: UUID = Field(default_factory=uuid4)
-    name: str
-    session_name: str = Field(
-        default_factory=lambda: os.environ.get("LANGCHAIN_SESSION", "default")
-    )
-    child_runs: Optional[List[RunCreate]] = None
-
-    @root_validator(pre=True)
-    def add_runtime_env(cls, values: Dict[str, Any]) -> Dict[str, Any]:
-        """Add env info to the run."""
-        extra: dict = values.setdefault("extra", {})
-        runtime = extra.setdefault("runtime", {})
-        runtime_env = get_runtime_environment()
-        for k, v in runtime_env.items():
-            if k not in runtime:
-                runtime[k] = v
-        return values
-
-
->>>>>>> 54fd966d
 class RunUpdate(BaseModel):
     end_time: Optional[datetime]
     error: Optional[str]
@@ -204,6 +157,7 @@
 class FeedbackBase(BaseModel):
     """Feedback schema."""
 
+    id: Optional[UUID] = None
     created_at: Optional[datetime] = None
     """The time the feedback was created."""
     modified_at: Optional[datetime] = None
@@ -230,8 +184,6 @@
 class FeedbackCreate(FeedbackBase):
     """Schema used for creating feedback."""
 
-    id: Optional[UUID] = None
-
     feedback_source: FeedbackSourceBase
     """The source of the feedback."""
 
@@ -240,6 +192,10 @@
     """Schema for getting feedback."""
 
     id: UUID
+    created_at: datetime
+    """The time the feedback was created."""
+    modified_at: datetime
+    """The time the feedback was last modified."""
     feedback_source: Optional[FeedbackSourceBase] = None
     """The source of the feedback. In this case"""
 
