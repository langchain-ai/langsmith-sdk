[tool.poetry]
name = "langsmith"
<<<<<<< HEAD
version = "0.1.146"
=======
version = "0.1.145"
>>>>>>> c3053e63
description = "Client library to connect to the LangSmith LLM Tracing and Evaluation Platform."
authors = ["LangChain <support@langchain.dev>"]
license = "MIT"
readme = "README.md"
repository = "https://github.com/langchain-ai/langsmith-sdk"
homepage = "https://smith.langchain.com/"
documentation = "https://docs.smith.langchain.com/"
keywords = [
  "langsmith",
  "langchain",
  "llm",
  "nlp",
  "language",
  "translation",
  "evaluation",
  "tracing",
  "platform",
]
packages = [{ include = "langsmith" }]

[tool.poetry.scripts]
langsmith = "langsmith.cli.main:main"

[tool.poetry.dependencies]
python = ">=3.8.1,<4.0"
pydantic = [
  { version = ">=1,<3", python = "<3.12.4" },
  { version = "^2.7.4", python = ">=3.12.4" },
]
requests = "^2"
orjson = { version = "^3.9.14", markers = "platform_python_implementation != 'PyPy'" }
httpx = ">=0.23.0,<1"
requests-toolbelt = "^1.0.0"

[tool.poetry.group.dev.dependencies]
pytest = "^7.3.1"
black = ">=23.3,<25.0"
mypy = "^1.9.0"
ruff = "^0.6.9"
types-requests = "^2.31.0.1"
pandas-stubs = "^2.0.1.230501"
types-pyyaml = "^6.0.12.10"
pytest-asyncio = "^0.21.0"
types-psutil = "^5.9.5.16"
psutil = "^5.9.5"
freezegun = "^1.2.2"
pytest-subtests = "^0.11.0"
pytest-watcher = "^0.3.4"
pytest-xdist = "^3.5.0"
pytest-cov = "^4.1.0"
dataclasses-json = "^0.6.4"
types-tqdm = "^4.66.0.20240106"
vcrpy = "^6.0.1"
fastapi = "^0.115.4"
uvicorn = "^0.29.0"
pytest-rerunfailures = "^14.0"
pytest-socket = "^0.7.0"
pyperf = "^2.7.0"
py-spy = "^0.3.14"
multipart = "^1.0.0"

[tool.poetry.group.lint.dependencies]
openai = "^1.10"


[tool.poetry.group.test.dependencies]
pytest-socket = "^0.7.0"

[tool.poetry.extras]
vcr = ["vcrpy"]

[build-system]
requires = ["poetry-core"]
build-backend = "poetry.core.masonry.api"

[tool.ruff]
lint.select = [
  "E",    # pycodestyle
  "F",    # pyflakes
  "I",    # isort
  "D",    # pydocstyle
  "D401", # First line should be in imperative mood
  "T201",
  "UP",
]
lint.ignore = [
  "UP006",
  "UP007",
  # Relax the convention by _not_ requiring documentation for every function parameter.
  "D417",
]
[tool.ruff.lint.pydocstyle]
convention = "google"

[tool.ruff.lint.per-file-ignores]
"langsmith/run_helpers.py" = ["E501"]
"docs/conf.py" = ["E501"]
"langsmith/cli/*" = ["T201", "D", "UP"]
"docs/create_api_rst.py" = ["D101", "D103"]
"docs/scripts/custom_formatter.py" = ["D100"]
"langsmith/anonymizer.py" = ["E501"]
"langsmith/async_client.py" = ["E501"]
"langsmith/client.py" = ["E501"]
"langsmith/schemas.py" = ["E501"]
"tests/evaluation/__init__.py" = ["E501"]
"tests/unit_tests/test_client.py" = ["E501"]
"tests/*" = ["D", "UP"]
"bench/*" = ["D", "UP", "T"]
"docs/*" = ["T", "D"]

[tool.ruff.format]
docstring-code-format = true
docstring-code-line-length = 80

[tool.mypy]
plugins = ["pydantic.v1.mypy", "pydantic.mypy"]
ignore_missing_imports = "True"
disallow_untyped_defs = "True"

[tool.pytest.ini_options]
asyncio_mode = "auto"
markers = ["slow: long-running tests"]<|MERGE_RESOLUTION|>--- conflicted
+++ resolved
@@ -1,10 +1,6 @@
 [tool.poetry]
 name = "langsmith"
-<<<<<<< HEAD
 version = "0.1.146"
-=======
-version = "0.1.145"
->>>>>>> c3053e63
 description = "Client library to connect to the LangSmith LLM Tracing and Evaluation Platform."
 authors = ["LangChain <support@langchain.dev>"]
 license = "MIT"
