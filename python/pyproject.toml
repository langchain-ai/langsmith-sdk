--- conflicted
+++ resolved
@@ -1,10 +1,6 @@
 [tool.poetry]
 name = "langsmith"
-<<<<<<< HEAD
-version = "0.1.89"
-=======
 version = "0.1.90"
->>>>>>> be37789b
 description = "Client library to connect to the LangSmith LLM Tracing and Evaluation Platform."
 authors = ["LangChain <support@langchain.dev>"]
 license = "MIT"
