[tool.poetry]
name = "langsmith"
<<<<<<< HEAD
version = "0.1.0-rc1"
=======
version = "0.0.18"
>>>>>>> 37f6ccc1
description = "Client library to connect to the LangSmith LLM Tracing and Evaluation Platform."
authors = ["LangChain"]
license = "MIT"
readme = "README.md"
repository = "https://github.com/langchain-ai/langsmith-sdk"
homepage = "https://smith.langchain.com/"
documentation = "https://docs.smith.langchain.com/"
packages = [{include = "langsmith"}]

[tool.poetry.scripts]
langsmith = "langsmith.cli.main:main"

[tool.poetry.dependencies]
python = ">=3.8.1,<4.0"
requests = "^2"


[tool.poetry.group.dev.dependencies]
pytest = "^7.3.1"
black = "^23.3.0"
mypy = "^1.3.0"
ruff = "^0.0.270"
types-requests = "^2.31.0.1"
pandas-stubs = "^2.0.1.230501"
types-pyyaml = "^6.0.12.10"
pytest-asyncio = "^0.21.0"
langchain = "^0.0.250"

[build-system]
requires = ["poetry-core"]
build-backend = "poetry.core.masonry.api"

[tool.ruff]
select = [
  "E", # pycodestyle
  "F", # pyflakes
  "I", # isort
]

[tool.mypy]
ignore_missing_imports = "True"
disallow_untyped_defs = "True"<|MERGE_RESOLUTION|>--- conflicted
+++ resolved
@@ -1,10 +1,6 @@
 [tool.poetry]
 name = "langsmith"
-<<<<<<< HEAD
 version = "0.1.0-rc1"
-=======
-version = "0.0.18"
->>>>>>> 37f6ccc1
 description = "Client library to connect to the LangSmith LLM Tracing and Evaluation Platform."
 authors = ["LangChain"]
 license = "MIT"
