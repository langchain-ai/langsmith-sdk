--- conflicted
+++ resolved
@@ -4,11 +4,7 @@
 
 [project]
 name = "langsmith"
-<<<<<<< HEAD
-version = "0.4.42rc0"
-=======
 version = "0.4.42"
->>>>>>> 8f5f7b50
 description = "Client library to connect to the LangSmith Observability and Evaluation Platform."
 authors = [
     {name = "LangChain", email = "support@langchain.dev"},
