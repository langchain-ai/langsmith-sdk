--- conflicted
+++ resolved
@@ -1,10 +1,6 @@
 [tool.poetry]
 name = "langsmith"
-<<<<<<< HEAD
-version = "0.2.11rc15"
-=======
 version = "0.3.0"
->>>>>>> b8121494
 description = "Client library to connect to the LangSmith LLM Tracing and Evaluation Platform."
 authors = ["LangChain <support@langchain.dev>"]
 license = "MIT"
@@ -38,13 +34,9 @@
 
 # Enabled via `langsmith_pyo3` extra: `pip install langsmith[langsmith_pyo3]`.
 langsmith-pyo3 = { version = "^0.1.0rc2", optional = true }
-# Enabled via `compression` extra: `pip install langsmith[compression]`.
-<<<<<<< HEAD
-zstandard = { version = "^0.23.0", optional = true }
+zstandard = "^0.23.0"
 rich = {version = "^13.9.4", optional = true}
 pytest = {version = ">=7.0.0", optional = true}
-=======
->>>>>>> b8121494
 
 [tool.poetry.group.dev.dependencies]
 pytest = "^7.3.1"
@@ -72,7 +64,6 @@
 pyperf = "^2.7.0"
 py-spy = "^0.3.14"
 multipart = "^1.0.0"
-zstandard = "^0.23.0"
 
 [tool.poetry.group.lint.dependencies]
 openai = "^1.10"
@@ -84,11 +75,7 @@
 [tool.poetry.extras]
 vcr = ["vcrpy"]
 langsmith_pyo3 = ["langsmith-pyo3"]
-<<<<<<< HEAD
-compression = ["zstandard"]
 pytest = ["pytest", "rich", "vcrpy"]
-=======
->>>>>>> b8121494
 
 [build-system]
 requires = ["poetry-core"]
