--- conflicted
+++ resolved
@@ -52,11 +52,8 @@
 fastapi = "^0.110.1"
 uvicorn = "^0.29.0"
 pytest-rerunfailures = "^14.0"
-<<<<<<< HEAD
 syrupy = "^4.6.1"
-=======
 pytest-socket = "^0.7.0"
->>>>>>> 2ae397b7
 
 [tool.poetry.group.lint.dependencies]
 openai = "^1.10"
