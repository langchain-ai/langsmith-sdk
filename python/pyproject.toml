[tool.poetry]
name = "langsmith"
<<<<<<< HEAD
version = "0.1.55"
=======
version = "0.1.69"
>>>>>>> 7326476f
description = "Client library to connect to the LangSmith LLM Tracing and Evaluation Platform."
authors = ["LangChain <support@langchain.dev>"]
license = "MIT"
readme = "README.md"
repository = "https://github.com/langchain-ai/langsmith-sdk"
homepage = "https://smith.langchain.com/"
documentation = "https://docs.smith.langchain.com/"
keywords = [
  "langsmith",
  "langchain",
  "llm",
  "nlp",
  "language",
  "translation",
  "evaluation",
  "tracing",
  "platform",
]
packages = [{ include = "langsmith" }]

[tool.poetry.scripts]
langsmith = "langsmith.cli.main:main"

[tool.poetry.dependencies]
python = ">=3.8.1,<4.0"
pydantic = ">=1,<3"
requests = "^2"
orjson = "^3.9.14"

[tool.poetry.group.dev.dependencies]
pytest = "^7.3.1"
black = ">=23.3,<25.0"
mypy = "^1.9.0"
ruff = "^0.3.4"
pydantic = ">=1,<2"
types-requests = "^2.31.0.1"
pandas-stubs = "^2.0.1.230501"
types-pyyaml = "^6.0.12.10"
pytest-asyncio = "^0.21.0"
types-psutil = "^5.9.5.16"
psutil = "^5.9.5"
freezegun = "^1.2.2"
pytest-subtests = "^0.11.0"
pytest-watcher = "^0.3.4"
pytest-xdist = "^3.5.0"
pytest-cov = "^4.1.0"
dataclasses-json = "^0.6.4"
types-tqdm = "^4.66.0.20240106"
vcrpy = "^6.0.1"
fastapi = "^0.110.1"
uvicorn = "^0.29.0"
pytest-rerunfailures = "^14.0"
rapidfuzz = "^3.9.0"

[tool.poetry.group.lint.dependencies]
openai = "^1.10"

[tool.poetry.extras]
vcr = ["vcrpy"]

[build-system]
requires = ["poetry-core"]
build-backend = "poetry.core.masonry.api"

[tool.ruff]
lint.select = [
  "E",    # pycodestyle
  "F",    # pyflakes
  "I",    # isort
  "D",    # pydocstyle
  "D401", # First line should be in imperative mood
]
lint.ignore = [
  # Relax the convention by _not_ requiring documentation for every function parameter.
  "D417",
]
[tool.ruff.lint.pydocstyle]
convention = "google"

[tool.ruff.lint.per-file-ignores]
"tests/*" = ["D"]
"langsmith/cli/*" = ["D"]

[tool.ruff.format]
docstring-code-format = true
docstring-code-line-length = 80

[tool.mypy]
ignore_missing_imports = "True"
disallow_untyped_defs = "True"

[tool.pytest.ini_options]
asyncio_mode = "auto"<|MERGE_RESOLUTION|>--- conflicted
+++ resolved
@@ -1,10 +1,6 @@
 [tool.poetry]
 name = "langsmith"
-<<<<<<< HEAD
-version = "0.1.55"
-=======
 version = "0.1.69"
->>>>>>> 7326476f
 description = "Client library to connect to the LangSmith LLM Tracing and Evaluation Platform."
 authors = ["LangChain <support@langchain.dev>"]
 license = "MIT"
@@ -57,7 +53,6 @@
 fastapi = "^0.110.1"
 uvicorn = "^0.29.0"
 pytest-rerunfailures = "^14.0"
-rapidfuzz = "^3.9.0"
 
 [tool.poetry.group.lint.dependencies]
 openai = "^1.10"
