[tool.poetry]
name = "langsmith"
<<<<<<< HEAD
version = "0.1.61"
=======
version = "0.1.62"
>>>>>>> 505e779c
description = "Client library to connect to the LangSmith LLM Tracing and Evaluation Platform."
authors = ["LangChain <support@langchain.dev>"]
license = "MIT"
readme = "README.md"
repository = "https://github.com/langchain-ai/langsmith-sdk"
homepage = "https://smith.langchain.com/"
documentation = "https://docs.smith.langchain.com/"
keywords = [
  "langsmith",
  "langchain",
  "llm",
  "nlp",
  "language",
  "translation",
  "evaluation",
  "tracing",
  "platform",
]
packages = [{ include = "langsmith" }]

[tool.poetry.scripts]
langsmith = "langsmith.cli.main:main"

[tool.poetry.dependencies]
python = ">=3.8.1,<4.0"
pydantic = ">=1,<3"
requests = "^2"
orjson = "^3.9.14"

[tool.poetry.group.dev.dependencies]
pytest = "^7.3.1"
black = ">=23.3,<25.0"
mypy = "^1.9.0"
ruff = "^0.3.4"
pydantic = ">=1,<2"
types-requests = "^2.31.0.1"
pandas-stubs = "^2.0.1.230501"
types-pyyaml = "^6.0.12.10"
pytest-asyncio = "^0.21.0"
types-psutil = "^5.9.5.16"
psutil = "^5.9.5"
freezegun = "^1.2.2"
pytest-subtests = "^0.11.0"
pytest-watcher = "^0.3.4"
pytest-xdist = "^3.5.0"
pytest-cov = "^4.1.0"
dataclasses-json = "^0.6.4"
types-tqdm = "^4.66.0.20240106"
vcrpy = "^6.0.1"
fastapi = "^0.110.1"
uvicorn = "^0.29.0"
pytest-rerunfailures = "^14.0"

[tool.poetry.group.lint.dependencies]
openai = "^1.10"

[tool.poetry.extras]
vcr = ["vcrpy"]

[build-system]
requires = ["poetry-core"]
build-backend = "poetry.core.masonry.api"

[tool.ruff]
lint.select = [
  "E",    # pycodestyle
  "F",    # pyflakes
  "I",    # isort
  "D",    # pydocstyle
  "D401", # First line should be in imperative mood
]
lint.ignore = [
  # Relax the convention by _not_ requiring documentation for every function parameter.
  "D417",
]
[tool.ruff.lint.pydocstyle]
convention = "google"

[tool.ruff.lint.per-file-ignores]
"tests/*" = ["D"]
"langsmith/cli/*" = ["D"]

[tool.ruff.format]
docstring-code-format = true
docstring-code-line-length = 80

[tool.mypy]
ignore_missing_imports = "True"
disallow_untyped_defs = "True"

[tool.pytest.ini_options]
asyncio_mode = "auto"<|MERGE_RESOLUTION|>--- conflicted
+++ resolved
@@ -1,10 +1,6 @@
 [tool.poetry]
 name = "langsmith"
-<<<<<<< HEAD
-version = "0.1.61"
-=======
 version = "0.1.62"
->>>>>>> 505e779c
 description = "Client library to connect to the LangSmith LLM Tracing and Evaluation Platform."
 authors = ["LangChain <support@langchain.dev>"]
 license = "MIT"
