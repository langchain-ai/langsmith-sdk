--- conflicted
+++ resolved
@@ -1,10 +1,6 @@
 [tool.poetry]
 name = "langsmith"
-<<<<<<< HEAD
-version = "0.1.85"
-=======
 version = "0.1.86"
->>>>>>> d5d8a2a3
 description = "Client library to connect to the LangSmith LLM Tracing and Evaluation Platform."
 authors = ["LangChain <support@langchain.dev>"]
 license = "MIT"
