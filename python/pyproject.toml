[tool.poetry]
name = "langsmith"
version = "0.1.0"
description = "Client library to connect to the LangSmith LLM Tracing and Evaluation Platform."
authors = ["LangChain <support@langchain.dev>"]
license = "MIT"
readme = "README.md"
repository = "https://github.com/langchain-ai/langsmith-sdk"
homepage = "https://smith.langchain.com/"
documentation = "https://docs.smith.langchain.com/"
keywords = [
  "langsmith",
  "langchain",
  "llm",
  "nlp",
  "language",
  "translation",
  "evaluation",
  "tracing",
  "platform",
]
packages = [{ include = "langsmith" }]

[tool.poetry.scripts]
langsmith = "langsmith.cli.main:main"

[tool.poetry.dependencies]
python = ">=3.8.1,<4.0"
pydantic = ">=1,<3"
requests = "^2"


[tool.poetry.group.dev.dependencies]
pytest = "^7.3.1"
black = "^23.3.0"
mypy = "^1.3.0"
ruff = "^0.1.5"
pydantic = ">=1,<2"
types-requests = "^2.31.0.1"
pandas-stubs = "^2.0.1.230501"
types-pyyaml = "^6.0.12.10"
pytest-asyncio = "^0.21.0"
types-psutil = "^5.9.5.16"
psutil = "^5.9.5"
freezegun = "^1.2.2"
pytest-subtests = "^0.11.0"
pytest-watcher = "^0.3.4"
pytest-xdist = "^3.5.0"
pytest-cov = "^4.1.0"
<<<<<<< HEAD
=======
dataclasses-json = "^0.6.4"
>>>>>>> 4ef2c932

[tool.poetry.group.lint.dependencies]
openai = "^1.10"


[build-system]
requires = ["poetry-core"]
build-backend = "poetry.core.masonry.api"

[tool.ruff]
select = [
  "E", # pycodestyle
  "F", # pyflakes
  "I", # isort
]

[tool.mypy]
ignore_missing_imports = "True"
disallow_untyped_defs = "True"

[tool.pytest.ini_options]
asyncio_mode = "auto"<|MERGE_RESOLUTION|>--- conflicted
+++ resolved
@@ -47,10 +47,7 @@
 pytest-watcher = "^0.3.4"
 pytest-xdist = "^3.5.0"
 pytest-cov = "^4.1.0"
-<<<<<<< HEAD
-=======
 dataclasses-json = "^0.6.4"
->>>>>>> 4ef2c932
 
 [tool.poetry.group.lint.dependencies]
 openai = "^1.10"
