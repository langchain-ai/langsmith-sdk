--- conflicted
+++ resolved
@@ -107,10 +107,6 @@
     blocking: bool = True,
     experiment: Optional[EXPERIMENT_T] = None,
     upload_results: bool = True,
-<<<<<<< HEAD
-) -> ExperimentResults:
-    r"""Evaluate an application on a given dataset.
-=======
     **kwargs: Any,
 ) -> ExperimentResults: ...
 
@@ -155,7 +151,6 @@
     **kwargs: Any,
 ) -> Union[ExperimentResults, ComparativeExperimentResults]:
     r"""Evaluate a target system on a given dataset.
->>>>>>> 94eabade
 
     Args:
         target (TARGET_T | Runnable | EXPERIMENT_T | Tuple[EXPERIMENT_T, EXPERIMENT_T]):
