"""V2 Evaluation Interface."""

from __future__ import annotations

import ast
import collections
import concurrent.futures as cf
import datetime
import functools
import inspect
import itertools
import logging
import pathlib
import queue
import random
import textwrap
import threading
import uuid
from contextvars import copy_context
from typing import (
    TYPE_CHECKING,
    Any,
    Awaitable,
    Callable,
    DefaultDict,
    Dict,
    Generator,
    Iterable,
    Iterator,
    List,
    Optional,
    Sequence,
    Tuple,
    TypeVar,
    Union,
    cast,
)

from typing_extensions import TypedDict, overload

import langsmith
from langsmith import env as ls_env
from langsmith import run_helpers as rh
from langsmith import run_trees as rt
from langsmith import schemas
from langsmith import utils as ls_utils
from langsmith._internal._beta_decorator import _warn_once
from langsmith.evaluation.evaluator import (
    SUMMARY_EVALUATOR_T,
    ComparisonEvaluationResult,
    DynamicComparisonRunEvaluator,
    DynamicRunEvaluator,
    EvaluationResult,
    EvaluationResults,
    RunEvaluator,
    _normalize_summary_evaluator,
    comparison_evaluator,
    run_evaluator,
)
from langsmith.evaluation.integrations import LangChainStringEvaluator

if TYPE_CHECKING:
    import pandas as pd
    from langchain_core.runnables import Runnable

    DataFrame = pd.DataFrame
else:
    DataFrame = Any
logger = logging.getLogger(__name__)

TARGET_T = Union[Callable[[dict], dict], Callable[[dict, dict], dict]]
# Data format: dataset-name, dataset_id, or examples
DATA_T = Union[str, uuid.UUID, Iterable[schemas.Example], schemas.Dataset]
# Summary evaluator runs over the whole dataset
# and reports aggregate metric(s)
# Row-level evaluator
EVALUATOR_T = Union[
    RunEvaluator,
    Callable[
        [schemas.Run, Optional[schemas.Example]],
        Union[EvaluationResult, EvaluationResults],
    ],
    Callable[..., Union[dict, EvaluationResults, EvaluationResult]],
]
AEVALUATOR_T = Union[
    Callable[
        [schemas.Run, Optional[schemas.Example]],
        Awaitable[Union[EvaluationResult, EvaluationResults]],
    ],
]
EXPERIMENT_T = Union[str, uuid.UUID, schemas.TracerSession]


@overload
def evaluate(
    target: Union[TARGET_T, Runnable, EXPERIMENT_T],
    /,
    data: Optional[DATA_T] = None,
    evaluators: Optional[Sequence[EVALUATOR_T]] = None,
    summary_evaluators: Optional[Sequence[SUMMARY_EVALUATOR_T]] = None,
    metadata: Optional[dict] = None,
    experiment_prefix: Optional[str] = None,
    description: Optional[str] = None,
    max_concurrency: Optional[int] = 0,
    num_repetitions: int = 1,
    client: Optional[langsmith.Client] = None,
    blocking: bool = True,
    experiment: Optional[EXPERIMENT_T] = None,
    upload_results: bool = True,
    **kwargs: Any,
) -> ExperimentResults: ...


@overload
def evaluate(
    target: Union[Tuple[EXPERIMENT_T, EXPERIMENT_T]],
    /,
    data: Optional[DATA_T] = None,
    evaluators: Optional[Sequence[COMPARATIVE_EVALUATOR_T]] = None,
    summary_evaluators: Optional[Sequence[SUMMARY_EVALUATOR_T]] = None,
    metadata: Optional[dict] = None,
    experiment_prefix: Optional[str] = None,
    description: Optional[str] = None,
    max_concurrency: Optional[int] = 0,
    num_repetitions: int = 1,
    client: Optional[langsmith.Client] = None,
    blocking: bool = True,
    experiment: Optional[EXPERIMENT_T] = None,
    upload_results: bool = True,
    **kwargs: Any,
) -> ComparativeExperimentResults: ...


def evaluate(
    target: Union[TARGET_T, Runnable, EXPERIMENT_T, Tuple[EXPERIMENT_T, EXPERIMENT_T]],
    /,
    data: Optional[DATA_T] = None,
    evaluators: Optional[
        Union[Sequence[EVALUATOR_T], Sequence[COMPARATIVE_EVALUATOR_T]]
    ] = None,
    summary_evaluators: Optional[Sequence[SUMMARY_EVALUATOR_T]] = None,
    metadata: Optional[dict] = None,
    experiment_prefix: Optional[str] = None,
    description: Optional[str] = None,
    max_concurrency: Optional[int] = 0,
    num_repetitions: int = 1,
    client: Optional[langsmith.Client] = None,
    blocking: bool = True,
    experiment: Optional[EXPERIMENT_T] = None,
    upload_results: bool = True,
    **kwargs: Any,
) -> Union[ExperimentResults, ComparativeExperimentResults]:
    r"""Evaluate a target system on a given dataset.

    Args:
        target (TARGET_T | Runnable | EXPERIMENT_T | Tuple[EXPERIMENT_T, EXPERIMENT_T]):
            The target system or experiment(s) to evaluate. Can be a function
            that takes a dict and returns a dict, a langchain Runnable, an
            existing experiment ID, or a two-tuple of experiment IDs.
        data (DATA_T): The dataset to evaluate on. Can be a dataset name, a list of
            examples, or a generator of examples.
        evaluators (Sequence[EVALUATOR_T] | Sequence[COMPARATIVE_EVALUATOR_T] | None):
            A list of evaluators to run on each example. The evaluator signature
            depends on the target type. Default to None.
        summary_evaluators (Sequence[SUMMARY_EVALUATOR_T] | None): A list of summary
            evaluators to run on the entire dataset. Should not be specified if
            comparing two existing experiments. Defaults to None.
        metadata (dict | None): Metadata to attach to the experiment.
            Defaults to None.
        experiment_prefix (str | None): A prefix to provide for your experiment name.
            Defaults to None.
        description (str | None): A free-form text description for the experiment.
        max_concurrency (int | None): The maximum number of concurrent
            evaluations to run. If None then no limit is set. If 0 then no concurrency.
            Defaults to 0.
        client (langsmith.Client | None): The LangSmith client to use.
            Defaults to None.
        blocking (bool): Whether to block until the evaluation is complete.
            Defaults to True.
        num_repetitions (int): The number of times to run the evaluation.
            Each item in the dataset will be run and evaluated this many times.
            Defaults to 1.
        experiment (schemas.TracerSession | None): An existing experiment to
            extend. If provided, experiment_prefix is ignored. For advanced
            usage only. Should not be specified if target is an existing experiment or
            two-tuple fo experiments.
        load_nested (bool): Whether to load all child runs for the experiment.
            Default is to only load the top-level root runs. Should only be specified
            when target is an existing experiment or two-tuple of experiments.
        randomize_order (bool): Whether to randomize the order of the outputs for each
            evaluation. Default is False. Should only be specified when target is a
            two-tuple of existing experiments.

    Returns:
        ExperimentResults: If target is a function, Runnable, or existing experiment.
        ComparativeExperimentResults: If target is a two-tuple of existing experiments.

    Examples:
        Prepare the dataset:

        >>> from typing import Sequence
        >>> from langsmith import Client
        >>> from langsmith.evaluation import evaluate
        >>> from langsmith.schemas import Example, Run
        >>> client = Client()
        >>> dataset = client.clone_public_dataset(
        ...     "https://smith.langchain.com/public/419dcab2-1d66-4b94-8901-0357ead390df/d"
        ... )
        >>> dataset_name = "Evaluate Examples"

        Basic usage:

        >>> def accuracy(run: Run, example: Example):
        ...     # Row-level evaluator for accuracy.
        ...     pred = run.outputs["output"]
        ...     expected = example.outputs["answer"]
        ...     return {"score": expected.lower() == pred.lower()}
        >>> def precision(runs: Sequence[Run], examples: Sequence[Example]):
        ...     # Experiment-level evaluator for precision.
        ...     # TP / (TP + FP)
        ...     predictions = [run.outputs["output"].lower() for run in runs]
        ...     expected = [example.outputs["answer"].lower() for example in examples]
        ...     # yes and no are the only possible answers
        ...     tp = sum([p == e for p, e in zip(predictions, expected) if p == "yes"])
        ...     fp = sum([p == "yes" and e == "no" for p, e in zip(predictions, expected)])
        ...     return {"score": tp / (tp + fp)}
        >>> def predict(inputs: dict) -> dict:
        ...     # This can be any function or just an API call to your app.
        ...     return {"output": "Yes"}
        >>> results = evaluate(
        ...     predict,
        ...     data=dataset_name,
        ...     evaluators=[accuracy],
        ...     summary_evaluators=[precision],
        ...     experiment_prefix="My Experiment",
        ...     description="Evaluating the accuracy of a simple prediction model.",
        ...     metadata={
        ...         "my-prompt-version": "abcd-1234",
        ...     },
        ... )  # doctest: +ELLIPSIS
        View the evaluation results for experiment:...

        Evaluating over only a subset of the examples

        >>> experiment_name = results.experiment_name
        >>> examples = client.list_examples(dataset_name=dataset_name, limit=5)
        >>> results = evaluate(
        ...     predict,
        ...     data=examples,
        ...     evaluators=[accuracy],
        ...     summary_evaluators=[precision],
        ...     experiment_prefix="My Experiment",
        ...     description="Just testing a subset synchronously.",
        ... )  # doctest: +ELLIPSIS
        View the evaluation results for experiment:...

        Streaming each prediction to more easily + eagerly debug.

        >>> results = evaluate(
        ...     predict,
        ...     data=dataset_name,
        ...     evaluators=[accuracy],
        ...     summary_evaluators=[precision],
        ...     description="I don't even have to block!",
        ...     blocking=False,
        ... )  # doctest: +ELLIPSIS
        View the evaluation results for experiment:...
        >>> for i, result in enumerate(results):  # doctest: +ELLIPSIS
        ...     pass

        Using the `evaluate` API with an off-the-shelf LangChain evaluator:

        >>> from langsmith.evaluation import LangChainStringEvaluator
        >>> from langchain_openai import ChatOpenAI
        >>> def prepare_criteria_data(run: Run, example: Example):
        ...     return {
        ...         "prediction": run.outputs["output"],
        ...         "reference": example.outputs["answer"],
        ...         "input": str(example.inputs),
        ...     }
        >>> results = evaluate(
        ...     predict,
        ...     data=dataset_name,
        ...     evaluators=[
        ...         accuracy,
        ...         LangChainStringEvaluator("embedding_distance"),
        ...         LangChainStringEvaluator(
        ...             "labeled_criteria",
        ...             config={
        ...                 "criteria": {
        ...                     "usefulness": "The prediction is useful if it is correct"
        ...                     " and/or asks a useful followup question."
        ...                 },
        ...                 "llm": ChatOpenAI(model="gpt-4o"),
        ...             },
        ...             prepare_data=prepare_criteria_data,
        ...         ),
        ...     ],
        ...     description="Evaluating with off-the-shelf LangChain evaluators.",
        ...     summary_evaluators=[precision],
        ... )  # doctest: +ELLIPSIS
        View the evaluation results for experiment:...

        Evaluating a LangChain object:

        >>> from langchain_core.runnables import chain as as_runnable
        >>> @as_runnable
        ... def nested_predict(inputs):
        ...     return {"output": "Yes"}
        >>> @as_runnable
        ... def lc_predict(inputs):
        ...     return nested_predict.invoke(inputs)
        >>> results = evaluate(
        ...     lc_predict.invoke,
        ...     data=dataset_name,
        ...     evaluators=[accuracy],
        ...     description="This time we're evaluating a LangChain object.",
        ...     summary_evaluators=[precision],
        ... )  # doctest: +ELLIPSIS
        View the evaluation results for experiment:...

    .. versionchanged:: 0.2.0

        'max_concurrency' default updated from None (no limit on concurrency)
        to 0 (no concurrency at all).
    """  # noqa: E501
    if isinstance(target, (str, uuid.UUID, schemas.TracerSession)):
        invalid_args = {
            "num_repetitions": num_repetitions > 1,
            "experiment": bool(experiment),
            "upload_results": not upload_results,
            "experiment_prefix": bool(experiment_prefix),
            "data": bool(data),
        }
        if any(invalid_args.values()):
            msg = (
                f"Received invalid arguments. "
                f"{tuple(k for k, v in invalid_args.items() if v)} should not be "
                f"specified when target is an existing experiment."
            )
            raise ValueError(msg)
        target_id = target if isinstance(target, (str, uuid.UUID)) else target.id
        logger.debug(f"Running evaluation over existing experiment {target_id}...")
        return evaluate_existing(
            target,
            evaluators=cast(Optional[Sequence[EVALUATOR_T]], evaluators),
            summary_evaluators=summary_evaluators,
            metadata=metadata,
            max_concurrency=max_concurrency,
            client=client,
            blocking=blocking,
            **kwargs,
        )
    elif isinstance(target, tuple):
        invalid_args = {
            "num_repetitions": num_repetitions > 1,
            "experiment": bool(experiment),
            "upload_results": not upload_results,
            "summary_evaluators": bool(summary_evaluators),
            "data": bool(data),
        }
        if len(target) != 2 or not all(
            isinstance(t, (str, uuid.UUID, schemas.TracerSession)) for t in target
        ):
            msg = (
                "Received invalid target. If a tuple is specified it must have length "
                "2 and each element should by the ID or schemas.TracerSession of an "
                f"existing experiment. Received {target=}"
            )
            raise ValueError(msg)
        elif any(invalid_args.values()):
            msg = (
                f"Received invalid arguments. "
                f"{tuple(k for k, v in invalid_args.items() if v)} should not be "
                f"specified when target is two existing experiments."
            )
            raise ValueError(msg)
        if max_concurrency is not None:
            kwargs["max_concurrency"] = max_concurrency
        target_ids = [t if isinstance(t, (str, uuid.UUID)) else t.id for t in target]
        logger.debug(
            f"Running pairwise evaluation over existing experiments {target_ids}..."
        )
        return evaluate_comparative(
            target,
            evaluators=cast(Sequence[COMPARATIVE_EVALUATOR_T], evaluators or ()),
            experiment_prefix=experiment_prefix,
            description=description,
            client=client,
            metadata=metadata,
            **kwargs,
        )
    elif kwargs:
        msg = (
            f"Received unsupported arguments {kwargs}. These arguments are not "
            f"supported when creating a new experiment."
        )
        raise ValueError(msg)
    elif not data:
        msg = "Must specify 'data' when running evaluations over a target function."
        raise ValueError(msg)
    elif callable(target) and rh.is_async(target):
        msg = (
            "Async functions are not supported by `evaluate`. "
            "Please use `aevaluate` instead:\n\n"
            "from langsmith import aevaluate\n\n"
            "await aevaluate(\n"
            "    async_target_function,\n"
            "    data=data,\n"
            "    evaluators=evaluators,\n"
            "    # ... other parameters\n"
            ")"
        )
        raise ValueError(msg)
    elif experiment and experiment_prefix:
        msg = (
            "Expected at most one of 'experiment' or 'experiment_prefix',"
            " but both were provided. "
            f"Got: experiment={experiment}, experiment_prefix={experiment_prefix}"
        )
        raise ValueError(msg)
    else:
        if not upload_results:
            _warn_once("'upload_results' parameter is in beta.")
        logger.debug(f"Running evaluation over target system {target}...")
        return _evaluate(
            target,
            data=data,
            evaluators=cast(Optional[Sequence[EVALUATOR_T]], evaluators),
            summary_evaluators=summary_evaluators,
            metadata=metadata,
            experiment_prefix=experiment_prefix,
            description=description,
            max_concurrency=max_concurrency,
            num_repetitions=num_repetitions,
            client=client,
            blocking=blocking,
            experiment=experiment,
            upload_results=upload_results,
        )


def evaluate_existing(
    experiment: Union[str, uuid.UUID, schemas.TracerSession],
    /,
    evaluators: Optional[Sequence[EVALUATOR_T]] = None,
    summary_evaluators: Optional[Sequence[SUMMARY_EVALUATOR_T]] = None,
    metadata: Optional[dict] = None,
    max_concurrency: Optional[int] = 0,
    client: Optional[langsmith.Client] = None,
    load_nested: bool = False,
    blocking: bool = True,
) -> ExperimentResults:
    r"""Evaluate existing experiment runs.

    Args:
        experiment (Union[str, uuid.UUID]): The identifier of the experiment to evaluate.
        data (DATA_T): The data to use for evaluation.
        evaluators (Optional[Sequence[EVALUATOR_T]]): Optional sequence of evaluators to use for individual run evaluation.
        summary_evaluators (Optional[Sequence[SUMMARY_EVALUATOR_T]]): Optional sequence of evaluators
            to apply over the entire dataset.
        metadata (Optional[dict]): Optional metadata to include in the evaluation results.
        max_concurrency (int | None): The maximum number of concurrent
            evaluations to run. If None then no limit is set. If 0 then no concurrency.
            Defaults to 0.
        client (Optional[langsmith.Client]): Optional Langsmith client to use for evaluation.
        load_nested: Whether to load all child runs for the experiment.
            Default is to only load the top-level root runs.
        blocking (bool): Whether to block until evaluation is complete.

    Returns:
        ExperimentResults: The evaluation results.

    Environment:
        - LANGSMITH_TEST_CACHE: If set, API calls will be cached to disk to save time and
            cost during testing. Recommended to commit the cache files to your repository
            for faster CI/CD runs.
            Requires the 'langsmith[vcr]' package to be installed.

    Examples:
        >>> from langsmith.evaluation import evaluate, evaluate_existing
        >>> dataset_name = "Evaluate Examples"
        >>> def predict(inputs: dict) -> dict:
        ...     # This can be any function or just an API call to your app.
        ...     return {"output": "Yes"}
        >>> # First run inference on the dataset
        ... results = evaluate(
        ...     predict,
        ...     data=dataset_name,
        ... )  # doctest: +ELLIPSIS
        View the evaluation results for experiment:...
        >>> # Then apply evaluators to the experiment
        ... def accuracy(run: Run, example: Example):
        ...     # Row-level evaluator for accuracy.
        ...     pred = run.outputs["output"]
        ...     expected = example.outputs["answer"]
        ...     return {"score": expected.lower() == pred.lower()}
        >>> def precision(runs: Sequence[Run], examples: Sequence[Example]):
        ...     # Experiment-level evaluator for precision.
        ...     # TP / (TP + FP)
        ...     predictions = [run.outputs["output"].lower() for run in runs]
        ...     expected = [example.outputs["answer"].lower() for example in examples]
        ...     # yes and no are the only possible answers
        ...     tp = sum([p == e for p, e in zip(predictions, expected) if p == "yes"])
        ...     fp = sum([p == "yes" and e == "no" for p, e in zip(predictions, expected)])
        ...     return {"score": tp / (tp + fp)}
        >>> experiment_name = (
        ...     results.experiment_name
        ... )  # Can use the returned experiment name
        >>> experiment_name = "My Experiment:64e6e91"  # Or manually specify
        >>> results = evaluate_existing(
        ...     experiment_name,
        ...     summary_evaluators=[precision],
        ... )  # doctest: +ELLIPSIS
        View the evaluation results for experiment:...
    """  # noqa: E501
    client = client or rt.get_cached_client(timeout_ms=(20_000, 90_001))
    project = _load_experiment(experiment, client)
    runs = _load_traces(experiment, client, load_nested=load_nested)
    data_map = _load_examples_map(client, project)
    data = [data_map[cast(uuid.UUID, run.reference_example_id)] for run in runs]
    return _evaluate(
        runs,
        data=data,
        evaluators=evaluators,
        summary_evaluators=summary_evaluators,
        metadata=metadata,
        max_concurrency=max_concurrency,
        client=client,
        blocking=blocking,
        experiment=project,
    )


class ExperimentResultRow(TypedDict):
    run: schemas.Run
    example: schemas.Example
    evaluation_results: EvaluationResults


class ExperimentResults:
    """Represents the results of an evaluate() call.

    This class provides an iterator interface to iterate over the experiment results
    as they become available. It also provides methods to access the experiment name,
    the number of results, and to wait for the results to be processed.

    Methods:
        experiment_name() -> str: Returns the name of the experiment.
        wait() -> None: Waits for the experiment data to be processed.
    """

    def __init__(self, experiment_manager: _ExperimentManager, blocking: bool = True):
        self._manager = experiment_manager
        self._results: List[ExperimentResultRow] = []
        self._queue: queue.Queue[ExperimentResultRow] = queue.Queue()
        self._processing_complete = threading.Event()
        if not blocking:
            self._thread: Optional[threading.Thread] = threading.Thread(
                target=self._process_data
            )
            self._thread.start()
        else:
            self._thread = None
            self._process_data()

    @property
    def experiment_name(self) -> str:
        return self._manager.experiment_name

    def __iter__(self) -> Iterator[ExperimentResultRow]:
        ix = 0
        while (
            not self._processing_complete.is_set()
            or not self._queue.empty()
            or ix < len(self._results)
        ):
            try:
                if ix < len(self._results):
                    yield self._results[ix]
                    ix += 1
                else:
                    self._queue.get(block=True, timeout=0.1)
            except queue.Empty:
                continue

    def _process_data(self) -> None:
        tqdm = _load_tqdm()
        results = self._manager.get_results()
        for item in tqdm(results):
            self._queue.put(item)
            self._results.append(item)

        summary_scores = self._manager.get_summary_scores()
        self._summary_results = summary_scores

        self._processing_complete.set()

    def __len__(self) -> int:
        return len(self._results)

    def to_pandas(
        self, start: Optional[int] = 0, end: Optional[int] = None
    ) -> DataFrame:
        return _to_pandas(self._results, start=start, end=end)

    def _repr_html_(self) -> str:
        import importlib.util

        if self._results and importlib.util.find_spec("pandas"):
            df = self.to_pandas()
            return df._repr_html_()  # type: ignore[operator]
        else:
            return self.__repr__()

    def __repr__(self) -> str:
        return f"<ExperimentResults {self.experiment_name}>"

    def wait(self) -> None:
        """Wait for the evaluation runner to complete.

        This method blocks the current thread until the evaluation runner has
        finished its execution.
        """
        if self._thread:
            self._thread.join()


## Public API for Comparison Experiments

# Row-level evaluator
COMPARATIVE_EVALUATOR_T = Callable[
    [Sequence[schemas.Run], Optional[schemas.Example]],
    Union[
        Union[ComparisonEvaluationResult, dict],
        Awaitable[Union[ComparisonEvaluationResult, dict]],
    ],
]


def evaluate_comparative(
    experiments: Tuple[EXPERIMENT_T, EXPERIMENT_T],
    /,
    evaluators: Sequence[COMPARATIVE_EVALUATOR_T],
    experiment_prefix: Optional[str] = None,
    description: Optional[str] = None,
    max_concurrency: int = 5,
    client: Optional[langsmith.Client] = None,
    metadata: Optional[dict] = None,
    load_nested: bool = False,
    randomize_order: bool = False,
) -> ComparativeExperimentResults:
    r"""Evaluate existing experiment runs against each other.

    This lets you use pairwise preference scoring to generate more
    reliable feedback in your experiments.

    Args:
        experiments (Tuple[Union[str, uuid.UUID], Union[str, uuid.UUID]]):
            The identifiers of the experiments to compare.
        evaluators (Sequence[COMPARATIVE_EVALUATOR_T]):
            A list of evaluators to run on each example.
        experiment_prefix (Optional[str]): A prefix to provide for your experiment name.
            Defaults to None.
        description (Optional[str]): A free-form text description for the experiment.
        max_concurrency (int): The maximum number of concurrent evaluations to run.
            Defaults to 5.
        client (Optional[langsmith.Client]): The LangSmith client to use.
            Defaults to None.
        metadata (Optional[dict]): Metadata to attach to the experiment.
            Defaults to None.
        load_nested (bool): Whether to load all child runs for the experiment.
            Default is to only load the top-level root runs.
        randomize_order (bool): Whether to randomize the order of the outputs for each evaluation.
            Default is False.

    Returns:
        ComparativeExperimentResults: The results of the comparative evaluation.

    Examples:
        Suppose you want to compare two prompts to see which one is more effective.
        You would first prepare your dataset:

        >>> from typing import Sequence
        >>> from langsmith import Client
        >>> from langsmith.evaluation import evaluate
        >>> from langsmith.schemas import Example, Run
        >>> client = Client()
        >>> dataset = client.clone_public_dataset(
        ...     "https://smith.langchain.com/public/419dcab2-1d66-4b94-8901-0357ead390df/d"
        ... )
        >>> dataset_name = "Evaluate Examples"

        Then you would run your different prompts:
        >>> import functools
        >>> import openai
        >>> from langsmith.evaluation import evaluate
        >>> from langsmith.wrappers import wrap_openai
        >>> oai_client = openai.Client()
        >>> wrapped_client = wrap_openai(oai_client)
        >>> prompt_1 = "You are a helpful assistant."
        >>> prompt_2 = "You are an exceedingly helpful assistant."
        >>> def predict(inputs: dict, prompt: str) -> dict:
        ...     completion = wrapped_client.chat.completions.create(
        ...         model="gpt-3.5-turbo",
        ...         messages=[
        ...             {"role": "system", "content": prompt},
        ...             {
        ...                 "role": "user",
        ...                 "content": f"Context: {inputs['context']}"
        ...                 f"\n\ninputs['question']",
        ...             },
        ...         ],
        ...     )
        ...     return {"output": completion.choices[0].message.content}
        >>> results_1 = evaluate(
        ...     functools.partial(predict, prompt=prompt_1),
        ...     data=dataset_name,
        ...     description="Evaluating our basic system prompt.",
        ...     blocking=False,  # Run these experiments in parallel
        ... )  # doctest: +ELLIPSIS
        View the evaluation results for experiment:...
        >>> results_2 = evaluate(
        ...     functools.partial(predict, prompt=prompt_2),
        ...     data=dataset_name,
        ...     description="Evaluating our advanced system prompt.",
        ...     blocking=False,
        ... )  # doctest: +ELLIPSIS
        View the evaluation results for experiment:...
        >>> results_1.wait()
        >>> results_2.wait()
        >>> import time
        >>> time.sleep(10)  # Wait for the traces to be fully processed

            Finally, you would compare the two prompts directly:
        >>> import json
        >>> from langsmith.evaluation import evaluate_comparative
        >>> def score_preferences(runs: list, example: schemas.Example):
        ...     assert len(runs) == 2  # Comparing 2 systems
        ...     assert isinstance(example, schemas.Example)
        ...     assert all(run.reference_example_id == example.id for run in runs)
        ...     pred_a = runs[0].outputs["output"]
        ...     pred_b = runs[1].outputs["output"]
        ...     ground_truth = example.outputs["answer"]
        ...     tools = [
        ...         {
        ...             "type": "function",
        ...             "function": {
        ...                 "name": "rank_preferences",
        ...                 "description": "Saves the prefered response ('A' or 'B')",
        ...                 "parameters": {
        ...                     "type": "object",
        ...                     "properties": {
        ...                         "reasoning": {
        ...                             "type": "string",
        ...                             "description": "The reasoning behind the choice.",
        ...                         },
        ...                         "preferred_option": {
        ...                             "type": "string",
        ...                             "enum": ["A", "B"],
        ...                             "description": "The preferred option, either 'A' or 'B'",
        ...                         },
        ...                     },
        ...                     "required": ["preferred_option"],
        ...                 },
        ...             },
        ...         }
        ...     ]
        ...     completion = openai.Client().chat.completions.create(
        ...         model="gpt-3.5-turbo",
        ...         messages=[
        ...             {"role": "system", "content": "Select the better response."},
        ...             {
        ...                 "role": "user",
        ...                 "content": f"Option A: {pred_a}"
        ...                 f"\n\nOption B: {pred_b}"
        ...                 f"\n\nGround Truth: {ground_truth}",
        ...             },
        ...         ],
        ...         tools=tools,
        ...         tool_choice={
        ...             "type": "function",
        ...             "function": {"name": "rank_preferences"},
        ...         },
        ...     )
        ...     tool_args = completion.choices[0].message.tool_calls[0].function.arguments
        ...     loaded_args = json.loads(tool_args)
        ...     preference = loaded_args["preferred_option"]
        ...     comment = loaded_args["reasoning"]
        ...     if preference == "A":
        ...         return {
        ...             "key": "ranked_preference",
        ...             "scores": {runs[0].id: 1, runs[1].id: 0},
        ...             "comment": comment,
        ...         }
        ...     else:
        ...         return {
        ...             "key": "ranked_preference",
        ...             "scores": {runs[0].id: 0, runs[1].id: 1},
        ...             "comment": comment,
        ...         }
        >>> def score_length_difference(runs: list, example: schemas.Example):
        ...     # Just return whichever response is longer.
        ...     # Just an example, not actually useful in real life.
        ...     assert len(runs) == 2  # Comparing 2 systems
        ...     assert isinstance(example, schemas.Example)
        ...     assert all(run.reference_example_id == example.id for run in runs)
        ...     pred_a = runs[0].outputs["output"]
        ...     pred_b = runs[1].outputs["output"]
        ...     if len(pred_a) > len(pred_b):
        ...         return {
        ...             "key": "length_difference",
        ...             "scores": {runs[0].id: 1, runs[1].id: 0},
        ...         }
        ...     else:
        ...         return {
        ...             "key": "length_difference",
        ...             "scores": {runs[0].id: 0, runs[1].id: 1},
        ...         }
        >>> results = evaluate_comparative(
        ...     [results_1.experiment_name, results_2.experiment_name],
        ...     evaluators=[score_preferences, score_length_difference],
        ...     client=client,
        ... )  # doctest: +ELLIPSIS
        View the pairwise evaluation results at:...
        >>> eval_results = list(results)
        >>> assert len(eval_results) >= 10  # doctest: +SKIP
        >>> assert all(
        ...     "feedback.ranked_preference" in r["evaluation_results"]
        ...     for r in eval_results
        ... )  # doctest: +SKIP
        >>> assert all(
        ...     "feedback.length_difference" in r["evaluation_results"]
        ...     for r in eval_results
        ... )  # doctest: +SKIP
    """  # noqa: E501
    if len(experiments) < 2:
        raise ValueError("Comparative evaluation requires at least 2 experiments.")
    if not evaluators:
        raise ValueError(
            "At least one evaluator is required for comparative evaluation."
        )
    if max_concurrency < 0:
        raise ValueError("max_concurrency must be a positive integer.")
    client = client or rt.get_cached_client()

    # TODO: Add information about comparison experiments
    projects = [_load_experiment(experiment, client) for experiment in experiments]
    ref_datasets_ = [str(p.reference_dataset_id) for p in projects]
    if not len(set(ref_datasets_)) == 1:
        raise ValueError("All experiments must have the same reference dataset.")
    experiment_ids = [p.id for p in projects]
    if experiment_prefix is None:
        experiment_names = [p.name for p in projects if p.name is not None]
        experiment_name = (
            " vs. ".join(experiment_names) + "-" + str(uuid.uuid4().hex[:4])
        )
    else:
        experiment_name = experiment_prefix + "-" + str(uuid.uuid4().hex[:8])
    comparative_experiment_id = uuid.uuid4()
    comparative_experiment = client.create_comparative_experiment(
        experiment_name,
        experiments=experiment_ids,
        description=description,
        metadata=metadata,
        id=comparative_experiment_id,
    )
    _print_comparative_experiment_start(
        cast(
            Tuple[schemas.TracerSessionResult, schemas.TracerSessionResult],
            tuple(projects),
        ),
        comparative_experiment,
    )
    runs = [
        _load_traces(experiment, client, load_nested=load_nested)
        for experiment in experiments
    ]
    # Only check intersections for the experiments
    examples_intersection = None
    for runs_list in runs:
        example_ids_set = {run.reference_example_id for run in runs_list}
        if examples_intersection is None:
            examples_intersection = example_ids_set
        else:
            examples_intersection &= example_ids_set
    example_ids_nullable = (
        list(examples_intersection) if examples_intersection is not None else []
    )
    example_ids = [eid for eid in example_ids_nullable if eid is not None]
    # TODO: Warn if different dataset versions, etc. are used in the different
    # experiments. We aren't providing any training wheels here.
    batch_size = 99
    data = {}
    for i in range(0, len(example_ids), batch_size):
        example_ids_batch = example_ids[i : i + batch_size]
        for e in client.list_examples(
            dataset_id=projects[0].reference_dataset_id,
            as_of=projects[0].metadata.get("dataset_version"),
            example_ids=example_ids_batch,
        ):
            data[e.id] = e
    runs_dict: Dict[uuid.UUID, List[schemas.Run]] = collections.defaultdict(list)
    for runs_list in runs:
        for run in runs_list:
            if run.reference_example_id in data:
                runs_dict[cast(uuid.UUID, run.reference_example_id)].append(run)

    comparators = [comparison_evaluator(evaluator) for evaluator in evaluators or []]
    results: dict = {}

    def evaluate_and_submit_feedback(
        runs_list: list[schemas.Run],
        example: schemas.Example,
        comparator: DynamicComparisonRunEvaluator,
        executor: cf.Executor,
    ) -> ComparisonEvaluationResult:
        feedback_group_id = uuid.uuid4()
        if randomize_order:
            random.shuffle(runs_list)
        with rh.tracing_context(project_name="evaluators", client=client):
            result = comparator.compare_runs(runs_list, example)
            if client is None:
                raise ValueError("Client is required to submit feedback.")
        comments = (
            {str(rid): result.comment for rid in result.scores}
            if isinstance(result.comment, str)
            else (result.comment or {})
        )
        for run_id, score in result.scores.items():
            executor.submit(
                client.create_feedback,
                run_id=run_id,
                key=result.key,
                score=score,
                comment=comments.get(str(run_id)),
                comparative_experiment_id=comparative_experiment.id,
                source_run_id=result.source_run_id,
                feedback_group_id=feedback_group_id,
            )
        return result

    tqdm = _load_tqdm()
    with ls_utils.ContextThreadPoolExecutor(
        max_workers=max_concurrency or 1
    ) as executor:
        futures = []
        for example_id, runs_list in tqdm(runs_dict.items()):
            results[example_id] = {"runs": runs_list}
            for comparator in comparators:
                if max_concurrency > 1:
                    future = executor.submit(
                        evaluate_and_submit_feedback,
                        runs_list,
                        data[example_id],
                        comparator,
                        executor,
                    )
                    futures.append(future)
                else:
                    result = evaluate_and_submit_feedback(
                        runs_list, data[example_id], comparator, executor
                    )
                    results[example_id][f"feedback.{result.key}"] = result
            if futures:
                cf.wait(futures)
                for future in futures:
                    result = future.result()
                    results[example_id][f"feedback.{result.key}"] = result

    return ComparativeExperimentResults(results, data)


class ComparativeExperimentResults:
    """Represents the results of an evaluate_comparative() call.

    This class provides an iterator interface to iterate over the experiment results
    as they become available. It also provides methods to access the experiment name,
    the number of results, and to wait for the results to be processed.

    Methods:
        experiment_name() -> str: Returns the name of the experiment.
        wait() -> None: Waits for the experiment data to be processed.
    """

    def __init__(
        self,
        results: dict,
        examples: Optional[Dict[uuid.UUID, schemas.Example]] = None,
    ):
        self._results = results
        self._examples = examples

    def __getitem__(self, key):
        """Return the result associated with the given key."""
        return self._results[key]

    def __iter__(self):
        for key, value in self._results.items():
            yield {
                "example": self._examples[key] if self._examples else None,
                "evaluation_results": value,
            }


## Private API


def _print_comparative_experiment_start(
    experiments: Tuple[schemas.TracerSession, schemas.TracerSession],
    comparative_experiment: schemas.ComparativeExperiment,
) -> None:
    url = experiments[0].url or experiments[1].url
    if url:
        project_url = url.split("?")[0]
        dataset_id = comparative_experiment.reference_dataset_id
        base_url = project_url.split("/projects/p/")[0]
        comparison_url = (
            f"{base_url}/datasets/{dataset_id}/compare?"
            f"selectedSessions={'%2C'.join([str(e.id) for e in experiments])}"
            f"&comparativeExperiment={comparative_experiment.id}"
        )
        print(  # noqa: T201
            f"View the pairwise evaluation results at:\n{comparison_url}\n\n"
        )


def _is_callable(target: Union[TARGET_T, Iterable[schemas.Run], Runnable]) -> bool:
    return callable(target) or _is_langchain_runnable(target)


def _evaluate(
    target: Union[TARGET_T, Iterable[schemas.Run], Runnable],
    /,
    data: DATA_T,
    evaluators: Optional[Sequence[EVALUATOR_T]] = None,
    summary_evaluators: Optional[Sequence[SUMMARY_EVALUATOR_T]] = None,
    metadata: Optional[dict] = None,
    experiment_prefix: Optional[str] = None,
    description: Optional[str] = None,
    max_concurrency: Optional[int] = None,
    num_repetitions: int = 1,
    client: Optional[langsmith.Client] = None,
    blocking: bool = True,
    experiment: Optional[Union[schemas.TracerSession, str, uuid.UUID]] = None,
    upload_results: bool = True,
) -> ExperimentResults:
    # Initialize the experiment manager.
    client = client or rt.get_cached_client()
    runs = None if _is_callable(target) else cast(Iterable[schemas.Run], target)
    experiment_, runs = _resolve_experiment(
        experiment,
        runs,
        client,
    )
    manager = _ExperimentManager(
        data,
        client=client,
        metadata=metadata,
        experiment=experiment_ or experiment_prefix,
        description=description,
        num_repetitions=num_repetitions,
        # If provided, we don't need to create a new experiment.
        runs=runs,
        # Create or resolve the experiment.
        include_attachments=_include_attachments(target),
        upload_results=upload_results,
    ).start()
    cache_dir = ls_utils.get_cache_dir(None)
    cache_path = (
        pathlib.Path(cache_dir) / f"{manager.dataset_id}.yaml" if cache_dir else None
    )
    with ls_utils.with_optional_cache(cache_path, ignore_hosts=[client.api_url]):
        if _is_callable(target):
            # Add predictions to the experiment.
            manager = manager.with_predictions(
                cast(TARGET_T, target), max_concurrency=max_concurrency
            )
        if evaluators:
            # Apply evaluators to the predictions.
            manager = manager.with_evaluators(
                evaluators, max_concurrency=max_concurrency
            )
        if summary_evaluators:
            # Apply the experiment-level summary evaluators.
            manager = manager.with_summary_evaluators(summary_evaluators)
        # Start consuming the results.
        results = ExperimentResults(manager, blocking=blocking)
        return results


def _is_uuid(value: str) -> bool:
    try:
        uuid.UUID(value)
        return True
    except ValueError:
        return False


def _load_experiment(
    project: EXPERIMENT_T, client: langsmith.Client
) -> schemas.TracerSession:
    if isinstance(project, schemas.TracerSession):
        return project
    elif isinstance(project, uuid.UUID) or _is_uuid(project):
        return client.read_project(project_id=project)
    else:
        return client.read_project(project_name=project)


def _load_traces(
    project: Union[str, uuid.UUID, schemas.TracerSession],
    client: langsmith.Client,
    load_nested: bool = False,
) -> List[schemas.Run]:
    """Load nested traces for a given project."""
    is_root = None if load_nested else True
    if isinstance(project, schemas.TracerSession):
        runs = client.list_runs(project_id=project.id, is_root=is_root)
    elif isinstance(project, uuid.UUID) or _is_uuid(project):
        runs = client.list_runs(project_id=project, is_root=is_root)
    else:
        runs = client.list_runs(project_name=project, is_root=is_root)
    if not load_nested:
        return list(runs)

    treemap: DefaultDict[uuid.UUID, List[schemas.Run]] = collections.defaultdict(list)
    results = []
    all_runs = {}
    for run in runs:
        if run.parent_run_id is not None:
            treemap[run.parent_run_id].append(run)
        else:
            results.append(run)
        all_runs[run.id] = run
    for run_id, child_runs in treemap.items():
        all_runs[run_id].child_runs = sorted(child_runs, key=lambda r: r.dotted_order)
    return results


def _load_examples_map(
    client: langsmith.Client, project: schemas.TracerSession
) -> Dict[uuid.UUID, schemas.Example]:
    return {
        e.id: e
        for e in client.list_examples(
            dataset_id=project.reference_dataset_id,
            as_of=project.metadata.get("dataset_version"),
        )
    }


IT = TypeVar("IT")


def _load_tqdm() -> Callable[[IT], IT]:
    try:
        from tqdm.auto import tqdm
    except ImportError:
        return lambda x: x
    return tqdm  # type: ignore[return-value]


ET = TypeVar("ET", bound="_ExperimentManagerMixin")


class _ExperimentManagerMixin:
    def __init__(
        self,
        /,
        experiment: Optional[Union[schemas.TracerSession, str]],
        metadata: Optional[dict] = None,
        client: Optional[langsmith.Client] = None,
        description: Optional[str] = None,
    ):
        self.client = client or rt.get_cached_client()
        self._experiment: Optional[schemas.TracerSession] = None
        if experiment is None:
            self._experiment_name = _get_random_name()
        elif isinstance(experiment, str):
            self._experiment_name = experiment + "-" + str(uuid.uuid4().hex[:8])
        else:
            self._experiment_name = cast(str, experiment.name)
            self._experiment = experiment

        metadata = metadata or {}
        if not metadata.get("revision_id"):
            metadata = {
                "revision_id": ls_env.get_langchain_env_var_metadata().get(
                    "revision_id"
                ),
                **metadata,
            }
        self._metadata = metadata or {}
        self._description = description

    @property
    def experiment_name(self) -> str:
        if self._experiment_name is not None:
            return self._experiment_name
        raise ValueError(
            "Experiment name not provided, and experiment not yet started."
        )

    def _get_experiment(self) -> schemas.TracerSession:
        if self._experiment is None:
            raise ValueError("Experiment not started yet.")
        return self._experiment

    def _get_experiment_metadata(self):
        project_metadata = self._metadata or {}
        git_info = ls_env.get_git_info()
        if git_info:
            project_metadata = {
                **project_metadata,
                "git": git_info,
            }
        if self._experiment:
            project_metadata = {
                **self._experiment.metadata,
                **project_metadata,
            }
        return project_metadata

    def _create_experiment(
        self, dataset_id: uuid.UUID, metadata: dict
    ) -> schemas.TracerSession:
        # There is a chance of name collision, so we'll retry
        starting_name = self._experiment_name
        num_attempts = 10
        for _ in range(num_attempts):
            try:
                return self.client.create_project(
                    self._experiment_name,
                    description=self._description,
                    reference_dataset_id=dataset_id,
                    metadata=metadata,
                )
            except ls_utils.LangSmithConflictError:
                self._experiment_name = f"{starting_name}-{str(uuid.uuid4().hex[:6])}"
        raise ValueError(
            f"Could not find a unique experiment name in {num_attempts} attempts."
            " Please try again with a different experiment name."
        )

    def _get_project(self, first_example: schemas.Example) -> schemas.TracerSession:
        if self._experiment is None:
            project_metadata = self._get_experiment_metadata()
            project = self._create_experiment(
                first_example.dataset_id, project_metadata
            )
        else:
            project = self._experiment
        return project

    def _print_experiment_start(
        self, project: Optional[schemas.TracerSession], first_example: schemas.Example
    ) -> None:
        if project and project.url:
            # TODO: Make this a public API
            project_url = project.url.split("?")[0]
            dataset_id = first_example.dataset_id
            base_url = project_url.split("/projects/p/")[0]
            comparison_url = (
                f"{base_url}/datasets/{dataset_id}/compare?"
                f"selectedSessions={project.id}"
            )
            print(  # noqa: T201
                f"View the evaluation results for experiment: '{self.experiment_name}'"
                f" at:\n{comparison_url}\n\n"
            )
        else:
            # HACKHACK
            print(  # noqa: T201
                "Starting evaluation of experiment: %s", self.experiment_name
            )


class _ExperimentManager(_ExperimentManagerMixin):
    """Manage the execution of experiments.

    Supports lazily running predictions and evaluations in parallel to facilitate
    result streaming and early debugging.

    Args:
        data (DATA_T): The data used for the experiment. Can be a dataset name or ID OR
            a generator of examples.
        num_repetitions (int): The number of times to run over the data.
        runs (Optional[Iterable[schemas.Run]]): The runs associated with the experiment
            predictions.
        experiment (Optional[schemas.TracerSession]): The tracer session
            associated with the experiment.
        experiment_prefix (Optional[str]): The prefix for the experiment name.
        metadata (Optional[dict]): Additional metadata for the experiment.
        client (Optional[langsmith.Client]): The Langsmith client used for
             the experiment.
        evaluation_results (Optional[Iterable[EvaluationResults]]): The evaluation
            sresults for the experiment.
        summary_results (Optional[Iterable[EvaluationResults]]): The aggregate results
            for the experiment.
    """

    def __init__(
        self,
        data: DATA_T,
        /,
        experiment: Optional[Union[schemas.TracerSession, str]],
        metadata: Optional[dict] = None,
        client: Optional[langsmith.Client] = None,
        runs: Optional[Iterable[schemas.Run]] = None,
        evaluation_results: Optional[Iterable[EvaluationResults]] = None,
        summary_results: Optional[Iterable[EvaluationResults]] = None,
        description: Optional[str] = None,
        num_repetitions: int = 1,
        include_attachments: bool = False,
        upload_results: bool = True,
    ):
        super().__init__(
            experiment=experiment,
            metadata=metadata,
            client=client,
            description=description,
        )
        self._data = data
        self._examples: Optional[Iterable[schemas.Example]] = None
        self._runs = runs
        self._evaluation_results = evaluation_results
        self._summary_results = summary_results
        self._num_repetitions = num_repetitions
        self._include_attachments = include_attachments
        self._upload_results = upload_results

    @property
    def examples(self) -> Iterable[schemas.Example]:
        if self._examples is None:
            self._examples = _resolve_data(
                self._data,
                client=self.client,
                include_attachments=self._include_attachments,
            )
            if self._num_repetitions > 1:
                self._examples = itertools.chain.from_iterable(
                    itertools.tee(self._examples, self._num_repetitions)
                )
        self._examples, examples_iter = itertools.tee(self._examples)
        return examples_iter

    @property
    def dataset_id(self) -> str:
        if self._experiment is None or not getattr(
            self._experiment, "reference_dataset_id", None
        ):
            example = next(iter(self.examples))
            return str(example.dataset_id)
        return str(
            cast(schemas.TracerSessionResult, self._experiment).reference_dataset_id
        )

    @property
    def evaluation_results(self) -> Iterable[EvaluationResults]:
        if self._evaluation_results is None:
            return ({"results": []} for _ in self.examples)
        return self._evaluation_results

    @property
    def runs(self) -> Iterable[schemas.Run]:
        if self._runs is None:
            raise ValueError(
                "Runs not provided in this experiment." " Please predict first."
            )
        self._runs, runs_iter = itertools.tee(self._runs)
        return runs_iter

    def start(self) -> _ExperimentManager:
        first_example = next(itertools.islice(self.examples, 1))
        project = self._get_project(first_example) if self._upload_results else None
        self._print_experiment_start(project, first_example)
        self._metadata["num_repetitions"] = self._num_repetitions
        return self.__class__(
            self.examples,
            experiment=project,
            metadata=self._metadata,
            client=self.client,
            runs=self._runs,
            evaluation_results=self._evaluation_results,
            include_attachments=self._include_attachments,
            upload_results=self._upload_results,
        )

    def with_predictions(
        self,
        target: TARGET_T,
        /,
        max_concurrency: Optional[int] = None,
    ) -> _ExperimentManager:
        """Lazily apply the target function to the experiment."""
        context = copy_context()
        _experiment_results = context.run(
            self._predict, target, max_concurrency=max_concurrency
        )
        r1, r2 = itertools.tee(_experiment_results, 2)
        return _ExperimentManager(
            (pred["example"] for pred in r1),
            experiment=self._experiment,
            metadata=self._metadata,
            client=self.client,
            runs=(pred["run"] for pred in r2),
            upload_results=self._upload_results,
            # TODO: Can't do multiple prediction rounds rn.
            include_attachments=self._include_attachments,
        )

    def with_evaluators(
        self,
        evaluators: Sequence[
            Union[
                EVALUATOR_T,
                RunEvaluator,
            ]
        ],
        *,
        max_concurrency: Optional[int] = None,
    ) -> _ExperimentManager:
        """Lazily apply the provided evaluators to the experiment."""
        evaluators = _resolve_evaluators(evaluators)
        context = copy_context()
        experiment_results = context.run(
            self._score, evaluators, max_concurrency=max_concurrency
        )
        # Split the generator into three so the manager
        # can consume each value individually.
        r1, r2, r3 = itertools.tee(experiment_results, 3)
        return _ExperimentManager(
            (result["example"] for result in r1),
            experiment=self._experiment,
            metadata=self._metadata,
            client=self.client,
            runs=(result["run"] for result in r2),
            evaluation_results=(result["evaluation_results"] for result in r3),
            summary_results=self._summary_results,
            include_attachments=self._include_attachments,
            upload_results=self._upload_results,
        )

    def with_summary_evaluators(
        self,
        summary_evaluators: Sequence[SUMMARY_EVALUATOR_T],
    ) -> _ExperimentManager:
        """Lazily apply the provided summary evaluators to the experiment."""
        wrapped_evaluators = _wrap_summary_evaluators(summary_evaluators)
        context = copy_context()
        aggregate_feedback_gen = context.run(
            self._apply_summary_evaluators, wrapped_evaluators
        )
        return _ExperimentManager(
            self.examples,
            experiment=self._experiment,
            metadata=self._metadata,
            client=self.client,
            runs=self.runs,
            evaluation_results=self._evaluation_results,
            summary_results=aggregate_feedback_gen,
            include_attachments=self._include_attachments,
            upload_results=self._upload_results,
        )

    def get_results(self) -> Iterable[ExperimentResultRow]:
        """Return the traces, evaluation results, and associated examples."""
        for run, example, evaluation_results in zip(
            self.runs, self.examples, self.evaluation_results
        ):
            yield ExperimentResultRow(
                run=run,
                example=example,
                evaluation_results=evaluation_results,
            )

    def get_summary_scores(self) -> Dict[str, List[dict]]:
        """If summary_evaluators were applied, consume and return the results."""
        if self._summary_results is None:
            return {"results": []}
        # Consume the generator
        return {
            "results": [
                res  # type: ignore[misc]
                for results in self._summary_results
                for res in results["results"]
            ]
        }

    # Private methods

    def _predict(
        self,
        target: TARGET_T,
        /,
        max_concurrency: Optional[int] = None,
    ) -> Generator[_ForwardResults, None, None]:
        """Run the target function on the examples."""
        fn = _ensure_traceable(target)

        if max_concurrency == 0:
            for example in self.examples:
                yield _forward(
                    fn,
                    example,
                    self.experiment_name,
                    self._metadata,
                    self.client,
                    self._include_attachments,
                    self._upload_results,
                )

        else:
            with ls_utils.ContextThreadPoolExecutor(max_concurrency) as executor:
                futures = [
                    executor.submit(
                        _forward,
                        fn,
                        example,
                        self.experiment_name,
                        self._metadata,
                        self.client,
                        self._include_attachments,
                        self._upload_results,
                    )
                    for example in self.examples
                ]
                for future in cf.as_completed(futures):
                    yield future.result()
        # Close out the project.
        self._end()

    def _run_evaluators(
        self,
        evaluators: Sequence[RunEvaluator],
        current_results: ExperimentResultRow,
        executor: cf.ThreadPoolExecutor,
    ) -> ExperimentResultRow:
        current_context = rh.get_tracing_context()
        metadata = {
            **(current_context["metadata"] or {}),
            **{
                "experiment": self.experiment_name,
                "reference_example_id": current_results["example"].id,
                "reference_run_id": current_results["run"].id,
            },
        }
        with rh.tracing_context(
            **{
                **current_context,
                "project_name": "evaluators",
                "metadata": metadata,
                "enabled": "local" if not self._upload_results else True,
                "client": self.client,
            }
        ):
            run = current_results["run"]
            example = current_results["example"]
            eval_results = current_results["evaluation_results"]
            for evaluator in evaluators:
                try:
                    evaluator_response = evaluator.evaluate_run(
                        run=run,
                        example=example,
                    )

                    eval_results["results"].extend(
                        self.client._select_eval_results(evaluator_response)
                    )
                    if self._upload_results:
                        # TODO: This is a hack
                        self.client._log_evaluation_feedback(
                            evaluator_response, run=run, _executor=executor
                        )
                except Exception as e:
                    try:
                        feedback_keys = _extract_feedback_keys(evaluator)

                        error_response = EvaluationResults(
                            results=[
                                EvaluationResult(
                                    key=key,
                                    source_run_id=run.id,
                                    comment=repr(e),
                                    extra={"error": True},
                                )
                                for key in feedback_keys
                            ]
                        )
                        eval_results["results"].extend(
                            self.client._select_eval_results(error_response)
                        )
                        if self._upload_results:
                            # TODO: This is a hack
                            self.client._log_evaluation_feedback(
                                error_response, run=run, _executor=executor
                            )
                    except Exception as e2:
                        logger.debug(f"Error parsing feedback keys: {e2}")
                        pass
                    logger.error(
                        f"Error running evaluator {repr(evaluator)} on"
                        f" run {run.id if run else ''}: {repr(e)}",
                        exc_info=True,
                    )
            return ExperimentResultRow(
                run=run,
                example=example,
                evaluation_results=eval_results,
            )

    def _score(
        self,
        evaluators: Sequence[RunEvaluator],
        max_concurrency: Optional[int] = None,
    ) -> Iterable[ExperimentResultRow]:
        """Run the evaluators on the prediction stream.

        Expects runs to be available in the manager.
        (e.g. from a previous prediction step)
        """
        with ls_utils.ContextThreadPoolExecutor(
            max_workers=max_concurrency or 1
        ) as executor:
            if max_concurrency == 0:
                context = copy_context()
                for current_results in self.get_results():
                    yield context.run(
                        self._run_evaluators,
                        evaluators,
                        current_results,
                        executor,
                    )
            else:
                futures = set()
                for current_results in self.get_results():
                    futures.add(
                        executor.submit(
                            self._run_evaluators,
                            evaluators,
                            current_results,
                            executor,
                        )
                    )
                    try:
                        # Since prediction may be slow, yield (with a timeout) to
                        # allow for early results to be emitted.
                        for future in cf.as_completed(futures, timeout=0.001):
                            yield future.result()
                            futures.remove(future)
                    except (cf.TimeoutError, TimeoutError):
                        pass
                for future in cf.as_completed(futures):
                    result = future.result()
                    yield result

    def _apply_summary_evaluators(
        self, summary_evaluators: Sequence[SUMMARY_EVALUATOR_T]
    ) -> Generator[EvaluationResults, None, None]:
        runs, examples = [], []
        for run, example in zip(self.runs, self.examples):
            runs.append(run)
            examples.append(example)
        aggregate_feedback = []
        with ls_utils.ContextThreadPoolExecutor() as executor:
            project_id = self._get_experiment().id if self._upload_results else None
            current_context = rh.get_tracing_context()
            metadata = {
                **(current_context["metadata"] or {}),
                **{
                    "experiment": self.experiment_name,
                    "experiment_id": project_id,
                },
            }
            with rh.tracing_context(
                **{
                    **current_context,
                    "project_name": "evaluators",
                    "metadata": metadata,
                    "client": self.client,
                    "enabled": "local" if not self._upload_results else True,
                }
            ):
                for evaluator in summary_evaluators:
                    try:
                        summary_eval_result = evaluator(runs, examples)
                        # TODO: Expose public API for this.
                        flattened_results = self.client._select_eval_results(
                            summary_eval_result,
                            fn_name=evaluator.__name__,
                        )
                        aggregate_feedback.extend(flattened_results)
                        if self._upload_results:
                            for result in flattened_results:
                                feedback = result.dict(exclude={"target_run_id"})
                                evaluator_info = feedback.pop("evaluator_info", None)
                                executor.submit(
                                    self.client.create_feedback,
                                    **feedback,
                                    run_id=None,
                                    project_id=project_id,
                                    source_info=evaluator_info,
                                )
                    except Exception as e:
                        logger.error(
                            f"Error running summary evaluator {repr(evaluator)}: {e}",
                            exc_info=True,
                        )
        yield {"results": aggregate_feedback}

    def _get_dataset_version(self) -> Optional[str]:
        examples = list(self.examples)
        modified_at = [ex.modified_at for ex in examples if ex.modified_at]
        # Should always be defined in practice when fetched,
        # but the typing permits None
        max_modified_at = max(modified_at) if modified_at else None
        return max_modified_at.isoformat() if max_modified_at else None

    def _get_dataset_splits(self) -> Optional[list[str]]:
        examples = list(self.examples)
        splits = set()
        for example in examples:
            if (
                example.metadata
                and example.metadata.get("dataset_split")
                and isinstance(example.metadata["dataset_split"], list)
            ):
                for split in example.metadata["dataset_split"]:
                    if isinstance(split, str):
                        splits.add(split)
            else:
                splits.add("base")

        return list(splits)

    def _end(self) -> None:
        if not self._upload_results:
            return
        experiment = self._experiment
        if experiment is None:
            raise ValueError("Experiment not started yet.")

        project_metadata = self._get_experiment_metadata()
        project_metadata["dataset_version"] = self._get_dataset_version()
        project_metadata["dataset_splits"] = self._get_dataset_splits()
        self.client.update_project(
            experiment.id,
            end_time=experiment.end_time
            or datetime.datetime.now(datetime.timezone.utc),
            metadata={
                **experiment.metadata,
                **project_metadata,
            },
        )


def _resolve_evaluators(
    evaluators: Sequence[Union[EVALUATOR_T, RunEvaluator, AEVALUATOR_T]],
) -> Sequence[RunEvaluator]:
    results = []
    for evaluator in evaluators:
        if isinstance(evaluator, RunEvaluator):
            results.append(evaluator)
        elif isinstance(evaluator, LangChainStringEvaluator):
            results.append(evaluator.as_run_evaluator())
        else:
            results.append(run_evaluator(evaluator))
    return results


def _wrap_summary_evaluators(
    evaluators: Sequence[SUMMARY_EVALUATOR_T],
) -> List[SUMMARY_EVALUATOR_T]:
    def _wrap(evaluator: SUMMARY_EVALUATOR_T) -> SUMMARY_EVALUATOR_T:
        eval_name = getattr(evaluator, "__name__", "BatchEvaluator")
        evaluator = _normalize_summary_evaluator(evaluator)

        @functools.wraps(evaluator)
        def _wrapper_inner(
            runs: Sequence[schemas.Run], examples: Sequence[schemas.Example]
        ) -> Union[EvaluationResult, EvaluationResults]:
            @rh.traceable(name=eval_name)
            def _wrapper_super_inner(
                runs_: str, examples_: str
            ) -> Union[EvaluationResult, EvaluationResults]:
                return evaluator(list(runs), list(examples))

            return _wrapper_super_inner(
                f"Runs[] (Length={len(runs)})", f"Examples[] (Length={len(examples)})"
            )

        return _wrapper_inner

    results = []
    for evaluator in evaluators:
        results.append(_wrap(evaluator))
    return results


class _ForwardResults(TypedDict):
    run: schemas.Run
    example: schemas.Example


def _forward(
    fn: rh.SupportsLangsmithExtra,
    example: schemas.Example,
    experiment_name: str,
    metadata: dict,
    client: langsmith.Client,
    upload_results: bool,
    include_attachments: bool = False,
) -> _ForwardResults:
    run: Optional[schemas.RunBase] = None

    def _get_run(r: rt.RunTree) -> None:
        nonlocal run
        run = r

    with rh.tracing_context(enabled="local" if not upload_results else True):
        example_version = (
            example.modified_at.isoformat()
            if example.modified_at
            else example.created_at.isoformat()
        )
        langsmith_extra = rh.LangSmithExtra(
            reference_example_id=example.id,
            on_end=_get_run,
            project_name=experiment_name,
            metadata={**metadata, "example_version": example_version},
            client=client,
        )
        try:
            args = (
                (example.inputs, example.attachment_urls)
                if include_attachments
                else (example.inputs,)
            )
            fn(
                *args,
                langsmith_extra=langsmith_extra,
            )
            if include_attachments:
                for attachment in example.attachment_urls:
                    _, reader = example.attachment_urls[attachment]
                    reader.seek(0)
        except Exception as e:
            logger.error(
                f"Error running target function: {e}", exc_info=True, stacklevel=1
            )
        return _ForwardResults(run=cast(schemas.Run, run), example=example)


def _is_valid_uuid(value: str) -> bool:
    try:
        uuid.UUID(value)
        return True
    except ValueError:
        return False


def _resolve_data(
    data: DATA_T,
    *,
    client: langsmith.Client,
    include_attachments: bool = False,
) -> Iterable[schemas.Example]:
    """Return the examples for the given dataset."""
<<<<<<< HEAD
    # TODO: Find a smarter way of determining whether
    # to get attachments (don't just default to true)
    if isinstance(data, str):
        return client.list_examples(
            dataset_name=data, include_attachments=include_attachments
        )
    elif isinstance(data, uuid.UUID):
        return client.list_examples(
            dataset_id=data, include_attachments=include_attachments
        )
=======
    if isinstance(data, uuid.UUID):
        return client.list_examples(dataset_id=data)
    elif isinstance(data, str) and _is_valid_uuid(data):
        return client.list_examples(dataset_id=uuid.UUID(data))
    elif isinstance(data, str):
        return client.list_examples(dataset_name=data)
>>>>>>> b548b4ab
    elif isinstance(data, schemas.Dataset):
        return client.list_examples(
            dataset_id=data.id, include_attachments=include_attachments
        )
    return data


def _ensure_traceable(
    target: TARGET_T | rh.SupportsLangsmithExtra[[dict], dict] | Runnable,
) -> rh.SupportsLangsmithExtra[[dict], dict]:
    """Ensure the target function is traceable."""
    if not _is_callable(target):
        raise ValueError(
            "Target must be a callable function or a langchain/langgraph object. For "
            "example:\n\n"
            "def predict(inputs: dict) -> dict:\n"
            "    # do work, like chain.invoke(inputs)\n"
            "    return {...}\n\n"
            "evaluate(\n"
            "    predict,\n"
            "    ...\n"
            ")"
        )

    if rh.is_traceable_function(target):
        fn: rh.SupportsLangsmithExtra[[dict], dict] = target
    else:
        if _is_langchain_runnable(target):
            target = target.invoke  # type: ignore[union-attr]
        fn = rh.traceable(name="Target")(cast(Callable, target))
    return fn


def _include_attachments(
    target: Union[TARGET_T, Iterable[schemas.Run], Runnable],
) -> bool:
    """Whether the target function accepts attachments."""
    if _is_langchain_runnable(target) or not callable(target):
        return False
    # Check function signature
    sig = inspect.signature(target)
    params = list(sig.parameters.values())
    positional_params = [
        p
        for p in params
        if p.kind in (p.POSITIONAL_ONLY, p.POSITIONAL_OR_KEYWORD)
        and p.default is p.empty
    ]

    if len(positional_params) == 0:
        raise ValueError(
            "Target function must accept at least one positional argument (inputs)"
        )
    elif len(positional_params) > 2:
        raise ValueError(
            "Target function must accept at most two positional "
            "arguments (inputs, attachments)"
        )
    elif len(positional_params) == 2:
        mismatches = []
        for i, (p, expected) in enumerate(
            zip(positional_params, ("inputs", "attachments"))
        ):
            if p.name != expected:
                mismatches.append((i, p.name))

        if mismatches:
            raise ValueError(
                "When target function has two positional arguments, they must be named "
                "'inputs' and 'attachments', respectively. Received: "
                + ",".join(f"'{p}' at index {i}" for i, p in mismatches)
            )

    return len(positional_params) == 2


def _resolve_experiment(
    experiment: Optional[Union[schemas.TracerSession, str, uuid.UUID]],
    runs: Optional[Iterable[schemas.Run]],
    client: langsmith.Client,
) -> Tuple[
    Optional[Union[schemas.TracerSession, str]], Optional[Iterable[schemas.Run]]
]:
    # TODO: Remove this, handle outside the manager
    if experiment is not None:
        if isinstance(experiment, schemas.TracerSession):
            experiment_ = experiment
        else:
            experiment_ = _load_experiment(experiment, client)

        if not experiment_.name:
            raise ValueError("Experiment name must be defined if provided.")
        if not experiment_.reference_dataset_id:
            raise ValueError(
                "Experiment must have an associated reference_dataset_id, "
                "but none was provided."
            )
        return experiment_, runs
    # If we have runs, that means the experiment was already started.
    if runs is not None:
        runs_, runs = itertools.tee(runs)
        first_run = next(runs_)
        experiment_ = client.read_project(project_id=first_run.session_id)
        if not experiment_.name:
            raise ValueError("Experiment name not found for provided runs.")
        return experiment_, runs
    return None, None


def _get_random_name() -> str:
    from langsmith.evaluation._name_generation import random_name  # noqa: F401

    return random_name()


def _extract_feedback_keys(evaluator: RunEvaluator):
    if isinstance(evaluator, DynamicRunEvaluator):
        if getattr(evaluator, "func", None):
            return _extract_code_evaluator_feedback_keys(evaluator.func)
        elif getattr(evaluator, "afunc", None):
            return _extract_code_evaluator_feedback_keys(evaluator.afunc)
    # TODO: Support for DynamicComparisonRunEvaluator
    if hasattr(evaluator, "evaluator"):
        # LangChainStringEvaluator
        if getattr(getattr(evaluator, "evaluator"), "evaluation_name", None):
            return [evaluator.evaluator.evaluation_name]
    return []


def _extract_code_evaluator_feedback_keys(func: Callable) -> list[str]:
    python_code = inspect.getsource(func)

    def extract_dict_keys(node):
        if isinstance(node, ast.Dict):
            keys = []
            key_value = None
            for key, value in zip(node.keys, node.values):
                if isinstance(key, (ast.Str, ast.Constant)):
                    key_str = key.s if isinstance(key, ast.Str) else key.value
                    if key_str == "key" and isinstance(value, (ast.Str, ast.Constant)):
                        key_value = (
                            value.s if isinstance(value, ast.Str) else value.value
                        )
            return [key_value] if key_value else keys
        elif (
            isinstance(node, ast.Call)
            and isinstance(node.func, ast.Name)
            and node.func.id == "dict"
        ):
            for keyword in node.keywords:
                if keyword.arg == "key" and isinstance(
                    keyword.value, (ast.Str, ast.Constant)
                ):
                    return [
                        (
                            keyword.value.s
                            if isinstance(keyword.value, ast.Str)
                            else keyword.value.value
                        )
                    ]
        return []

    def extract_evaluation_result_key(node):
        if (
            isinstance(node, ast.Call)
            and isinstance(node.func, ast.Name)
            and node.func.id == "EvaluationResult"
        ):
            for keyword in node.keywords:
                if keyword.arg == "key" and isinstance(
                    keyword.value, (ast.Str, ast.Constant)
                ):
                    return [
                        (
                            keyword.value.s
                            if isinstance(keyword.value, ast.Str)
                            else keyword.value.value
                        )
                    ]
        return []

    def extract_evaluation_results_keys(node, variables):
        if (
            isinstance(node, ast.Call)
            and isinstance(node.func, ast.Name)
            and node.func.id == "EvaluationResults"
        ):
            for keyword in node.keywords:
                if keyword.arg == "results":
                    if isinstance(keyword.value, ast.Name):
                        return variables.get(keyword.value.id, [])
                    elif isinstance(keyword.value, ast.List):
                        keys = []
                        for elt in keyword.value.elts:
                            keys.extend(extract_evaluation_result_key(elt))
                        return keys
        elif isinstance(node, ast.Dict):
            for key, value in zip(node.keys, node.values):
                if isinstance(key, (ast.Str, ast.Constant)) and key.s == "results":
                    if isinstance(value, ast.List):
                        keys = []
                        for elt in value.elts:
                            if isinstance(elt, ast.Dict):
                                for elt_key, elt_value in zip(elt.keys, elt.values):
                                    if (
                                        isinstance(elt_key, (ast.Str, ast.Constant))
                                        and elt_key.s == "key"
                                    ):
                                        if isinstance(
                                            elt_value, (ast.Str, ast.Constant)
                                        ):
                                            keys.append(elt_value.s)
                            elif (
                                isinstance(elt, ast.Call)
                                and isinstance(elt.func, ast.Name)
                                and elt.func.id in ("EvaluationResult", "dict")
                            ):
                                for keyword in elt.keywords:
                                    if keyword.arg == "key" and isinstance(
                                        keyword.value, (ast.Str, ast.Constant)
                                    ):
                                        keys.append(
                                            keyword.value.s
                                            if isinstance(keyword.value, ast.Str)
                                            else keyword.value.value
                                        )

                        return keys
        return []

    python_code = textwrap.dedent(python_code)

    try:
        tree = ast.parse(python_code)
        function_def = tree.body[0]
        if not isinstance(function_def, (ast.FunctionDef, ast.AsyncFunctionDef)):
            return []

        variables = {}
        keys = []

        for node in ast.walk(function_def):
            if isinstance(node, ast.Assign):
                if isinstance(node.value, ast.List):
                    list_keys = []
                    for elt in node.value.elts:
                        list_keys.extend(extract_evaluation_result_key(elt))
                    if isinstance(node.targets[0], ast.Name):
                        variables[node.targets[0].id] = list_keys
            elif isinstance(node, ast.Return) and node.value is not None:
                dict_keys = extract_dict_keys(node.value)
                eval_result_key = extract_evaluation_result_key(node.value)
                eval_results_keys = extract_evaluation_results_keys(
                    node.value, variables
                )

                keys.extend(dict_keys)
                keys.extend(eval_result_key)
                keys.extend(eval_results_keys)

        # If no keys found, return the function name
        return keys if keys else [function_def.name]

    except SyntaxError:
        return []


def _to_pandas(
    results: list[ExperimentResultRow],
    start: Optional[int] = 0,
    end: Optional[int] = None,
):
    try:
        import pandas as pd
    except ImportError as e:
        raise ImportError(
            "The 'pandas' library is required to use the 'to_pandas' function. "
            "Please install it using 'pip install pandas' or "
            "'conda install pandas' before calling this method."
        ) from e

    return pd.DataFrame(_flatten_experiment_results(results, start=start, end=end))


def _flatten_experiment_results(
    results: list[ExperimentResultRow],
    start: Optional[int] = 0,
    end: Optional[int] = None,
):
    return [
        {
            **{f"inputs.{k}": v for k, v in x["example"].inputs.items()},
            **{f"outputs.{k}": v for k, v in (x["run"].outputs or {}).items()},
            "error": x["run"].error,
            **(
                {f"reference.{k}": v for k, v in x["example"].outputs.items()}
                if x["example"].outputs is not None
                else {}
            ),
            **{
                f"feedback.{r.key}": r.score if r.score is not None else r.value
                for r in x["evaluation_results"]["results"]
            },
            "execution_time": (
                (x["run"].end_time - x["run"].start_time).total_seconds()
                if x["run"].end_time
                else None
            ),
            "example_id": x["run"].reference_example_id,
            "id": x["run"].id,
        }
        for x in results[start:end]
    ]


@functools.lru_cache(maxsize=1)
def _import_langchain_runnable() -> Optional[type]:
    try:
        from langchain_core.runnables import Runnable

        return Runnable
    except ImportError:
        return None


def _is_langchain_runnable(o: Any) -> bool:
    return bool((Runnable := _import_langchain_runnable()) and isinstance(o, Runnable))<|MERGE_RESOLUTION|>--- conflicted
+++ resolved
@@ -1867,25 +1867,18 @@
     include_attachments: bool = False,
 ) -> Iterable[schemas.Example]:
     """Return the examples for the given dataset."""
-<<<<<<< HEAD
-    # TODO: Find a smarter way of determining whether
-    # to get attachments (don't just default to true)
-    if isinstance(data, str):
+    if isinstance(data, uuid.UUID):
+        return client.list_examples(
+            dataset_id=data, include_attachments=include_attachments
+        )
+    elif isinstance(data, str) and _is_valid_uuid(data):
+        return client.list_examples(
+            dataset_id=uuid.UUID(data), include_attachments=include_attachments
+        )
+    elif isinstance(data, str):
         return client.list_examples(
             dataset_name=data, include_attachments=include_attachments
         )
-    elif isinstance(data, uuid.UUID):
-        return client.list_examples(
-            dataset_id=data, include_attachments=include_attachments
-        )
-=======
-    if isinstance(data, uuid.UUID):
-        return client.list_examples(dataset_id=data)
-    elif isinstance(data, str) and _is_valid_uuid(data):
-        return client.list_examples(dataset_id=uuid.UUID(data))
-    elif isinstance(data, str):
-        return client.list_examples(dataset_name=data)
->>>>>>> b548b4ab
     elif isinstance(data, schemas.Dataset):
         return client.list_examples(
             dataset_id=data.id, include_attachments=include_attachments
