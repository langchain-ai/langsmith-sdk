--- conflicted
+++ resolved
@@ -2292,48 +2292,4 @@
 
 
 def _is_langchain_runnable(o: Any) -> bool:
-<<<<<<< HEAD
-    return bool((Runnable := _import_langchain_runnable()) and isinstance(o, Runnable))
-=======
-    return bool((Runnable := _import_langchain_runnable()) and isinstance(o, Runnable))
-
-
-def _reset_example_attachments(example: schemas.Example) -> schemas.Example:
-    """Reset attachment readers for an example."""
-    if not hasattr(example, "attachments") or not example.attachments:
-        return example
-
-    new_attachments = {}
-    for key, attachment in example.attachments.items():
-        response = requests.get(attachment["presigned_url"], stream=True)
-        response.raise_for_status()
-        reader = io.BytesIO(response.content)
-        new_attachments[key] = {
-            "presigned_url": attachment["presigned_url"],
-            "reader": reader,
-            "mime_type": attachment.get("mime_type"),
-        }
-
-    # Create a new Example instance with the updated attachments
-    return schemas.Example(
-        id=example.id,
-        created_at=example.created_at,
-        dataset_id=example.dataset_id,
-        inputs=example.inputs,
-        outputs=example.outputs,
-        metadata=example.metadata,
-        modified_at=example.modified_at,
-        runs=example.runs,
-        source_run_id=example.source_run_id,
-        attachments=new_attachments,
-        _host_url=example._host_url,
-        _tenant_id=example._tenant_id,
-    )
-
-
-def _make_fresh_examples(
-    _original_examples: List[schemas.Example],
-) -> List[schemas.Example]:
-    """Create fresh copies of examples with reset readers."""
-    return [_reset_example_attachments(example) for example in _original_examples]
->>>>>>> 89733fba
+    return bool((Runnable := _import_langchain_runnable()) and isinstance(o, Runnable))