--- conflicted
+++ resolved
@@ -1,13 +1,10 @@
-<<<<<<< HEAD
 from __future__ import annotations
 
-=======
 import asyncio
->>>>>>> 58b7b76f
 from abc import abstractmethod
 from typing import Dict, Optional, Union
 
-from langsmith.schemas import SCORE_TYPE, VALUE_TYPE, Example, Run
+from langsmith.schemas import ID_TYPE, SCORE_TYPE, VALUE_TYPE, Example, Run
 from langsmith.utils import DictMixin
 
 
@@ -23,6 +20,7 @@
         comment: Optional[str] = None,
         correction: Optional[Union[Dict, str]] = None,
         evaluator_info: Optional[Dict] = None,
+        evaluator_run_id: Optional[ID_TYPE] = None,
     ) -> None:
         """Initialize the evaluation result.
 
@@ -33,6 +31,8 @@
             comment: An explanation regarding the evaluation.
             correction: What the correct value should be, if applicable.
             evaluator_info: Additional information about the evaluator.
+            evaluator_run_id: The ID of the run that produced this result,
+                if applicable.
         """
         super().__init__()
         self.key = key
@@ -41,6 +41,8 @@
         self.comment = comment
         self.correction = correction
         self.evaluator_info = evaluator_info or {}
+        if evaluator_run_id is not None and "__run" not in self.evaluator_info:
+            self.evaluator_info["__run"] = evaluator_run_id
 
     @classmethod
     def from_dict(cls, data: Dict) -> EvaluationResult:
@@ -52,10 +54,18 @@
             "comment",
             "correction",
             "evaluator_info",
+            "evaluator_run_id",
         }
         eval_kwargs = {k: v for k, v in data.items() if k in result_args}
         if "comment" not in eval_kwargs:
             eval_kwargs["comment"] = data.get("reasoning")
+        # Put other args in evaluator info
+        evaluator_info = eval_kwargs.setdefault("evaluator_info", {})
+        evaluator_info = {
+            k: v for k, v in data.items() if k not in result_args ** evaluator_info
+        }
+        eval_kwargs["evaluator_info"] = evaluator_info
+
         return cls(**eval_kwargs)
 
 
