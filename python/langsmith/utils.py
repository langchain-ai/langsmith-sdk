--- conflicted
+++ resolved
@@ -2,11 +2,7 @@
 import platform
 import subprocess
 from functools import lru_cache
-<<<<<<< HEAD
 from typing import Any, Callable, Dict, List, Mapping, Tuple
-=======
-from typing import Any, Callable, List, Tuple
->>>>>>> d555c7bc
 
 from requests import HTTPError, Response
 
@@ -75,7 +71,6 @@
     }
 
 
-<<<<<<< HEAD
 def _get_message_type(message: Mapping[str, Any]) -> str:
     if not message:
         raise ValueError("Message is empty.")
@@ -171,7 +166,8 @@
     if "text" not in first_generation:
         raise ValueError(f"No text in generation: {first_generation}")
     return first_generation["text"]
-=======
+
+
 @lru_cache
 def get_docker_compose_command() -> List[str]:
     """Get the correct docker compose command for this system."""
@@ -228,5 +224,4 @@
         "docker_version": docker_version,
         "docker_compose_command": " ".join(compose_command),
         "docker_compose_version": docker_compose_version,
-    }
->>>>>>> d555c7bc
+    }