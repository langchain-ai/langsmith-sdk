--- conflicted
+++ resolved
@@ -571,7 +571,7 @@
         return _middle_copy(val, memo)
 
 
-<<<<<<< HEAD
+
 def is_version_greater_or_equal(current_version, target_version):
     """Check if the current version is greater or equal to the target version."""
     from packaging import version
@@ -614,7 +614,7 @@
         if not owner_name:
             raise ValueError(f"Invalid identifier format: {identifier}")
         return "-", owner_name, commit
-=======
+
 P = ParamSpec("P")
 
 
@@ -686,5 +686,4 @@
             *iterables,
             timeout=timeout,
             chunksize=chunksize,
-        )
->>>>>>> 867a2a56
+        )