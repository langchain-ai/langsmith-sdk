--- conflicted
+++ resolved
@@ -571,8 +571,6 @@
         return _middle_copy(val, memo)
 
 
-<<<<<<< HEAD
-=======
 def is_version_greater_or_equal(current_version: str, target_version: str) -> bool:
     """Check if the current version is greater or equal to the target version."""
     from packaging import version
@@ -617,7 +615,6 @@
         return "-", owner_name, commit
 
 
->>>>>>> 5cd607b2
 P = ParamSpec("P")
 
 
