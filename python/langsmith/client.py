--- conflicted
+++ resolved
@@ -2461,16 +2461,12 @@
                     )
                 else:
                     self.tracing_queue.put(
-<<<<<<< HEAD
-                        TracingQueueItem(run_update["dotted_order"], serialized_op)
-=======
                         TracingQueueItem(
-                            data["dotted_order"],
+                            run_update["dotted_order"],
                             serialized_op,
                             api_key=api_key,
                             api_url=api_url,
                         )
->>>>>>> 2b6566c0
                     )
         else:
             self._update_run_non_batch(run_update, api_key=api_key, api_url=api_url)
