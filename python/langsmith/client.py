--- conflicted
+++ resolved
@@ -8490,24 +8490,8 @@
                 print(f"Feedback stats: {results['feedback_stats']}")
 
         """
-<<<<<<< HEAD
-        if not (name or project_id):
-            raise ValueError("Either name or project_id must be provided.")
-        elif not project_id:
-            projects = list(self.list_projects(name=name))
-            if not projects:
-                raise ValueError(f"No experiment found with name: '{name}'")
-            project_id = projects[0].id
-
-        # Get aggregated stats for the experiment project/session
-        project_stats = list(
-            self.list_projects(
-                project_ids=[cast(uuid.UUID, project_id)], include_stats=True
-            )
-=======
         project = self.read_project(
             project_name=name, project_id=project_id, include_stats=True
->>>>>>> 2f1187b2
         )
 
         if not project:
