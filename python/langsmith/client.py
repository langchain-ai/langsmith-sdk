"""Client for interacting with the LangSmith API.

Use the client to customize API keys / workspace ocnnections, SSl certs,
etc. for tracing.

Also used to create, read, update, and delete LangSmith resources
such as runs (~trace spans), datasets, examples (~records),
feedback (~metrics), projects (tracer sessions/groups), etc.

For detailed API documentation, visit: https://docs.smith.langchain.com/.
"""

from __future__ import annotations

import atexit
import collections
import concurrent.futures as cf
import contextlib
import datetime
import functools
import importlib
import importlib.metadata
import io
import itertools
import json
import logging
import os
import random
import threading
import time
import traceback
import typing
import uuid
import warnings
import weakref
from inspect import signature
from pathlib import Path
from queue import PriorityQueue
from typing import (
    TYPE_CHECKING,
    Any,
    AsyncIterable,
    Callable,
    DefaultDict,
    Dict,
    Iterable,
    Iterator,
    List,
    Literal,
    Mapping,
    Optional,
    Sequence,
    Tuple,
    Type,
    Union,
    cast,
)
from urllib import parse as urllib_parse

import requests
from requests import adapters as requests_adapters
from requests_toolbelt import (  # type: ignore[import-untyped]
    multipart as rqtb_multipart,
)
from typing_extensions import TypeGuard, overload
from urllib3.poolmanager import PoolKey  # type: ignore[attr-defined, import-untyped]
from urllib3.util import Retry  # type: ignore[import-untyped]

import langsmith
from langsmith import env as ls_env
from langsmith import schemas as ls_schemas
from langsmith import utils as ls_utils
from langsmith._internal import _orjson
from langsmith._internal._background_thread import (
    TracingQueueItem,
)
from langsmith._internal._background_thread import (
    tracing_control_thread_func as _tracing_control_thread_func,
)
from langsmith._internal._background_thread import (
    tracing_control_thread_func_compress_parallel as _tracing_control_thread_func_compress_parallel,
)
from langsmith._internal._beta_decorator import warn_beta
from langsmith._internal._compressed_runs import CompressedRuns
from langsmith._internal._constants import (
    _AUTO_SCALE_UP_NTHREADS_LIMIT,
    _BLOCKSIZE_BYTES,
    _BOUNDARY,
    _SIZE_LIMIT_BYTES,
)
from langsmith._internal._multipart import (
    MultipartPart,
    MultipartPartsAndContext,
    join_multipart_parts_and_context,
)
from langsmith._internal._operations import (
    SerializedFeedbackOperation,
    SerializedRunOperation,
    combine_serialized_queue_operations,
    compress_multipart_parts_and_context,
    serialize_feedback_dict,
    serialize_run_dict,
    serialized_feedback_operation_to_multipart_parts_and_context,
    serialized_run_operation_to_multipart_parts_and_context,
)
from langsmith._internal._serde import dumps_json as _dumps_json

try:
    from zoneinfo import ZoneInfo  # type: ignore[import-not-found]
except ImportError:

    class ZoneInfo:  # type: ignore[no-redef]
        """Introduced in python 3.9."""


if TYPE_CHECKING:
    import pandas as pd  # type: ignore
    from langchain_core.runnables import Runnable

    from langsmith import schemas
    from langsmith.evaluation import evaluator as ls_evaluator
    from langsmith.evaluation._arunner import (
        AEVALUATOR_T,
        ATARGET_T,
        AsyncExperimentResults,
    )
    from langsmith.evaluation._runner import (
        COMPARATIVE_EVALUATOR_T,
        DATA_T,
        EVALUATOR_T,
        EXPERIMENT_T,
        SUMMARY_EVALUATOR_T,
        TARGET_T,
        ComparativeExperimentResults,
        ExperimentResults,
    )


logger = logging.getLogger(__name__)
_urllib3_logger = logging.getLogger("urllib3.connectionpool")

X_API_KEY = "x-api-key"
WARNED_ATTACHMENTS = False
EMPTY_SEQ: tuple[Dict, ...] = ()
URLLIB3_SUPPORTS_BLOCKSIZE = "key_blocksize" in signature(PoolKey).parameters


def _parse_token_or_url(
    url_or_token: Union[str, uuid.UUID],
    api_url: str,
    num_parts: int = 2,
    kind: str = "dataset",
) -> Tuple[str, str]:
    """Parse a public dataset URL or share token."""
    try:
        if isinstance(url_or_token, uuid.UUID) or uuid.UUID(url_or_token):
            return api_url, str(url_or_token)
    except ValueError:
        pass

    # Then it's a URL
    parsed_url = urllib_parse.urlparse(str(url_or_token))
    # Extract the UUID from the path
    path_parts = parsed_url.path.split("/")
    if len(path_parts) >= num_parts:
        token_uuid = path_parts[-num_parts]
        _as_uuid(token_uuid, var="token parts")
    else:
        raise ls_utils.LangSmithUserError(f"Invalid public {kind} URL: {url_or_token}")
    if parsed_url.netloc == "smith.langchain.com":
        api_url = "https://api.smith.langchain.com"
    elif parsed_url.netloc == "beta.smith.langchain.com":
        api_url = "https://beta.api.smith.langchain.com"
    return api_url, token_uuid


def _is_langchain_hosted(url: str) -> bool:
    """Check if the URL is langchain hosted.

    Args:
        url (str): The URL to check.

    Returns:
        bool: True if the URL is langchain hosted, False otherwise.
    """
    try:
        netloc = urllib_parse.urlsplit(url).netloc.split(":")[0]
        return netloc.endswith("langchain.com")
    except Exception:
        return False


ID_TYPE = Union[uuid.UUID, str]
RUN_TYPE_T = Literal[
    "tool", "chain", "llm", "retriever", "embedding", "prompt", "parser"
]


def _default_retry_config() -> Retry:
    """Get the default retry configuration.

    If urllib3 version is 1.26 or greater, retry on all methods.

    Returns:
        Retry: The default retry configuration.
    """
    retry_params = dict(
        total=3,
        status_forcelist=[502, 503, 504, 408, 425],
        backoff_factor=0.5,
        # Sadly urllib3 1.x doesn't support backoff_jitter
        raise_on_redirect=False,
        raise_on_status=False,
        respect_retry_after_header=True,
    )

    # the `allowed_methods` keyword is not available in urllib3 < 1.26

    # check to see if urllib3 version is 1.26 or greater
    urllib3_version = importlib.metadata.version("urllib3")
    use_allowed_methods = tuple(map(int, urllib3_version.split("."))) >= (1, 26)

    if use_allowed_methods:
        # Retry on all methods
        retry_params["allowed_methods"] = None

    return ls_utils.LangSmithRetry(**retry_params)  # type: ignore


def close_session(session: requests.Session) -> None:
    """Close the session.

    Args:
        session (requests.Session): The session to close.
    """
    logger.debug("Closing Client.session")
    session.close()


def _validate_api_key_if_hosted(api_url: str, api_key: Optional[str]) -> None:
    """Verify API key is provided if url not localhost.

    Args:
        api_url (str): The API URL.
        api_key (Optional[str]): The API key.

    Returns:
        None

    Raises:
        LangSmithUserError: If the API key is not provided when using the hosted service.
    """
    # If the domain is langchain.com, raise error if no api_key
    if not api_key:
        if _is_langchain_hosted(api_url):
            warnings.warn(
                "API key must be provided when using hosted LangSmith API",
                ls_utils.LangSmithMissingAPIKeyWarning,
            )


def _get_tracing_sampling_rate() -> float | None:
    """Get the tracing sampling rate.

    Returns:
        Optional[float]: The tracing sampling rate.
    """
    sampling_rate_str = ls_utils.get_env_var("TRACING_SAMPLING_RATE")
    if sampling_rate_str is None:
        return None
    sampling_rate = float(sampling_rate_str)
    if sampling_rate < 0 or sampling_rate > 1:
        raise ls_utils.LangSmithUserError(
            "LANGSMITH_TRACING_SAMPLING_RATE must be between 0 and 1 if set."
            f" Got: {sampling_rate}"
        )
    return sampling_rate


def _get_write_api_urls(_write_api_urls: Optional[Dict[str, str]]) -> Dict[str, str]:
    _write_api_urls = _write_api_urls or json.loads(
        os.getenv("LANGSMITH_RUNS_ENDPOINTS", "{}")
    )
    processed_write_api_urls = {}
    for url, api_key in _write_api_urls.items():
        processed_url = url.strip()
        if not processed_url:
            raise ls_utils.LangSmithUserError(
                "LangSmith runs API URL within LANGSMITH_RUNS_ENDPOINTS cannot be empty"
            )
        processed_url = processed_url.strip().strip('"').strip("'").rstrip("/")
        processed_api_key = api_key.strip().strip('"').strip("'")
        _validate_api_key_if_hosted(processed_url, processed_api_key)
        processed_write_api_urls[processed_url] = processed_api_key

    return processed_write_api_urls


def _as_uuid(value: ID_TYPE, var: Optional[str] = None) -> uuid.UUID:
    try:
        return uuid.UUID(value) if not isinstance(value, uuid.UUID) else value
    except ValueError as e:
        var = var or "value"
        raise ls_utils.LangSmithUserError(
            f"{var} must be a valid UUID or UUID string. Got {value}"
        ) from e


@typing.overload
def _ensure_uuid(value: Optional[Union[str, uuid.UUID]]) -> uuid.UUID: ...


@typing.overload
def _ensure_uuid(
    value: Optional[Union[str, uuid.UUID]], *, accept_null: bool = True
) -> Optional[uuid.UUID]: ...


def _ensure_uuid(value: Optional[Union[str, uuid.UUID]], *, accept_null: bool = False):
    if value is None:
        if accept_null:
            return None
        return uuid.uuid4()
    return _as_uuid(value)


@functools.lru_cache(maxsize=1)
def _parse_url(url):
    parsed_url = urllib_parse.urlparse(url)
    host = parsed_url.netloc.split(":")[0]
    return host


class _LangSmithHttpAdapter(requests_adapters.HTTPAdapter):
    __attrs__ = [
        "max_retries",
        "config",
        "_pool_connections",
        "_pool_maxsize",
        "_pool_block",
        "_blocksize",
    ]

    def __init__(
        self,
        pool_connections: int = requests_adapters.DEFAULT_POOLSIZE,
        pool_maxsize: int = requests_adapters.DEFAULT_POOLSIZE,
        max_retries: Union[Retry, int, None] = requests_adapters.DEFAULT_RETRIES,
        pool_block: bool = requests_adapters.DEFAULT_POOLBLOCK,
        blocksize: int = 16384,  # default from urllib3.BaseHTTPSConnection
    ) -> None:
        self._blocksize = blocksize
        super().__init__(pool_connections, pool_maxsize, max_retries, pool_block)

    def init_poolmanager(self, connections, maxsize, block=False, **pool_kwargs):
        if URLLIB3_SUPPORTS_BLOCKSIZE:
            # urllib3 before 2.0 doesn't support blocksize
            pool_kwargs["blocksize"] = self._blocksize
        return super().init_poolmanager(connections, maxsize, block, **pool_kwargs)


class Client:
    """Client for interacting with the LangSmith API."""

    __slots__ = [
        "__weakref__",
        "api_url",
        "api_key",
        "retry_config",
        "timeout_ms",
        "session",
        "_get_data_type_cached",
        "_web_url",
        "_tenant_id",
        "tracing_sample_rate",
        "_filtered_post_uuids",
        "tracing_queue",
        "_anonymizer",
        "_hide_inputs",
        "_hide_outputs",
        "_info",
        "_write_api_urls",
        "_settings",
        "_manual_cleanup",
        "_pyo3_client",
        "compressed_runs",
        "_data_available_event",
        "_futures",
    ]

    def __init__(
        self,
        api_url: Optional[str] = None,
        *,
        api_key: Optional[str] = None,
        retry_config: Optional[Retry] = None,
        timeout_ms: Optional[Union[int, Tuple[int, int]]] = None,
        web_url: Optional[str] = None,
        session: Optional[requests.Session] = None,
        auto_batch_tracing: bool = True,
        anonymizer: Optional[Callable[[dict], dict]] = None,
        hide_inputs: Optional[Union[Callable[[dict], dict], bool]] = None,
        hide_outputs: Optional[Union[Callable[[dict], dict], bool]] = None,
        info: Optional[Union[dict, ls_schemas.LangSmithInfo]] = None,
        api_urls: Optional[Dict[str, str]] = None,
    ) -> None:
        """Initialize a Client instance.

        Args:
            api_url (Optional[str]): URL for the LangSmith API. Defaults to the LANGCHAIN_ENDPOINT
                environment variable or https://api.smith.langchain.com if not set.
            api_key (Optional[str]): API key for the LangSmith API. Defaults to the LANGCHAIN_API_KEY
                environment variable.
            retry_config (Optional[Retry]): Retry configuration for the HTTPAdapter.
            timeout_ms (Optional[Union[int, Tuple[int, int]]]): Timeout for the HTTPAdapter. Can also be a 2-tuple of
                (connect timeout, read timeout) to set them separately.
            web_url (Optional[str]): URL for the LangSmith web app. Default is auto-inferred from
                the ENDPOINT.
            session (Optional[requests.Session]): The session to use for requests. If None, a new session will be
                created.
            auto_batch_tracing (bool, default=True): Whether to automatically batch tracing.
            anonymizer (Optional[Callable[[dict], dict]]): A function applied for masking serialized run inputs and outputs,
                before sending to the API.
            hide_inputs (Optional[Union[Callable[[dict], dict], bool]]): Whether to hide run inputs when tracing with this client.
                If True, hides the entire inputs. If a function, applied to
                all run inputs when creating runs.
            hide_outputs (Optional[Union[Callable[[dict], dict], bool]]): Whether to hide run outputs when tracing with this client.
                If True, hides the entire outputs. If a function, applied to
                all run outputs when creating runs.
            info (Optional[ls_schemas.LangSmithInfo]): The information about the LangSmith API.
                If not provided, it will be fetched from the API.
            api_urls (Optional[Dict[str, str]]): A dictionary of write API URLs and their corresponding API keys.
                Useful for multi-tenant setups. Data is only read from the first
                URL in the dictionary. However, ONLY Runs are written (POST and PATCH)
                to all URLs in the dictionary. Feedback, sessions, datasets, examples,
                annotation queues and evaluation results are only written to the first.

        Raises:
            LangSmithUserError: If the API key is not provided when using the hosted service.
                If both api_url and api_urls are provided.
        """
        if api_url and api_urls:
            raise ls_utils.LangSmithUserError(
                "You cannot provide both api_url and api_urls."
            )

        if (
            os.getenv("LANGSMITH_ENDPOINT") or os.getenv("LANGCHAIN_ENDPOINT")
        ) and os.getenv("LANGSMITH_RUNS_ENDPOINTS"):
            raise ls_utils.LangSmithUserError(
                "You cannot provide both LANGSMITH_ENDPOINT / LANGCHAIN_ENDPOINT "
                "and LANGSMITH_RUNS_ENDPOINTS."
            )

        self.tracing_sample_rate = _get_tracing_sampling_rate()
        self._filtered_post_uuids: set[uuid.UUID] = set()
        self._write_api_urls: Mapping[str, Optional[str]] = _get_write_api_urls(
            api_urls
        )
        if self._write_api_urls:
            self.api_url = next(iter(self._write_api_urls))
            self.api_key: Optional[str] = self._write_api_urls[self.api_url]
        else:
            self.api_url = ls_utils.get_api_url(api_url)
            self.api_key = ls_utils.get_api_key(api_key)
            _validate_api_key_if_hosted(self.api_url, self.api_key)
            self._write_api_urls = {self.api_url: self.api_key}
        self.retry_config = retry_config or _default_retry_config()
        self.timeout_ms = (
            (timeout_ms, timeout_ms)
            if isinstance(timeout_ms, int)
            else (timeout_ms or (10_000, 90_001))
        )
        self._web_url = web_url
        self._tenant_id: Optional[uuid.UUID] = None
        # Create a session and register a finalizer to close it
        session_ = session if session else requests.Session()
        self.session = session_
        if ls_utils.get_env_var("USE_RUN_COMPRESSION"):
            self._futures: set[cf.Future] = set()
            self.compressed_runs: Optional[CompressedRuns] = CompressedRuns()
            self._data_available_event = threading.Event()
        else:
            self.compressed_runs = None

        self._info = (
            info
            if info is None or isinstance(info, ls_schemas.LangSmithInfo)
            else ls_schemas.LangSmithInfo(**info)
        )
        weakref.finalize(self, close_session, self.session)
        atexit.register(close_session, session_)
        # Initialize auto batching
        if auto_batch_tracing and self.compressed_runs is not None:
            self.tracing_queue: Optional[PriorityQueue] = None
            threading.Thread(
                target=_tracing_control_thread_func_compress_parallel,
                # arg must be a weakref to self to avoid the Thread object
                # preventing garbage collection of the Client object
                args=(weakref.ref(self),),
            ).start()
        elif auto_batch_tracing:
            self.tracing_queue = PriorityQueue()

            threading.Thread(
                target=_tracing_control_thread_func,
                # arg must be a weakref to self to avoid the Thread object
                # preventing garbage collection of the Client object
                args=(weakref.ref(self),),
            ).start()
        else:
            self.tracing_queue = None

        # Mount the HTTPAdapter with the retry configuration.
        adapter = _LangSmithHttpAdapter(
            max_retries=self.retry_config,
            blocksize=_BLOCKSIZE_BYTES,
            # We need to set the pool_maxsize to a value greater than the
            # number of threads used for batch tracing, plus 1 for other
            # requests.
            pool_maxsize=_AUTO_SCALE_UP_NTHREADS_LIMIT + 1,
        )
        self.session.mount("http://", adapter)
        self.session.mount("https://", adapter)
        self._get_data_type_cached = functools.lru_cache(maxsize=10)(
            self._get_data_type
        )
        self._anonymizer = anonymizer
        self._hide_inputs = (
            hide_inputs
            if hide_inputs is not None
            else ls_utils.get_env_var("HIDE_INPUTS") == "true"
        )
        self._hide_outputs = (
            hide_outputs
            if hide_outputs is not None
            else ls_utils.get_env_var("HIDE_OUTPUTS") == "true"
        )

        # To trigger this code, set the `LANGSMITH_USE_PYO3_CLIENT` env var to any value.
        self._pyo3_client = None
        if ls_utils.get_env_var("USE_PYO3_CLIENT") is not None:
            langsmith_pyo3 = None
            try:
                import langsmith_pyo3  # type: ignore[import-not-found, no-redef]
            except ImportError as e:
                logger.warning(
                    "Failed to import `langsmith_pyo3` when PyO3 client was requested, "
                    "falling back to Python impl: %s",
                    repr(e),
                )

            if langsmith_pyo3:
                # TODO: tweak these constants as needed
                queue_capacity = 1_000_000
                batch_size = 100
                batch_timeout_millis = 1000
                worker_threads = 1

                try:
                    self._pyo3_client = langsmith_pyo3.BlockingTracingClient(
                        self.api_url,
                        self.api_key,
                        queue_capacity,
                        batch_size,
                        batch_timeout_millis,
                        worker_threads,
                    )
                except Exception as e:
                    logger.warning(
                        "Failed to instantiate `langsmith_pyo3.BlockingTracingClient` "
                        "when PyO3 client was requested, falling back to Python impl: %s",
                        repr(e),
                    )

        self._settings: Union[ls_schemas.LangSmithSettings, None] = None

        self._manual_cleanup = False

    def _repr_html_(self) -> str:
        """Return an HTML representation of the instance with a link to the URL.

        Returns:
            str: The HTML representation of the instance.
        """
        link = self._host_url
        return f'<a href="{link}", target="_blank" rel="noopener">LangSmith Client</a>'

    def __repr__(self) -> str:
        """Return a string representation of the instance with a link to the URL.

        Returns:
            str: The string representation of the instance.
        """
        return f"Client (API URL: {self.api_url})"

    @property
    def _host(self) -> str:
        return _parse_url(self.api_url)

    @property
    def _host_url(self) -> str:
        """The web host url."""
        return ls_utils.get_host_url(self._web_url, self.api_url)

    @property
    def _headers(self) -> Dict[str, str]:
        """Get the headers for the API request.

        Returns:
            Dict[str, str]: The headers for the API request.
        """
        headers = {
            "User-Agent": f"langsmith-py/{langsmith.__version__}",
            "Accept": "application/json",
        }
        if self.api_key:
            headers[X_API_KEY] = self.api_key
        return headers

    @property
    def info(self) -> ls_schemas.LangSmithInfo:
        """Get the information about the LangSmith API.

        Returns:
            ls_schemas.LangSmithInfo: The information about the LangSmith API, or None if the API is
                not available.
        """
        if self._info is None:
            try:
                response = self.request_with_retries(
                    "GET",
                    "/info",
                    headers={"Accept": "application/json"},
                    timeout=(self.timeout_ms[0] / 1000, self.timeout_ms[1] / 1000),
                )
                ls_utils.raise_for_status_with_text(response)
                self._info = ls_schemas.LangSmithInfo(**response.json())
            except BaseException as e:
                logger.warning(
                    f"Failed to get info from {self.api_url}: {repr(e)}",
                )
                self._info = ls_schemas.LangSmithInfo()
        return self._info

    def _get_settings(self) -> ls_schemas.LangSmithSettings:
        """Get the settings for the current tenant.

        Returns:
            dict: The settings for the current tenant.
        """
        if self._settings is None:
            response = self.request_with_retries("GET", "/settings")
            ls_utils.raise_for_status_with_text(response)
            self._settings = ls_schemas.LangSmithSettings(**response.json())

        return self._settings

    def _content_above_size(self, content_length: Optional[int]) -> Optional[str]:
        if content_length is None or self._info is None:
            return None
        info = cast(ls_schemas.LangSmithInfo, self._info)
        bic = info.batch_ingest_config
        if not bic:
            return None
        size_limit = bic.get("size_limit_bytes")
        if size_limit is None:
            return None
        if content_length > size_limit:
            return (
                f"The content length of {content_length} bytes exceeds the "
                f"maximum size limit of {size_limit} bytes."
            )
        return None

    def request_with_retries(
        self,
        /,
        method: Literal["GET", "POST", "PUT", "PATCH", "DELETE"],
        pathname: str,
        *,
        request_kwargs: Optional[Mapping] = None,
        stop_after_attempt: int = 1,
        retry_on: Optional[Sequence[Type[BaseException]]] = None,
        to_ignore: Optional[Sequence[Type[BaseException]]] = None,
        handle_response: Optional[Callable[[requests.Response, int], Any]] = None,
        _context: str = "",
        **kwargs: Any,
    ) -> requests.Response:
        """Send a request with retries.

        Args:
            method (str): The HTTP request method.
            pathname (str): The pathname of the request URL. Will be appended to the API URL.
            request_kwargs (Mapping): Additional request parameters.
            stop_after_attempt (int, default=1): The number of attempts to make.
            retry_on (Optional[Sequence[Type[BaseException]]]): The exceptions to retry on. In addition to:
                [LangSmithConnectionError, LangSmithAPIError].
            to_ignore (Optional[Sequence[Type[BaseException]]]): The exceptions to ignore / pass on.
            handle_response (Optional[Callable[[requests.Response, int], Any]]): A function to handle the response and return whether to continue retrying.
            _context (str, default=""): The context of the request.
            **kwargs (Any): Additional keyword arguments to pass to the request.

        Returns:
            requests.Response: The response object.

        Raises:
            LangSmithAPIError: If a server error occurs.
            LangSmithUserError: If the request fails.
            LangSmithConnectionError: If a connection error occurs.
            LangSmithError: If the request fails.
        """
        request_kwargs = request_kwargs or {}
        request_kwargs = {
            "timeout": (self.timeout_ms[0] / 1000, self.timeout_ms[1] / 1000),
            **request_kwargs,
            **kwargs,
            "headers": {
                **self._headers,
                **request_kwargs.get("headers", {}),
                **kwargs.get("headers", {}),
            },
        }
        if (
            method != "GET"
            and "data" in request_kwargs
            and "files" not in request_kwargs
            and not request_kwargs["headers"].get("Content-Type")
        ):
            request_kwargs["headers"]["Content-Type"] = "application/json"
        logging_filters = [
            ls_utils.FilterLangSmithRetry(),
            ls_utils.FilterPoolFullWarning(host=str(self._host)),
        ]
        retry_on_: Tuple[Type[BaseException], ...] = (
            *(retry_on or ()),
            *(
                ls_utils.LangSmithConnectionError,
                ls_utils.LangSmithRequestTimeout,  # 408
                ls_utils.LangSmithAPIError,  # 500
            ),
        )
        to_ignore_: Tuple[Type[BaseException], ...] = (*(to_ignore or ()),)
        response = None
        for idx in range(stop_after_attempt):
            try:
                try:
                    with ls_utils.filter_logs(_urllib3_logger, logging_filters):
                        response = self.session.request(
                            method,
                            (
                                self.api_url + pathname
                                if not pathname.startswith("http")
                                else pathname
                            ),
                            stream=False,
                            **request_kwargs,
                        )
                    ls_utils.raise_for_status_with_text(response)
                    return response
                except requests.exceptions.ReadTimeout as e:
                    logger.debug("Passing on exception %s", e)
                    if idx + 1 == stop_after_attempt:
                        raise
                    sleep_time = 2**idx + (random.random() * 0.5)
                    time.sleep(sleep_time)
                    continue

                except requests.HTTPError as e:
                    if response is not None:
                        if handle_response is not None:
                            if idx + 1 < stop_after_attempt:
                                should_continue = handle_response(response, idx + 1)
                                if should_continue:
                                    continue
                        if response.status_code == 500:
                            raise ls_utils.LangSmithAPIError(
                                f"Server error caused failure to {method}"
                                f" {pathname} in"
                                f" LangSmith API. {repr(e)}"
                                f"{_context}"
                            )
                        elif response.status_code == 408:
                            raise ls_utils.LangSmithRequestTimeout(
                                f"Client took too long to send request to {method}"
                                f"{pathname} {_context}"
                            )
                        elif response.status_code == 429:
                            raise ls_utils.LangSmithRateLimitError(
                                f"Rate limit exceeded for {pathname}. {repr(e)}"
                                f"{_context}"
                            )
                        elif response.status_code == 401:
                            raise ls_utils.LangSmithAuthError(
                                f"Authentication failed for {pathname}. {repr(e)}"
                                f"{_context}"
                            )
                        elif response.status_code == 404:
                            raise ls_utils.LangSmithNotFoundError(
                                f"Resource not found for {pathname}. {repr(e)}"
                                f"{_context}"
                            )
                        elif response.status_code == 409:
                            raise ls_utils.LangSmithConflictError(
                                f"Conflict for {pathname}. {repr(e)}" f"{_context}"
                            )
                        else:
                            raise ls_utils.LangSmithError(
                                f"Failed to {method} {pathname} in LangSmith"
                                f" API. {repr(e)}"
                            )

                    else:
                        raise ls_utils.LangSmithUserError(
                            f"Failed to {method} {pathname} in LangSmith API."
                            f" {repr(e)}"
                        )
                except requests.ConnectionError as e:
                    recommendation = (
                        "Please confirm your LANGCHAIN_ENDPOINT."
                        if self.api_url != "https://api.smith.langchain.com"
                        else "Please confirm your internet connection."
                    )
                    try:
                        content_length = int(
                            str(e.request.headers.get("Content-Length"))
                            if e.request
                            else ""
                        )
                        size_rec = self._content_above_size(content_length)
                        if size_rec:
                            recommendation = size_rec
                    except ValueError:
                        content_length = None

                    api_key = (
                        e.request.headers.get("x-api-key") or "" if e.request else ""
                    )
                    prefix, suffix = api_key[:5], api_key[-2:]
                    filler = "*" * (max(0, len(api_key) - 7))
                    masked_api_key = f"{prefix}{filler}{suffix}"

                    raise ls_utils.LangSmithConnectionError(
                        f"Connection error caused failure to {method} {pathname}"
                        f" in LangSmith API. {recommendation}"
                        f" {repr(e)}"
                        f"\nContent-Length: {content_length}"
                        f"\nAPI Key: {masked_api_key}"
                        f"{_context}"
                    ) from e
                except Exception as e:
                    args = list(e.args)
                    msg = args[1] if len(args) > 1 else ""
                    msg = msg.replace("session", "session (project)")
                    if args:
                        emsg = "\n".join(
                            [str(args[0])]
                            + [msg]
                            + [str(arg) for arg in (args[2:] if len(args) > 2 else [])]
                        )
                    else:
                        emsg = msg
                    raise ls_utils.LangSmithError(
                        f"Failed to {method} {pathname} in LangSmith API. {emsg}"
                        f"{_context}"
                    ) from e
            except to_ignore_ as e:
                if response is not None:
                    logger.debug("Passing on exception %s", e)
                    return response
            except ls_utils.LangSmithRateLimitError:
                if idx + 1 == stop_after_attempt:
                    raise
                if response is not None:
                    try:
                        retry_after = float(response.headers.get("retry-after", "30"))
                    except Exception as e:
                        logger.warning(
                            "Invalid retry-after header: %s",
                            repr(e),
                        )
                        retry_after = 30
                # Add exponential backoff
                retry_after = retry_after * 2**idx + random.random()
                time.sleep(retry_after)
            except retry_on_:
                # Handle other exceptions more immediately
                if idx + 1 == stop_after_attempt:
                    raise
                sleep_time = 2**idx + (random.random() * 0.5)
                time.sleep(sleep_time)
                continue
            # Else we still raise an error

        raise ls_utils.LangSmithError(
            f"Failed to {method} {pathname} in LangSmith API."
        )

    def _get_paginated_list(
        self, path: str, *, params: Optional[dict] = None
    ) -> Iterator[dict]:
        """Get a paginated list of items.

        Args:
            path (str): The path of the request URL.
            params (Optional[dict]): The query parameters.

        Yields:
            The items in the paginated list.
        """
        params_ = params.copy() if params else {}
        offset = params_.get("offset", 0)
        params_["limit"] = params_.get("limit", 100)
        while True:
            params_["offset"] = offset
            response = self.request_with_retries(
                "GET",
                path,
                params=params_,
            )
            items = response.json()
            if not items:
                break
            yield from items
            if len(items) < params_["limit"]:
                # offset and limit isn't respected if we're
                # querying for specific values
                break
            offset += len(items)

    def _get_cursor_paginated_list(
        self,
        path: str,
        *,
        body: Optional[dict] = None,
        request_method: Literal["GET", "POST"] = "POST",
        data_key: str = "runs",
    ) -> Iterator[dict]:
        """Get a cursor paginated list of items.

        Args:
            path (str): The path of the request URL.
            body (Optional[dict]): The query body.
            request_method (Literal["GET", "POST"], default="POST"): The HTTP request method.
            data_key (str, default="runs"): The key in the response body that contains the items.

        Yields:
            The items in the paginated list.
        """
        params_ = body.copy() if body else {}
        while True:
            response = self.request_with_retries(
                request_method,
                path,
                request_kwargs={
                    "data": _dumps_json(params_),
                },
            )
            response_body = response.json()
            if not response_body:
                break
            if not response_body.get(data_key):
                break
            yield from response_body[data_key]
            cursors = response_body.get("cursors")
            if not cursors:
                break
            if not cursors.get("next"):
                break
            params_["cursor"] = cursors["next"]

    def upload_dataframe(
        self,
        df: pd.DataFrame,
        name: str,
        input_keys: Sequence[str],
        output_keys: Sequence[str],
        *,
        description: Optional[str] = None,
        data_type: Optional[ls_schemas.DataType] = ls_schemas.DataType.kv,
    ) -> ls_schemas.Dataset:
        """Upload a dataframe as individual examples to the LangSmith API.

        Args:
            df (pd.DataFrame): The dataframe to upload.
            name (str): The name of the dataset.
            input_keys (Sequence[str]): The input keys.
            output_keys (Sequence[str]): The output keys.
            description (Optional[str]): The description of the dataset.
            data_type (Optional[DataType]): The data type of the dataset.

        Returns:
            Dataset: The uploaded dataset.

        Raises:
            ValueError: If the csv_file is not a string or tuple.

        Examples:
            .. code-block:: python
                from langsmith import Client
                import os
                import pandas as pd

                client = Client()

                df = pd.read_parquet("path/to/your/myfile.parquet")
                input_keys = ["column1", "column2"]  # replace with your input column names
                output_keys = ["output1", "output2"]  # replace with your output column names

                dataset = client.upload_dataframe(
                    df=df,
                    input_keys=input_keys,
                    output_keys=output_keys,
                    name="My Parquet Dataset",
                    description="Dataset created from a parquet file",
                    data_type="kv",  # The default
                )
        """
        csv_file = io.BytesIO()
        df.to_csv(csv_file, index=False)
        csv_file.seek(0)
        return self.upload_csv(
            ("data.csv", csv_file),
            input_keys=input_keys,
            output_keys=output_keys,
            description=description,
            name=name,
            data_type=data_type,
        )

    def upload_csv(
        self,
        csv_file: Union[str, Tuple[str, io.BytesIO]],
        input_keys: Sequence[str],
        output_keys: Sequence[str],
        *,
        name: Optional[str] = None,
        description: Optional[str] = None,
        data_type: Optional[ls_schemas.DataType] = ls_schemas.DataType.kv,
    ) -> ls_schemas.Dataset:
        """Upload a CSV file to the LangSmith API.

        Args:
            csv_file (Union[str, Tuple[str, io.BytesIO]]): The CSV file to upload. If a string, it should be the path
                If a tuple, it should be a tuple containing the filename
                and a BytesIO object.
            input_keys (Sequence[str]): The input keys.
            output_keys (Sequence[str]): The output keys.
            name (Optional[str]): The name of the dataset.
            description (Optional[str]): The description of the dataset.
            data_type (Optional[ls_schemas.DataType]): The data type of the dataset.

        Returns:
            Dataset: The uploaded dataset.

        Raises:
            ValueError: If the csv_file is not a string or tuple.

        Examples:
            .. code-block:: python
                from langsmith import Client
                import os

                client = Client()

                csv_file = "path/to/your/myfile.csv"
                input_keys = ["column1", "column2"]  # replace with your input column names
                output_keys = ["output1", "output2"]  # replace with your output column names

                dataset = client.upload_csv(
                    csv_file=csv_file,
                    input_keys=input_keys,
                    output_keys=output_keys,
                    name="My CSV Dataset",
                    description="Dataset created from a CSV file",
                    data_type="kv",  # The default
                )
        """
        data = {
            "input_keys": input_keys,
            "output_keys": output_keys,
        }
        if name:
            data["name"] = name
        if description:
            data["description"] = description
        if data_type:
            data["data_type"] = ls_utils.get_enum_value(data_type)
        data["id"] = str(uuid.uuid4())
        if isinstance(csv_file, str):
            with open(csv_file, "rb") as f:
                file_ = {"file": f}
                response = self.request_with_retries(
                    "POST",
                    "/datasets/upload",
                    data=data,
                    files=file_,
                )
        elif isinstance(csv_file, tuple):
            response = self.request_with_retries(
                "POST",
                "/datasets/upload",
                data=data,
                files={"file": csv_file},
            )
        else:
            raise ValueError("csv_file must be a string or tuple")
        ls_utils.raise_for_status_with_text(response)
        result = response.json()
        # TODO: Make this more robust server-side
        if "detail" in result and "already exists" in result["detail"]:
            file_name = csv_file if isinstance(csv_file, str) else csv_file[0]
            file_name = file_name.split("/")[-1]
            raise ValueError(f"Dataset {file_name} already exists")
        return ls_schemas.Dataset(
            **result,
            _host_url=self._host_url,
            _tenant_id=self._get_optional_tenant_id(),
        )

    def _run_transform(
        self,
        run: Union[ls_schemas.Run, dict, ls_schemas.RunLikeDict],
        update: bool = False,
        copy: bool = False,
    ) -> dict:
        """Transform the given run object into a dictionary representation.

        Args:
            run (Union[ls_schemas.Run, dict]): The run object to transform.
            update (Optional[bool]): Whether the payload is for an "update" event.
            copy (Optional[bool]): Whether to deepcopy run inputs/outputs.

        Returns:
            dict: The transformed run object as a dictionary.
        """
        global WARNED_ATTACHMENTS

        if hasattr(run, "dict") and callable(getattr(run, "dict")):
            run_create: dict = run.dict()  # type: ignore
        else:
            run_create = cast(dict, run)
        if "id" not in run_create:
            run_create["id"] = uuid.uuid4()
        elif isinstance(run_create["id"], str):
            run_create["id"] = uuid.UUID(run_create["id"])
        if "inputs" in run_create and run_create["inputs"] is not None:
            if copy:
                run_create["inputs"] = ls_utils.deepish_copy(run_create["inputs"])
            run_create["inputs"] = self._hide_run_inputs(run_create["inputs"])
        if "outputs" in run_create and run_create["outputs"] is not None:
            if copy:
                run_create["outputs"] = ls_utils.deepish_copy(run_create["outputs"])
            run_create["outputs"] = self._hide_run_outputs(run_create["outputs"])
        if not update and not run_create.get("start_time"):
            run_create["start_time"] = datetime.datetime.now(datetime.timezone.utc)

        # Only retain LLM & Prompt manifests
        if "serialized" in run_create:
            if run_create.get("run_type") not in (
                "llm",
                "prompt",
            ):
                # Drop completely
                run_create.pop("serialized", None)
            elif run_create.get("serialized"):
                # Drop graph
                run_create["serialized"].pop("graph", None)

        return run_create

    @staticmethod
    def _insert_runtime_env(runs: Sequence[dict]) -> None:
        runtime_env = ls_env.get_runtime_environment()
        for run_create in runs:
            run_extra = cast(dict, run_create.setdefault("extra", {}))
            # update runtime
            runtime: dict = run_extra.setdefault("runtime", {})
            run_extra["runtime"] = {**runtime_env, **runtime}
            # update metadata
            metadata: dict = run_extra.setdefault("metadata", {})
            langchain_metadata = ls_env.get_langchain_env_var_metadata()
            metadata.update(
                {k: v for k, v in langchain_metadata.items() if k not in metadata}
            )

    def _filter_for_sampling(
        self, runs: Iterable[dict], *, patch: bool = False
    ) -> list[dict]:
        if self.tracing_sample_rate is None:
            return list(runs)

        if patch:
            sampled = []
            for run in runs:
                run_id = _as_uuid(run["id"])
                if run_id not in self._filtered_post_uuids:
                    sampled.append(run)
                else:
                    self._filtered_post_uuids.remove(run_id)
            return sampled
        else:
            sampled = []
            for run in runs:
                if (
                    # Child run
                    run["id"] != run.get("trace_id")
                    # Whose trace is included
                    and run.get("trace_id") not in self._filtered_post_uuids
                    # Or a root that's randomly sampled
                ) or random.random() < self.tracing_sample_rate:
                    sampled.append(run)
                else:
                    self._filtered_post_uuids.add(_as_uuid(run["id"]))
            return sampled

    def create_run(
        self,
        name: str,
        inputs: Dict[str, Any],
        run_type: RUN_TYPE_T,
        *,
        project_name: Optional[str] = None,
        revision_id: Optional[str] = None,
        dangerously_allow_filesystem: bool = False,
        **kwargs: Any,
    ) -> None:
        """Persist a run to the LangSmith API.

        Args:
            name (str): The name of the run.
            inputs (Dict[str, Any]): The input values for the run.
            run_type (str): The type of the run, such as tool, chain, llm, retriever,
                embedding, prompt, or parser.
            project_name (Optional[str]): The project name of the run.
            revision_id (Optional[Union[UUID, str]]): The revision ID of the run.
            **kwargs (Any): Additional keyword arguments.

        Returns:
            None

        Raises:
            LangSmithUserError: If the API key is not provided when using the hosted service.

        Examples:
            .. code-block:: python
                from langsmith import Client
                import datetime
                from uuid import uuid4

                client = Client()

                run_id = uuid4()
                client.create_run(
                    id=run_id,
                    project_name=project_name,
                    name="test_run",
                    run_type="llm",
                    inputs={"prompt": "hello world"},
                    outputs={"generation": "hi there"},
                    start_time=datetime.datetime.now(datetime.timezone.utc),
                    end_time=datetime.datetime.now(datetime.timezone.utc),
                    hide_inputs=True,
                    hide_outputs=True,
                )
        """
        project_name = project_name or kwargs.pop(
            "session_name",
            # if the project is not provided, use the environment's project
            ls_utils.get_tracer_project(),
        )
        run_create = {
            **kwargs,
            "session_name": project_name,
            "name": name,
            "inputs": inputs,
            "run_type": run_type,
        }
        if not self._filter_for_sampling([run_create]):
            return
        if revision_id is not None:
            run_create["extra"]["metadata"]["revision_id"] = revision_id
        run_create = self._run_transform(
            run_create,
            copy=False,
        )
        self._insert_runtime_env([run_create])

        if run_create.get("attachments") is not None:
            for attachment in run_create["attachments"].values():
                if (
                    isinstance(attachment, tuple)
                    and isinstance(attachment[1], Path)
                    and not dangerously_allow_filesystem
                ):
                    raise ValueError(
                        "Must set dangerously_allow_filesystem=True to allow passing in Paths for attachments."
                    )

        if (
            # batch ingest requires trace_id and dotted_order to be set
            run_create.get("trace_id") is not None
            and run_create.get("dotted_order") is not None
        ):
            if self._pyo3_client is not None:
                self._pyo3_client.create_run(run_create)
            elif self.compressed_runs is not None:
                serialized_op = serialize_run_dict("post", run_create)
                multipart_form, _ = (
                    serialized_run_operation_to_multipart_parts_and_context(
                        serialized_op
                    )
                )
                with self.compressed_runs.lock:
                    compress_multipart_parts_and_context(
                        multipart_form,
                        self.compressed_runs,
                        _BOUNDARY,
                    )
                    self.compressed_runs.run_count += 1
                    self._data_available_event.set()
            elif self.tracing_queue is not None:
                serialized_op = serialize_run_dict("post", run_create)
                self.tracing_queue.put(
                    TracingQueueItem(run_create["dotted_order"], serialized_op)
                )
            else:
                # Neither Rust nor Python batch ingestion is configured,
                # fall back to the non-batch approach.
                self._create_run(run_create)
        else:
            self._create_run(run_create)

    def _create_run(self, run_create: dict):
        for api_url, api_key in self._write_api_urls.items():
            headers = {**self._headers, X_API_KEY: api_key}
            self.request_with_retries(
                "POST",
                f"{api_url}/runs",
                request_kwargs={
                    "data": _dumps_json(run_create),
                    "headers": headers,
                },
                to_ignore=(ls_utils.LangSmithConflictError,),
            )

    def _hide_run_inputs(self, inputs: dict):
        if self._hide_inputs is True:
            return {}
        if self._anonymizer:
            json_inputs = _orjson.loads(_dumps_json(inputs))
            return self._anonymizer(json_inputs)
        if self._hide_inputs is False:
            return inputs
        return self._hide_inputs(inputs)

    def _hide_run_outputs(self, outputs: dict):
        if self._hide_outputs is True:
            return {}
        if self._anonymizer:
            json_outputs = _orjson.loads(_dumps_json(outputs))
            return self._anonymizer(json_outputs)
        if self._hide_outputs is False:
            return outputs
        return self._hide_outputs(outputs)

    def _batch_ingest_run_ops(
        self,
        ops: List[SerializedRunOperation],
    ) -> None:
        ids_and_partial_body: dict[
            Literal["post", "patch"], list[tuple[str, bytes]]
        ] = {
            "post": [],
            "patch": [],
        }

        # form the partial body and ids
        for op in ops:
            if isinstance(op, SerializedRunOperation):
                curr_dict = _orjson.loads(op._none)
                if op.inputs:
                    curr_dict["inputs"] = _orjson.Fragment(op.inputs)
                if op.outputs:
                    curr_dict["outputs"] = _orjson.Fragment(op.outputs)
                if op.events:
                    curr_dict["events"] = _orjson.Fragment(op.events)
                if op.attachments:
                    logger.warning(
                        "Attachments are not supported when use_multipart_endpoint "
                        "is False"
                    )
                ids_and_partial_body[op.operation].append(
                    (f"trace={op.trace_id},id={op.id}", _orjson.dumps(curr_dict))
                )
            elif isinstance(op, SerializedFeedbackOperation):
                logger.warning(
                    "Feedback operations are not supported in non-multipart mode"
                )
            else:
                logger.error("Unknown item type in tracing queue: %s", type(op))

        # send the requests in batches
        info = self.info
        size_limit_bytes = (info.batch_ingest_config or {}).get(
            "size_limit_bytes"
        ) or _SIZE_LIMIT_BYTES

        body_chunks: DefaultDict[str, list] = collections.defaultdict(list)
        context_ids: DefaultDict[str, list] = collections.defaultdict(list)
        body_size = 0
        for key in cast(List[Literal["post", "patch"]], ["post", "patch"]):
            body_deque = collections.deque(ids_and_partial_body[key])
            while body_deque:
                if (
                    body_size > 0
                    and body_size + len(body_deque[0][1]) > size_limit_bytes
                ):
                    self._post_batch_ingest_runs(
                        _orjson.dumps(body_chunks),
                        _context=f"\n{key}: {'; '.join(context_ids[key])}",
                    )
                    body_size = 0
                    body_chunks.clear()
                    context_ids.clear()
                curr_id, curr_body = body_deque.popleft()
                body_size += len(curr_body)
                body_chunks[key].append(_orjson.Fragment(curr_body))
                context_ids[key].append(curr_id)
        if body_size:
            context = "; ".join(f"{k}: {'; '.join(v)}" for k, v in context_ids.items())
            self._post_batch_ingest_runs(
                _orjson.dumps(body_chunks), _context="\n" + context
            )

    def batch_ingest_runs(
        self,
        create: Optional[
            Sequence[Union[ls_schemas.Run, ls_schemas.RunLikeDict, Dict]]
        ] = None,
        update: Optional[
            Sequence[Union[ls_schemas.Run, ls_schemas.RunLikeDict, Dict]]
        ] = None,
        *,
        pre_sampled: bool = False,
    ) -> None:
        """Batch ingest/upsert multiple runs in the Langsmith system.

        Args:
            create (Optional[Sequence[Union[Run, RunLikeDict]]]):
                A sequence of `Run` objects or equivalent dictionaries representing
                runs to be created / posted.
            update (Optional[Sequence[Union[Run, RunLikeDict]]]):
                A sequence of `Run` objects or equivalent dictionaries representing
                runs that have already been created and should be updated / patched.
            pre_sampled (bool, default=False): Whether the runs have already been subject
                to sampling, and therefore should not be sampled again.
                Defaults to False.

        Raises:
            LangsmithAPIError: If there is an error in the API request.

        Returns:
            None

        Note:
            - The run objects MUST contain the dotted_order and trace_id fields
                to be accepted by the API.

        Examples:
            .. code-block:: python
                from langsmith import Client
                import datetime
                from uuid import uuid4

                client = Client()
                _session = "__test_batch_ingest_runs"
                trace_id = uuid4()
                trace_id_2 = uuid4()
                run_id_2 = uuid4()
                current_time = datetime.datetime.now(datetime.timezone.utc).strftime(
                    "%Y%m%dT%H%M%S%fZ"
                )
                later_time = (
                    datetime.datetime.now(datetime.timezone.utc) + timedelta(seconds=1)
                ).strftime("%Y%m%dT%H%M%S%fZ")

                runs_to_create = [
                    {
                        "id": str(trace_id),
                        "session_name": _session,
                        "name": "run 1",
                        "run_type": "chain",
                        "dotted_order": f"{current_time}{str(trace_id)}",
                        "trace_id": str(trace_id),
                        "inputs": {"input1": 1, "input2": 2},
                        "outputs": {"output1": 3, "output2": 4},
                    },
                    {
                        "id": str(trace_id_2),
                        "session_name": _session,
                        "name": "run 3",
                        "run_type": "chain",
                        "dotted_order": f"{current_time}{str(trace_id_2)}",
                        "trace_id": str(trace_id_2),
                        "inputs": {"input1": 1, "input2": 2},
                        "error": "error",
                    },
                    {
                        "id": str(run_id_2),
                        "session_name": _session,
                        "name": "run 2",
                        "run_type": "chain",
                        "dotted_order": f"{current_time}{str(trace_id)}."
                        f"{later_time}{str(run_id_2)}",
                        "trace_id": str(trace_id),
                        "parent_run_id": str(trace_id),
                        "inputs": {"input1": 5, "input2": 6},
                    },
                ]
                runs_to_update = [
                    {
                        "id": str(run_id_2),
                        "dotted_order": f"{current_time}{str(trace_id)}."
                        f"{later_time}{str(run_id_2)}",
                        "trace_id": str(trace_id),
                        "parent_run_id": str(trace_id),
                        "outputs": {"output1": 4, "output2": 5},
                    },
                ]

                client.batch_ingest_runs(create=runs_to_create, update=runs_to_update)
        """
        if not create and not update:
            return
        # transform and convert to dicts
        create_dicts = [
            self._run_transform(run, copy=False) for run in create or EMPTY_SEQ
        ]
        update_dicts = [
            self._run_transform(run, update=True, copy=False)
            for run in update or EMPTY_SEQ
        ]
        for run in create_dicts:
            if not run.get("trace_id") or not run.get("dotted_order"):
                raise ls_utils.LangSmithUserError(
                    "Batch ingest requires trace_id and dotted_order to be set."
                )
        for run in update_dicts:
            if not run.get("trace_id") or not run.get("dotted_order"):
                raise ls_utils.LangSmithUserError(
                    "Batch ingest requires trace_id and dotted_order to be set."
                )
        # filter out runs that are not sampled
        if not pre_sampled:
            create_dicts = self._filter_for_sampling(create_dicts)
            update_dicts = self._filter_for_sampling(update_dicts, patch=True)

        if not create_dicts and not update_dicts:
            return

        self._insert_runtime_env(create_dicts + update_dicts)

        # convert to serialized ops
        serialized_ops = cast(
            List[SerializedRunOperation],
            combine_serialized_queue_operations(
                list(
                    itertools.chain(
                        (serialize_run_dict("post", run) for run in create_dicts),
                        (serialize_run_dict("patch", run) for run in update_dicts),
                    )
                )
            ),
        )

        self._batch_ingest_run_ops(serialized_ops)

    def _post_batch_ingest_runs(self, body: bytes, *, _context: str):
        for api_url, api_key in self._write_api_urls.items():
            try:
                self.request_with_retries(
                    "POST",
                    f"{api_url}/runs/batch",
                    request_kwargs={
                        "data": body,
                        "headers": {
                            **self._headers,
                            X_API_KEY: api_key,
                        },
                    },
                    to_ignore=(ls_utils.LangSmithConflictError,),
                    stop_after_attempt=3,
                    _context=_context,
                )
            except Exception as e:
                try:
                    exc_desc_lines = traceback.format_exception_only(type(e), e)
                    exc_desc = "".join(exc_desc_lines).rstrip()
                    logger.warning(f"Failed to batch ingest runs: {exc_desc}")
                except Exception:
                    logger.warning(f"Failed to batch ingest runs: {repr(e)}")

    def _multipart_ingest_ops(
        self, ops: list[Union[SerializedRunOperation, SerializedFeedbackOperation]]
    ) -> None:
        parts: list[MultipartPartsAndContext] = []
        opened_files_dict: Dict[str, io.BufferedReader] = {}
        for op in ops:
            if isinstance(op, SerializedRunOperation):
                part, opened_files = (
                    serialized_run_operation_to_multipart_parts_and_context(op)
                )
                parts.append(part)
                opened_files_dict.update(opened_files)
            elif isinstance(op, SerializedFeedbackOperation):
                parts.append(
                    serialized_feedback_operation_to_multipart_parts_and_context(op)
                )
            else:
                logger.error("Unknown operation type in tracing queue: %s", type(op))
        acc_multipart = join_multipart_parts_and_context(parts)
        if acc_multipart:
            try:
                self._send_multipart_req(acc_multipart)
            finally:
                _close_files(list(opened_files_dict.values()))

    def multipart_ingest(
        self,
        create: Optional[
            Sequence[Union[ls_schemas.Run, ls_schemas.RunLikeDict, Dict]]
        ] = None,
        update: Optional[
            Sequence[Union[ls_schemas.Run, ls_schemas.RunLikeDict, Dict]]
        ] = None,
        *,
        pre_sampled: bool = False,
        dangerously_allow_filesystem: bool = False,
    ) -> None:
        """Batch ingest/upsert multiple runs in the Langsmith system.

        Args:
            create (Optional[Sequence[Union[ls_schemas.Run, RunLikeDict]]]):
                A sequence of `Run` objects or equivalent dictionaries representing
                runs to be created / posted.
            update (Optional[Sequence[Union[ls_schemas.Run, RunLikeDict]]]):
                A sequence of `Run` objects or equivalent dictionaries representing
                runs that have already been created and should be updated / patched.
            pre_sampled (bool, default=False): Whether the runs have already been subject
                to sampling, and therefore should not be sampled again.
                Defaults to False.

        Raises:
            LangsmithAPIError: If there is an error in the API request.

        Returns:
            None

        Note:
            - The run objects MUST contain the dotted_order and trace_id fields
                to be accepted by the API.

        Examples:
            .. code-block:: python
                from langsmith import Client
                import datetime
                from uuid import uuid4

                client = Client()
                _session = "__test_batch_ingest_runs"
                trace_id = uuid4()
                trace_id_2 = uuid4()
                run_id_2 = uuid4()
                current_time = datetime.datetime.now(datetime.timezone.utc).strftime(
                    "%Y%m%dT%H%M%S%fZ"
                )
                later_time = (
                    datetime.datetime.now(datetime.timezone.utc) + timedelta(seconds=1)
                ).strftime("%Y%m%dT%H%M%S%fZ")

                runs_to_create = [
                    {
                        "id": str(trace_id),
                        "session_name": _session,
                        "name": "run 1",
                        "run_type": "chain",
                        "dotted_order": f"{current_time}{str(trace_id)}",
                        "trace_id": str(trace_id),
                        "inputs": {"input1": 1, "input2": 2},
                        "outputs": {"output1": 3, "output2": 4},
                    },
                    {
                        "id": str(trace_id_2),
                        "session_name": _session,
                        "name": "run 3",
                        "run_type": "chain",
                        "dotted_order": f"{current_time}{str(trace_id_2)}",
                        "trace_id": str(trace_id_2),
                        "inputs": {"input1": 1, "input2": 2},
                        "error": "error",
                    },
                    {
                        "id": str(run_id_2),
                        "session_name": _session,
                        "name": "run 2",
                        "run_type": "chain",
                        "dotted_order": f"{current_time}{str(trace_id)}."
                        f"{later_time}{str(run_id_2)}",
                        "trace_id": str(trace_id),
                        "parent_run_id": str(trace_id),
                        "inputs": {"input1": 5, "input2": 6},
                    },
                ]
                runs_to_update = [
                    {
                        "id": str(run_id_2),
                        "dotted_order": f"{current_time}{str(trace_id)}."
                        f"{later_time}{str(run_id_2)}",
                        "trace_id": str(trace_id),
                        "parent_run_id": str(trace_id),
                        "outputs": {"output1": 4, "output2": 5},
                    },
                ]

                client.multipart_ingest(create=runs_to_create, update=runs_to_update)
        """
        if not (create or update):
            return
        # transform and convert to dicts
        create_dicts = [self._run_transform(run) for run in create or EMPTY_SEQ]
        update_dicts = [
            self._run_transform(run, update=True) for run in update or EMPTY_SEQ
        ]
        # require trace_id and dotted_order
        if create_dicts:
            for run in create_dicts:
                if not run.get("trace_id") or not run.get("dotted_order"):
                    raise ls_utils.LangSmithUserError(
                        "Multipart ingest requires trace_id and dotted_order"
                        " to be set in create dicts."
                    )
            else:
                del run
        if update_dicts:
            for run in update_dicts:
                if not run.get("trace_id") or not run.get("dotted_order"):
                    raise ls_utils.LangSmithUserError(
                        "Multipart ingest requires trace_id and dotted_order"
                        " to be set in update dicts."
                    )
            else:
                del run
        # combine post and patch dicts where possible
        if update_dicts and create_dicts:
            create_by_id = {run["id"]: run for run in create_dicts}
            standalone_updates: list[dict] = []
            for run in update_dicts:
                if run["id"] in create_by_id:
                    for k, v in run.items():
                        if v is not None:
                            create_by_id[run["id"]][k] = v
                else:
                    standalone_updates.append(run)
            else:
                del run
            update_dicts = standalone_updates
        # filter out runs that are not sampled
        if not pre_sampled:
            create_dicts = self._filter_for_sampling(create_dicts)
            update_dicts = self._filter_for_sampling(update_dicts, patch=True)
        if not create_dicts and not update_dicts:
            return
        # insert runtime environment
        self._insert_runtime_env(create_dicts)
        self._insert_runtime_env(update_dicts)

        # format as serialized operations
        serialized_ops = combine_serialized_queue_operations(
            list(
                itertools.chain(
                    (serialize_run_dict("post", run) for run in create_dicts),
                    (serialize_run_dict("patch", run) for run in update_dicts),
                )
            )
        )

        for op in serialized_ops:
            if isinstance(op, SerializedRunOperation) and op.attachments:
                for attachment in op.attachments.values():
                    if (
                        isinstance(attachment, tuple)
                        and isinstance(attachment[1], Path)
                        and not dangerously_allow_filesystem
                    ):
                        raise ValueError(
                            "Must set dangerously_allow_filesystem=True to allow passing in Paths for attachments."
                        )

        # sent the runs in multipart requests
        self._multipart_ingest_ops(serialized_ops)

    def _send_multipart_req(self, acc: MultipartPartsAndContext, *, attempts: int = 3):
        parts = acc.parts
        _context = acc.context
        for api_url, api_key in self._write_api_urls.items():
            for idx in range(1, attempts + 1):
                try:
                    encoder = rqtb_multipart.MultipartEncoder(parts, boundary=_BOUNDARY)
                    if encoder.len <= 20_000_000:  # ~20 MB
                        data = encoder.to_string()
                    else:
                        data = encoder
                    self.request_with_retries(
                        "POST",
                        f"{api_url}/runs/multipart",
                        request_kwargs={
                            "data": data,
                            "headers": {
                                **self._headers,
                                X_API_KEY: api_key,
                                "Content-Type": encoder.content_type,
                            },
                        },
                        stop_after_attempt=1,
                        _context=_context,
                    )
                    break
                except ls_utils.LangSmithConflictError:
                    break
                except (
                    ls_utils.LangSmithConnectionError,
                    ls_utils.LangSmithRequestTimeout,
                    ls_utils.LangSmithAPIError,
                ) as exc:
                    if idx == attempts:
                        logger.warning(f"Failed to multipart ingest runs: {exc}")
                    else:
                        continue
                except Exception as e:
                    try:
                        exc_desc_lines = traceback.format_exception_only(type(e), e)
                        exc_desc = "".join(exc_desc_lines).rstrip()
                        logger.warning(f"Failed to multipart ingest runs: {exc_desc}")
                    except Exception:
                        logger.warning(f"Failed to multipart ingest runs: {repr(e)}")
                    # do not retry by default
                    return

    def _send_compressed_multipart_req(
        self,
        data_stream: io.BytesIO,
        compressed_runs_info: Optional[Tuple[int, int]],
        *,
        attempts: int = 3,
    ):
        """Send a zstd-compressed multipart form data stream to the backend."""
        _context: str = ""

        for api_url, api_key in self._write_api_urls.items():
            data_stream.seek(0)

            for idx in range(1, attempts + 1):
                try:
                    headers = {
                        **self._headers,
                        "X-API-KEY": api_key,
                        "Content-Type": f"multipart/form-data; boundary={_BOUNDARY}",
                        "Content-Encoding": "zstd",
                        "X-Pre-Compressed-Size": (
                            str(compressed_runs_info[0]) if compressed_runs_info else ""
                        ),
                        "X-Post-Compressed-Size": (
                            str(compressed_runs_info[1]) if compressed_runs_info else ""
                        ),
                    }

                    self.request_with_retries(
                        "POST",
                        f"{api_url}/runs/multipart",
                        request_kwargs={
                            "data": data_stream,
                            "headers": headers,
                        },
                        stop_after_attempt=1,
                        _context=_context,
                    )
                    break
                except ls_utils.LangSmithConflictError:
                    break
                except (
                    ls_utils.LangSmithConnectionError,
                    ls_utils.LangSmithRequestTimeout,
                    ls_utils.LangSmithAPIError,
                ) as exc:
                    if idx == attempts:
                        logger.warning(
                            f"Failed to send compressed multipart ingest: {exc}"
                        )
                    else:
                        continue
                except Exception as e:
                    try:
                        exc_desc_lines = traceback.format_exception_only(type(e), e)
                        exc_desc = "".join(exc_desc_lines).rstrip()
                        logger.warning(
                            f"Failed to send compressed multipart ingest: {exc_desc}"
                        )
                    except Exception:
                        logger.warning(
                            f"Failed to send compressed multipart ingest: {repr(e)}"
                        )
                    # Do not retry by default after unknown exceptions
                    return

    def update_run(
        self,
        run_id: ID_TYPE,
        *,
        name: Optional[str] = None,
        end_time: Optional[datetime.datetime] = None,
        error: Optional[str] = None,
        inputs: Optional[Dict] = None,
        outputs: Optional[Dict] = None,
        events: Optional[Sequence[dict]] = None,
        extra: Optional[Dict] = None,
        tags: Optional[List[str]] = None,
        attachments: Optional[ls_schemas.Attachments] = None,
        dangerously_allow_filesystem: bool = False,
        **kwargs: Any,
    ) -> None:
        """Update a run in the LangSmith API.

        Args:
            run_id (Union[UUID, str]): The ID of the run to update.
            name (Optional[str]): The name of the run.
            end_time (Optional[datetime.datetime]): The end time of the run.
            error (Optional[str]): The error message of the run.
            inputs (Optional[Dict]): The input values for the run.
            outputs (Optional[Dict]): The output values for the run.
            events (Optional[Sequence[dict]]): The events for the run.
            extra (Optional[Dict]): The extra information for the run.
            tags (Optional[List[str]]): The tags for the run.
            attachments (Optional[Dict[str, Attachment]]): A dictionary of attachments to add to the run. The keys are the attachment names,
                and the values are Attachment objects containing the data and mime type.
            **kwargs (Any): Kwargs are ignored.

        Returns:
            None

        Examples:
            .. code-block:: python
                from langsmith import Client
                import datetime
                from uuid import uuid4

                client = Client()
                project_name = "__test_update_run"

                start_time = datetime.datetime.now()
                revision_id = uuid4()
                run: dict = dict(
                    id=uuid4(),
                    name="test_run",
                    run_type="llm",
                    inputs={"text": "hello world"},
                    project_name=project_name,
                    api_url=os.getenv("LANGCHAIN_ENDPOINT"),
                    start_time=start_time,
                    extra={"extra": "extra"},
                    revision_id=revision_id,
                )
                # Create the run
                client.create_run(**run)
                run["outputs"] = {"output": ["Hi"]}
                run["extra"]["foo"] = "bar"
                run["name"] = "test_run_updated"
                # Update the run
                client.update_run(run["id"], **run)
        """
        data: Dict[str, Any] = {
            "id": _as_uuid(run_id, "run_id"),
            "name": name,
            "trace_id": kwargs.pop("trace_id", None),
            "parent_run_id": kwargs.pop("parent_run_id", None),
            "dotted_order": kwargs.pop("dotted_order", None),
            "tags": tags,
            "extra": extra,
            "session_id": kwargs.pop("session_id", None),
            "session_name": kwargs.pop("session_name", None),
        }
        if attachments:
            for _, attachment in attachments.items():
                if (
                    isinstance(attachment, tuple)
                    and isinstance(attachment[1], Path)
                    and not dangerously_allow_filesystem
                ):
                    raise ValueError(
                        "Must set dangerously_allow_filesystem=True to allow passing in Paths for attachments."
                    )
            data["attachments"] = attachments
        use_multipart = (
            (self.tracing_queue is not None or self.compressed_runs is not None)
            # batch ingest requires trace_id and dotted_order to be set
            and data["trace_id"] is not None
            and data["dotted_order"] is not None
        )
        if not self._filter_for_sampling([data], patch=True):
            return
        if end_time is not None:
            data["end_time"] = end_time.isoformat()
        else:
            data["end_time"] = datetime.datetime.now(datetime.timezone.utc).isoformat()
        if error is not None:
            data["error"] = error
        if inputs is not None:
            data["inputs"] = self._hide_run_inputs(inputs)
        if outputs is not None:
            if not use_multipart:
                outputs = ls_utils.deepish_copy(outputs)
            data["outputs"] = self._hide_run_outputs(outputs)
        if events is not None:
            data["events"] = events
        if data["extra"]:
            self._insert_runtime_env([data])

        if self._pyo3_client is not None:
            self._pyo3_client.update_run(data)
        elif use_multipart:
            serialized_op = serialize_run_dict(operation="patch", payload=data)
            if self.compressed_runs is not None:
                multipart_form, _ = (
                    serialized_run_operation_to_multipart_parts_and_context(
                        serialized_op
                    )
                )
                with self.compressed_runs.lock:
                    compress_multipart_parts_and_context(
                        multipart_form,
                        self.compressed_runs,
                        _BOUNDARY,
                    )
                    self.compressed_runs.run_count += 1
                    self._data_available_event.set()
            elif self.tracing_queue is not None:
                self.tracing_queue.put(
                    TracingQueueItem(data["dotted_order"], serialized_op)
                )
        else:
            self._update_run(data)

    def _update_run(self, run_update: dict) -> None:
        for api_url, api_key in self._write_api_urls.items():
            headers = {
                **self._headers,
                X_API_KEY: api_key,
            }

            self.request_with_retries(
                "PATCH",
                f"{api_url}/runs/{run_update['id']}",
                request_kwargs={
                    "data": _dumps_json(run_update),
                    "headers": headers,
                },
            )

    def flush_compressed_runs(self, attempts: int = 3) -> None:
        """Force flush the currently buffered compressed runs."""
        if self.compressed_runs is None:
            return

        # Attempt to drain and send any remaining data
        from langsmith._internal._background_thread import (
            HTTP_REQUEST_THREAD_POOL,
            _tracing_thread_drain_compressed_buffer,
        )

        final_data_stream, compressed_runs_info = (
            _tracing_thread_drain_compressed_buffer(
                self, size_limit=1, size_limit_bytes=1
            )
        )

        if final_data_stream is not None:
            # We have data to send
            future = None
            try:
                future = HTTP_REQUEST_THREAD_POOL.submit(
                    self._send_compressed_multipart_req,
                    final_data_stream,
                    compressed_runs_info,
                    attempts=attempts,
                )
                self._futures.add(future)
            except RuntimeError:
                # In case the ThreadPoolExecutor is already shutdown
                self._send_compressed_multipart_req(
                    final_data_stream, compressed_runs_info, attempts=attempts
                )

        # If we got a future, wait for it to complete
        if self._futures:
            done, _ = cf.wait(self._futures)
            # Remove completed futures
            self._futures.difference_update(done)

    def flush(self) -> None:
        """Flush either queue or compressed buffer, depending on mode."""
        if self.compressed_runs is not None:
            self.flush_compressed_runs()
        elif self.tracing_queue is not None:
            self.tracing_queue.join()

    def _load_child_runs(self, run: ls_schemas.Run) -> ls_schemas.Run:
        """Load child runs for a given run.

        Args:
            run (Run): The run to load child runs for.

        Returns:
            Run: The run with loaded child runs.

        Raises:
            LangSmithError: If a child run has no parent.
        """
        child_runs = self.list_runs(id=run.child_run_ids)
        treemap: DefaultDict[uuid.UUID, List[ls_schemas.Run]] = collections.defaultdict(
            list
        )
        runs: Dict[uuid.UUID, ls_schemas.Run] = {}
        for child_run in sorted(
            child_runs,
            key=lambda r: r.dotted_order,
        ):
            if child_run.parent_run_id is None:
                raise ls_utils.LangSmithError(f"Child run {child_run.id} has no parent")
            treemap[child_run.parent_run_id].append(child_run)
            runs[child_run.id] = child_run
        run.child_runs = treemap.pop(run.id, [])
        for run_id, children in treemap.items():
            runs[run_id].child_runs = children
        return run

    def read_run(
        self, run_id: ID_TYPE, load_child_runs: bool = False
    ) -> ls_schemas.Run:
        """Read a run from the LangSmith API.

        Args:
            run_id (Union[UUID, str]):
                The ID of the run to read.
            load_child_runs (bool, default=False):
                Whether to load nested child runs.

        Returns:
            Run: The run read from the LangSmith API.

        Examples:
            .. code-block:: python
                from langsmith import Client

                # Existing run
                run_id = "your-run-id"

                client = Client()
                stored_run = client.read_run(run_id)
        """
        response = self.request_with_retries(
            "GET", f"/runs/{_as_uuid(run_id, 'run_id')}"
        )
        attachments = _convert_stored_attachments_to_attachments_dict(
            response.json(), attachments_key="s3_urls"
        )
        run = ls_schemas.Run(
            attachments=attachments, **response.json(), _host_url=self._host_url
        )
        if load_child_runs and run.child_run_ids:
            run = self._load_child_runs(run)
        return run

    def list_runs(
        self,
        *,
        project_id: Optional[Union[ID_TYPE, Sequence[ID_TYPE]]] = None,
        project_name: Optional[Union[str, Sequence[str]]] = None,
        run_type: Optional[str] = None,
        trace_id: Optional[ID_TYPE] = None,
        reference_example_id: Optional[ID_TYPE] = None,
        query: Optional[str] = None,
        filter: Optional[str] = None,
        trace_filter: Optional[str] = None,
        tree_filter: Optional[str] = None,
        is_root: Optional[bool] = None,
        parent_run_id: Optional[ID_TYPE] = None,
        start_time: Optional[datetime.datetime] = None,
        error: Optional[bool] = None,
        run_ids: Optional[Sequence[ID_TYPE]] = None,
        select: Optional[Sequence[str]] = None,
        limit: Optional[int] = None,
        **kwargs: Any,
    ) -> Iterator[ls_schemas.Run]:
        """List runs from the LangSmith API.

        Args:
            project_id (Optional[Union[UUID, str], Sequence[Union[UUID, str]]]):
                The ID(s) of the project to filter by.
            project_name (Optional[Union[str, Sequence[str]]]): The name(s) of the project to filter by.
            run_type (Optional[str]): The type of the runs to filter by.
            trace_id (Optional[Union[UUID, str]]): The ID of the trace to filter by.
            reference_example_id (Optional[Union[UUID, str]]): The ID of the reference example to filter by.
            query (Optional[str]): The query string to filter by.
            filter (Optional[str]): The filter string to filter by.
            trace_filter (Optional[str]): Filter to apply to the ROOT run in the trace tree. This is meant to
                be used in conjunction with the regular `filter` parameter to let you
                filter runs by attributes of the root run within a trace.
            tree_filter (Optional[str]): Filter to apply to OTHER runs in the trace tree, including
                sibling and child runs. This is meant to be used in conjunction with
                the regular `filter` parameter to let you filter runs by attributes
                of any run within a trace.
            is_root (Optional[bool]): Whether to filter by root runs.
            parent_run_id (Optional[Union[UUID, str]]):
                The ID of the parent run to filter by.
            start_time (Optional[datetime.datetime]):
                The start time to filter by.
            error (Optional[bool]): Whether to filter by error status.
            run_ids (Optional[Sequence[Union[UUID, str]]]):
                The IDs of the runs to filter by.
            select (Optional[Sequence[str]]): The fields to select.
            limit (Optional[int]): The maximum number of runs to return.
            **kwargs (Any): Additional keyword arguments.

        Yields:
            The runs.

        Examples:
            .. code-block:: python

                # List all runs in a project
                project_runs = client.list_runs(project_name="<your_project>")

                # List LLM and Chat runs in the last 24 hours
                todays_llm_runs = client.list_runs(
                    project_name="<your_project>",
                    start_time=datetime.now() - timedelta(days=1),
                    run_type="llm",
                )

                # List root traces in a project
                root_runs = client.list_runs(project_name="<your_project>", is_root=1)

                # List runs without errors
                correct_runs = client.list_runs(project_name="<your_project>", error=False)

                # List runs and only return their inputs/outputs (to speed up the query)
                input_output_runs = client.list_runs(
                    project_name="<your_project>", select=["inputs", "outputs"]
                )

                # List runs by run ID
                run_ids = [
                    "a36092d2-4ad5-4fb4-9c0d-0dba9a2ed836",
                    "9398e6be-964f-4aa4-8ae9-ad78cd4b7074",
                ]
                selected_runs = client.list_runs(id=run_ids)

                # List all "chain" type runs that took more than 10 seconds and had
                # `total_tokens` greater than 5000
                chain_runs = client.list_runs(
                    project_name="<your_project>",
                    filter='and(eq(run_type, "chain"), gt(latency, 10), gt(total_tokens, 5000))',
                )

                # List all runs called "extractor" whose root of the trace was assigned feedback "user_score" score of 1
                good_extractor_runs = client.list_runs(
                    project_name="<your_project>",
                    filter='eq(name, "extractor")',
                    trace_filter='and(eq(feedback_key, "user_score"), eq(feedback_score, 1))',
                )

                # List all runs that started after a specific timestamp and either have "error" not equal to null or a "Correctness" feedback score equal to 0
                complex_runs = client.list_runs(
                    project_name="<your_project>",
                    filter='and(gt(start_time, "2023-07-15T12:34:56Z"), or(neq(error, null), and(eq(feedback_key, "Correctness"), eq(feedback_score, 0.0))))',
                )

                # List all runs where `tags` include "experimental" or "beta" and `latency` is greater than 2 seconds
                tagged_runs = client.list_runs(
                    project_name="<your_project>",
                    filter='and(or(has(tags, "experimental"), has(tags, "beta")), gt(latency, 2))',
                )
        """  # noqa: E501
        project_ids = []
        if isinstance(project_id, (uuid.UUID, str)):
            project_ids.append(project_id)
        elif isinstance(project_id, list):
            project_ids.extend(project_id)
        if project_name is not None:
            if isinstance(project_name, str):
                project_name = [project_name]
            project_ids.extend(
                [self.read_project(project_name=name).id for name in project_name]
            )
        default_select = [
            "app_path",
            "child_run_ids",
            "completion_cost",
            "completion_tokens",
            "dotted_order",
            "end_time",
            "error",
            "events",
            "extra",
            "feedback_stats",
            "first_token_time",
            "id",
            "inputs",
            "name",
            "outputs",
            "parent_run_id",
            "parent_run_ids",
            "prompt_cost",
            "prompt_tokens",
            "reference_example_id",
            "run_type",
            "session_id",
            "start_time",
            "status",
            "tags",
            "total_cost",
            "total_tokens",
            "trace_id",
        ]
        select = select or default_select
        body_query: Dict[str, Any] = {
            "session": project_ids if project_ids else None,
            "run_type": run_type,
            "reference_example": (
                [reference_example_id] if reference_example_id else None
            ),
            "query": query,
            "filter": filter,
            "trace_filter": trace_filter,
            "tree_filter": tree_filter,
            "is_root": is_root,
            "parent_run": parent_run_id,
            "start_time": start_time.isoformat() if start_time else None,
            "error": error,
            "id": run_ids,
            "trace": trace_id,
            "select": select,
            **kwargs,
        }
        body_query = {k: v for k, v in body_query.items() if v is not None}
        for i, run in enumerate(
            self._get_cursor_paginated_list("/runs/query", body=body_query)
        ):
            # Should this be behind a flag?
            attachments = _convert_stored_attachments_to_attachments_dict(
                run, attachments_key="s3_urls"
            )
            yield ls_schemas.Run(
                attachments=attachments, **run, _host_url=self._host_url
            )
            if limit is not None and i + 1 >= limit:
                break

    def get_run_stats(
        self,
        *,
        id: Optional[List[ID_TYPE]] = None,
        trace: Optional[ID_TYPE] = None,
        parent_run: Optional[ID_TYPE] = None,
        run_type: Optional[str] = None,
        project_names: Optional[List[str]] = None,
        project_ids: Optional[List[ID_TYPE]] = None,
        reference_example_ids: Optional[List[ID_TYPE]] = None,
        start_time: Optional[str] = None,
        end_time: Optional[str] = None,
        error: Optional[bool] = None,
        query: Optional[str] = None,
        filter: Optional[str] = None,
        trace_filter: Optional[str] = None,
        tree_filter: Optional[str] = None,
        is_root: Optional[bool] = None,
        data_source_type: Optional[str] = None,
    ) -> Dict[str, Any]:
        """Get aggregate statistics over queried runs.

        Takes in similar query parameters to `list_runs` and returns statistics
        based on the runs that match the query.

        Args:
            id (Optional[List[Union[UUID, str]]]): List of run IDs to filter by.
            trace (Optional[Union[UUID, str]]): Trace ID to filter by.
            parent_run (Optional[Union[UUID, str]]): Parent run ID to filter by.
            run_type (Optional[str]): Run type to filter by.
            project_names (Optional[List[str]]): List of project names to filter by.
            project_ids (Optional[List[Union[UUID, str]]]): List of project IDs to filter by.
            reference_example_ids (Optional[List[Union[UUID, str]]]): List of reference example IDs to filter by.
            start_time (Optional[str]): Start time to filter by.
            end_time (Optional[str]): End time to filter by.
            error (Optional[bool]): Filter by error status.
            query (Optional[str]): Query string to filter by.
            filter (Optional[str]): Filter string to apply.
            trace_filter (Optional[str]): Trace filter string to apply.
            tree_filter (Optional[str]): Tree filter string to apply.
            is_root (Optional[bool]): Filter by root run status.
            data_source_type (Optional[str]): Data source type to filter by.

        Returns:
            Dict[str, Any]: A dictionary containing the run statistics.
        """  # noqa: E501
        from concurrent.futures import ThreadPoolExecutor, as_completed  # type: ignore

        project_ids = project_ids or []
        if project_names:
            with ThreadPoolExecutor() as executor:
                futures = [
                    executor.submit(self.read_project, project_name=name)
                    for name in project_names
                ]
                for future in as_completed(futures):
                    project_ids.append(future.result().id)
        payload = {
            "id": id,
            "trace": trace,
            "parent_run": parent_run,
            "run_type": run_type,
            "session": project_ids,
            "reference_example": reference_example_ids,
            "start_time": start_time,
            "end_time": end_time,
            "error": error,
            "query": query,
            "filter": filter,
            "trace_filter": trace_filter,
            "tree_filter": tree_filter,
            "is_root": is_root,
            "data_source_type": data_source_type,
        }

        # Remove None values from the payload
        payload = {k: v for k, v in payload.items() if v is not None}

        response = self.request_with_retries(
            "POST",
            "/runs/stats",
            request_kwargs={
                "data": _dumps_json(payload),
            },
        )
        ls_utils.raise_for_status_with_text(response)
        return response.json()

    def get_run_url(
        self,
        *,
        run: ls_schemas.RunBase,
        project_name: Optional[str] = None,
        project_id: Optional[ID_TYPE] = None,
    ) -> str:
        """Get the URL for a run.

        Not recommended for use within your agent runtime.
        More for use interacting with runs after the fact
        for data analysis or ETL workloads.

        Args:
            run (RunBase): The run.
            project_name (Optional[str]): The name of the project.
            project_id (Optional[Union[UUID, str]]): The ID of the project.

        Returns:
            str: The URL for the run.
        """
        if session_id := getattr(run, "session_id", None):
            pass
        elif session_name := getattr(run, "session_name", None):
            session_id = self.read_project(project_name=session_name).id
        elif project_id is not None:
            session_id = project_id
        elif project_name is not None:
            session_id = self.read_project(project_name=project_name).id
        else:
            project_name = ls_utils.get_tracer_project()
            session_id = self.read_project(project_name=project_name).id
        session_id_ = _as_uuid(session_id, "session_id")
        return (
            f"{self._host_url}/o/{self._get_tenant_id()}/projects/p/{session_id_}/"
            f"r/{run.id}?poll=true"
        )

    def share_run(self, run_id: ID_TYPE, *, share_id: Optional[ID_TYPE] = None) -> str:
        """Get a share link for a run.

        Args:
            run_id (Union[UUID, str]): The ID of the run to share.
            share_id (Optional[Union[UUID, str]]): Custom share ID.
                If not provided, a random UUID will be generated.

        Returns:
            str: The URL of the shared run.
        """
        run_id_ = _as_uuid(run_id, "run_id")
        data = {
            "run_id": str(run_id_),
            "share_token": share_id or str(uuid.uuid4()),
        }
        response = self.request_with_retries(
            "PUT",
            f"/runs/{run_id_}/share",
            headers=self._headers,
            json=data,
        )
        ls_utils.raise_for_status_with_text(response)
        share_token = response.json()["share_token"]
        return f"{self._host_url}/public/{share_token}/r"

    def unshare_run(self, run_id: ID_TYPE) -> None:
        """Delete share link for a run.

        Args:
            run_id (Union[UUID, str]): The ID of the run to unshare.

        Returns:
            None
        """
        response = self.request_with_retries(
            "DELETE",
            f"/runs/{_as_uuid(run_id, 'run_id')}/share",
            headers=self._headers,
        )
        ls_utils.raise_for_status_with_text(response)

    def read_run_shared_link(self, run_id: ID_TYPE) -> Optional[str]:
        """Retrieve the shared link for a specific run.

        Args:
            run_id (Union[UUID, str]): The ID of the run.

        Returns:
            Optional[str]: The shared link for the run, or None if the link is not
            available.
        """
        response = self.request_with_retries(
            "GET",
            f"/runs/{_as_uuid(run_id, 'run_id')}/share",
            headers=self._headers,
        )
        ls_utils.raise_for_status_with_text(response)
        result = response.json()
        if result is None or "share_token" not in result:
            return None
        return f"{self._host_url}/public/{result['share_token']}/r"

    def run_is_shared(self, run_id: ID_TYPE) -> bool:
        """Get share state for a run.

        Args:
            run_id (Union[UUID, str]): The ID of the run.

        Returns:
            bool: True if the run is shared, False otherwise.
        """
        link = self.read_run_shared_link(_as_uuid(run_id, "run_id"))
        return link is not None

    def read_shared_run(
        self, share_token: Union[ID_TYPE, str], run_id: Optional[ID_TYPE] = None
    ) -> ls_schemas.Run:
        """Get shared runs.

        Args:
            share_token (Union[UUID, str]): The share token or URL of the shared run.
            run_id (Optional[Union[UUID, str]]): The ID of the specific run to retrieve.
                If not provided, the full shared run will be returned.

        Returns:
            Run: The shared run.
        """
        _, token_uuid = _parse_token_or_url(share_token, "", kind="run")
        path = f"/public/{token_uuid}/run"
        if run_id is not None:
            path += f"/{_as_uuid(run_id, 'run_id')}"
        response = self.request_with_retries(
            "GET",
            path,
            headers=self._headers,
        )
        ls_utils.raise_for_status_with_text(response)
        return ls_schemas.Run(**response.json(), _host_url=self._host_url)

    def list_shared_runs(
        self, share_token: Union[ID_TYPE, str], run_ids: Optional[List[str]] = None
    ) -> Iterator[ls_schemas.Run]:
        """Get shared runs.

        Args:
            share_token (Union[UUID, str]): The share token or URL of the shared run.
            run_ids (Optional[List[str]]): A list of run IDs to filter the results by.

        Yields:
            A shared run.
        """
        body = {"id": run_ids} if run_ids else {}
        _, token_uuid = _parse_token_or_url(share_token, "", kind="run")
        for run in self._get_cursor_paginated_list(
            f"/public/{token_uuid}/runs/query", body=body
        ):
            yield ls_schemas.Run(**run, _host_url=self._host_url)

    def read_dataset_shared_schema(
        self,
        dataset_id: Optional[ID_TYPE] = None,
        *,
        dataset_name: Optional[str] = None,
    ) -> ls_schemas.DatasetShareSchema:
        """Retrieve the shared schema of a dataset.

        Args:
            dataset_id (Optional[Union[UUID, str]]): The ID of the dataset.
                Either `dataset_id` or `dataset_name` must be given.
            dataset_name (Optional[str]): The name of the dataset.
                Either `dataset_id` or `dataset_name` must be given.

        Returns:
            ls_schemas.DatasetShareSchema: The shared schema of the dataset.

        Raises:
            ValueError: If neither `dataset_id` nor `dataset_name` is given.
        """
        if dataset_id is None and dataset_name is None:
            raise ValueError("Either dataset_id or dataset_name must be given")
        if dataset_id is None:
            dataset_id = self.read_dataset(dataset_name=dataset_name).id
        response = self.request_with_retries(
            "GET",
            f"/datasets/{_as_uuid(dataset_id, 'dataset_id')}/share",
            headers=self._headers,
        )
        ls_utils.raise_for_status_with_text(response)
        d = response.json()
        return cast(
            ls_schemas.DatasetShareSchema,
            {
                **d,
                "url": f"{self._host_url}/public/"
                f"{_as_uuid(d['share_token'], 'response.share_token')}/d",
            },
        )

    def share_dataset(
        self,
        dataset_id: Optional[ID_TYPE] = None,
        *,
        dataset_name: Optional[str] = None,
    ) -> ls_schemas.DatasetShareSchema:
        """Get a share link for a dataset.

        Args:
            dataset_id (Optional[Union[UUID, str]]): The ID of the dataset.
                Either `dataset_id` or `dataset_name` must be given.
            dataset_name (Optional[str]): The name of the dataset.
                Either `dataset_id` or `dataset_name` must be given.

        Returns:
            ls_schemas.DatasetShareSchema: The shared schema of the dataset.

        Raises:
            ValueError: If neither `dataset_id` nor `dataset_name` is given.
        """
        if dataset_id is None and dataset_name is None:
            raise ValueError("Either dataset_id or dataset_name must be given")
        if dataset_id is None:
            dataset_id = self.read_dataset(dataset_name=dataset_name).id
        data = {
            "dataset_id": str(dataset_id),
        }
        response = self.request_with_retries(
            "PUT",
            f"/datasets/{_as_uuid(dataset_id, 'dataset_id')}/share",
            headers=self._headers,
            json=data,
        )
        ls_utils.raise_for_status_with_text(response)
        d: dict = response.json()
        return cast(
            ls_schemas.DatasetShareSchema,
            {**d, "url": f"{self._host_url}/public/{d['share_token']}/d"},
        )

    def unshare_dataset(self, dataset_id: ID_TYPE) -> None:
        """Delete share link for a dataset.

        Args:
            dataset_id (Union[UUID, str]): The ID of the dataset to unshare.

        Returns:
            None
        """
        response = self.request_with_retries(
            "DELETE",
            f"/datasets/{_as_uuid(dataset_id, 'dataset_id')}/share",
            headers=self._headers,
        )
        ls_utils.raise_for_status_with_text(response)

    def read_shared_dataset(
        self,
        share_token: str,
    ) -> ls_schemas.Dataset:
        """Get shared datasets.

        Args:
            share_token (Union[UUID, str]): The share token or URL of the shared dataset.

        Returns:
            Dataset: The shared dataset.
        """
        _, token_uuid = _parse_token_or_url(share_token, self.api_url)
        response = self.request_with_retries(
            "GET",
            f"/public/{token_uuid}/datasets",
            headers=self._headers,
        )
        ls_utils.raise_for_status_with_text(response)
        return ls_schemas.Dataset(
            **response.json(),
            _host_url=self._host_url,
            _public_path=f"/public/{share_token}/d",
        )

    def list_shared_examples(
        self, share_token: str, *, example_ids: Optional[List[ID_TYPE]] = None
    ) -> List[ls_schemas.Example]:
        """Get shared examples.

        Args:
            share_token (Union[UUID, str]): The share token or URL of the shared dataset.
            example_ids (Optional[List[UUID, str]], optional): The IDs of the examples to filter by. Defaults to None.

        Returns:
            List[ls_schemas.Example]: The list of shared examples.
        """
        params = {}
        if example_ids is not None:
            params["id"] = [str(id) for id in example_ids]
        response = self.request_with_retries(
            "GET",
            f"/public/{_as_uuid(share_token, 'share_token')}/examples",
            headers=self._headers,
            params=params,
        )
        ls_utils.raise_for_status_with_text(response)
        return [
            ls_schemas.Example(**dataset, _host_url=self._host_url)
            for dataset in response.json()
        ]

    def list_shared_projects(
        self,
        *,
        dataset_share_token: str,
        project_ids: Optional[List[ID_TYPE]] = None,
        name: Optional[str] = None,
        name_contains: Optional[str] = None,
        limit: Optional[int] = None,
    ) -> Iterator[ls_schemas.TracerSessionResult]:
        """List shared projects.

        Args:
            dataset_share_token (str): The share token of the dataset.
            project_ids (Optional[List[Union[UUID, str]]]): List of project IDs to filter the results, by default None.
            name (Optional[str]): Name of the project to filter the results, by default None.
            name_contains (Optional[str]): Substring to search for in project names, by default None.
            limit (Optional[int]): Maximum number of projects to return, by default None.

        Yields:
            The shared projects.
        """
        params = {"id": project_ids, "name": name, "name_contains": name_contains}
        share_token = _as_uuid(dataset_share_token, "dataset_share_token")
        for i, project in enumerate(
            self._get_paginated_list(
                f"/public/{share_token}/datasets/sessions",
                params=params,
            )
        ):
            yield ls_schemas.TracerSessionResult(**project, _host_url=self._host_url)
            if limit is not None and i + 1 >= limit:
                break

    def create_project(
        self,
        project_name: str,
        *,
        description: Optional[str] = None,
        metadata: Optional[dict] = None,
        upsert: bool = False,
        project_extra: Optional[dict] = None,
        reference_dataset_id: Optional[ID_TYPE] = None,
    ) -> ls_schemas.TracerSession:
        """Create a project on the LangSmith API.

        Args:
            project_name (str): The name of the project.
            project_extra (Optional[dict]): Additional project information.
            metadata (Optional[dict]): Additional metadata to associate with the project.
            description (Optional[str]): The description of the project.
            upsert (bool, default=False): Whether to update the project if it already exists.
            reference_dataset_id (Optional[Union[UUID, str]): The ID of the reference dataset to associate with the project.

        Returns:
            TracerSession: The created project.
        """
        endpoint = f"{self.api_url}/sessions"
        extra = project_extra
        if metadata:
            extra = {**(extra or {}), "metadata": metadata}
        body: Dict[str, Any] = {
            "name": project_name,
            "extra": extra,
            "description": description,
            "id": str(uuid.uuid4()),
        }
        params = {}
        if upsert:
            params["upsert"] = True
        if reference_dataset_id is not None:
            body["reference_dataset_id"] = reference_dataset_id
        response = self.request_with_retries(
            "POST",
            endpoint,
            headers={**self._headers, "Content-Type": "application/json"},
            data=_dumps_json(body),
        )
        ls_utils.raise_for_status_with_text(response)
        return ls_schemas.TracerSession(**response.json(), _host_url=self._host_url)

    def update_project(
        self,
        project_id: ID_TYPE,
        *,
        name: Optional[str] = None,
        description: Optional[str] = None,
        metadata: Optional[dict] = None,
        project_extra: Optional[dict] = None,
        end_time: Optional[datetime.datetime] = None,
    ) -> ls_schemas.TracerSession:
        """Update a LangSmith project.

        Args:
            project_id (Union[UUID, str]):
                The ID of the project to update.
            name (Optional[str]):
                The new name to give the project. This is only valid if the project
                has been assigned an end_time, meaning it has been completed/closed.
            description (Optional[str]):
                The new description to give the project.
            metadata (Optional[dict]):
                Additional metadata to associate with the project.
            project_extra (Optional[dict]):
                Additional project information.
            end_time (Optional[datetime.datetime]):
                The time the project was completed.

        Returns:
            TracerSession: The updated project.
        """
        endpoint = f"{self.api_url}/sessions/{_as_uuid(project_id, 'project_id')}"
        extra = project_extra
        if metadata:
            extra = {**(extra or {}), "metadata": metadata}
        body: Dict[str, Any] = {
            "name": name,
            "extra": extra,
            "description": description,
            "end_time": end_time.isoformat() if end_time else None,
        }
        response = self.request_with_retries(
            "PATCH",
            endpoint,
            headers={**self._headers, "Content-Type": "application/json"},
            data=_dumps_json(body),
        )
        ls_utils.raise_for_status_with_text(response)
        return ls_schemas.TracerSession(**response.json(), _host_url=self._host_url)

    def _get_optional_tenant_id(self) -> Optional[uuid.UUID]:
        if self._tenant_id is not None:
            return self._tenant_id
        try:
            response = self.request_with_retries(
                "GET", "/sessions", params={"limit": 1}
            )
            result = response.json()
            if isinstance(result, list) and len(result) > 0:
                tracer_session = ls_schemas.TracerSessionResult(
                    **result[0], _host_url=self._host_url
                )
                self._tenant_id = tracer_session.tenant_id
                return self._tenant_id
        except Exception as e:
            logger.debug(
                "Failed to get tenant ID from LangSmith: %s", repr(e), exc_info=True
            )
        return None

    def _get_tenant_id(self) -> uuid.UUID:
        tenant_id = self._get_optional_tenant_id()
        if tenant_id is None:
            raise ls_utils.LangSmithError("No tenant ID found")
        return tenant_id

    @ls_utils.xor_args(("project_id", "project_name"))
    def read_project(
        self,
        *,
        project_id: Optional[str] = None,
        project_name: Optional[str] = None,
        include_stats: bool = False,
    ) -> ls_schemas.TracerSessionResult:
        """Read a project from the LangSmith API.

        Args:
            project_id (Optional[str]):
                The ID of the project to read.
            project_name (Optional[str]): The name of the project to read.
                Only one of project_id or project_name may be given.
            include_stats (bool, default=False):
                Whether to include a project's aggregate statistics in the response.

        Returns:
            TracerSessionResult: The project.
        """
        path = "/sessions"
        params: Dict[str, Any] = {"limit": 1}
        if project_id is not None:
            path += f"/{_as_uuid(project_id, 'project_id')}"
        elif project_name is not None:
            params["name"] = project_name
        else:
            raise ValueError("Must provide project_name or project_id")
        params["include_stats"] = include_stats
        response = self.request_with_retries("GET", path, params=params)
        result = response.json()
        if isinstance(result, list):
            if len(result) == 0:
                raise ls_utils.LangSmithNotFoundError(
                    f"Project {project_name} not found"
                )
            return ls_schemas.TracerSessionResult(**result[0], _host_url=self._host_url)
        return ls_schemas.TracerSessionResult(
            **response.json(), _host_url=self._host_url
        )

    def has_project(
        self, project_name: str, *, project_id: Optional[str] = None
    ) -> bool:
        """Check if a project exists.

        Args:
            project_name (str):
                The name of the project to check for.
            project_id (Optional[str]):
                The ID of the project to check for.

        Returns:
            bool: Whether the project exists.
        """
        try:
            self.read_project(project_name=project_name)
        except ls_utils.LangSmithNotFoundError:
            return False
        return True

    def get_test_results(
        self,
        *,
        project_id: Optional[ID_TYPE] = None,
        project_name: Optional[str] = None,
    ) -> pd.DataFrame:
        """Read the record-level information from an experiment into a Pandas DF.

        Note: this will fetch whatever data exists in the DB. Results are not
        immediately available in the DB upon evaluation run completion.

        Args:
            project_id (Optional[Union[UUID, str]]): The ID of the project.
            project_name (Optional[str]): The name of the project.

        Returns:
            pd.DataFrame: A dataframe containing the test results.
        """
        warnings.warn(
            "Function get_test_results is in beta.", UserWarning, stacklevel=2
        )
        from concurrent.futures import ThreadPoolExecutor, as_completed  # type: ignore

        import pandas as pd  # type: ignore

        runs = self.list_runs(
            project_id=project_id,
            project_name=project_name,
            is_root=True,
            select=[
                "id",
                "reference_example_id",
                "inputs",
                "outputs",
                "error",
                "feedback_stats",
                "start_time",
                "end_time",
            ],
        )
        results: list[dict] = []
        example_ids = []

        def fetch_examples(batch):
            examples = self.list_examples(example_ids=batch)
            return [
                {
                    "example_id": example.id,
                    **{f"reference.{k}": v for k, v in (example.outputs or {}).items()},
                }
                for example in examples
            ]

        batch_size = 50
        cursor = 0
        with ThreadPoolExecutor() as executor:
            futures = []
            for r in runs:
                row = {
                    "example_id": r.reference_example_id,
                    **{f"input.{k}": v for k, v in r.inputs.items()},
                    **{f"outputs.{k}": v for k, v in (r.outputs or {}).items()},
                    "execution_time": (
                        (r.end_time - r.start_time).total_seconds()
                        if r.end_time
                        else None
                    ),
                    "error": r.error,
                    "id": r.id,
                }
                if r.feedback_stats:
                    row.update(
                        {
                            f"feedback.{k}": v.get("avg")
                            for k, v in r.feedback_stats.items()
                        }
                    )
                if r.reference_example_id:
                    example_ids.append(r.reference_example_id)
                else:
                    logger.warning(f"Run {r.id} has no reference example ID.")
                if len(example_ids) % batch_size == 0:
                    # Ensure not empty
                    if batch := example_ids[cursor : cursor + batch_size]:
                        futures.append(executor.submit(fetch_examples, batch))
                        cursor += batch_size
                results.append(row)

            # Handle any remaining examples
            if example_ids[cursor:]:
                futures.append(executor.submit(fetch_examples, example_ids[cursor:]))
        result_df = pd.DataFrame(results).set_index("example_id")
        example_outputs = [
            output for future in as_completed(futures) for output in future.result()
        ]
        if example_outputs:
            example_df = pd.DataFrame(example_outputs).set_index("example_id")
            result_df = example_df.merge(result_df, left_index=True, right_index=True)

        # Flatten dict columns into dot syntax for easier access
        return pd.json_normalize(result_df.to_dict(orient="records"))

    def list_projects(
        self,
        project_ids: Optional[List[ID_TYPE]] = None,
        name: Optional[str] = None,
        name_contains: Optional[str] = None,
        reference_dataset_id: Optional[ID_TYPE] = None,
        reference_dataset_name: Optional[str] = None,
        reference_free: Optional[bool] = None,
        limit: Optional[int] = None,
        metadata: Optional[Dict[str, Any]] = None,
    ) -> Iterator[ls_schemas.TracerSession]:
        """List projects from the LangSmith API.

        Args:
            project_ids (Optional[List[Union[UUID, str]]]):
                A list of project IDs to filter by, by default None
            name (Optional[str]):
                The name of the project to filter by, by default None
            name_contains (Optional[str]):
                A string to search for in the project name, by default None
            reference_dataset_id (Optional[List[Union[UUID, str]]]):
                A dataset ID to filter by, by default None
            reference_dataset_name (Optional[str]):
                The name of the reference dataset to filter by, by default None
            reference_free (Optional[bool]):
                Whether to filter for only projects not associated with a dataset.
            limit (Optional[int]):
                The maximum number of projects to return, by default None
            metadata (Optional[Dict[str, Any]]):
                Metadata to filter by.

        Yields:
            The projects.

        Raises:
            ValueError: If both reference_dataset_id and reference_dataset_name are given.
        """
        params: Dict[str, Any] = {
            "limit": min(limit, 100) if limit is not None else 100
        }
        if project_ids is not None:
            params["id"] = project_ids
        if name is not None:
            params["name"] = name
        if name_contains is not None:
            params["name_contains"] = name_contains
        if reference_dataset_id is not None:
            if reference_dataset_name is not None:
                raise ValueError(
                    "Only one of reference_dataset_id or"
                    " reference_dataset_name may be given"
                )
            params["reference_dataset"] = reference_dataset_id
        elif reference_dataset_name is not None:
            reference_dataset_id = self.read_dataset(
                dataset_name=reference_dataset_name
            ).id
            params["reference_dataset"] = reference_dataset_id
        if reference_free is not None:
            params["reference_free"] = reference_free
        if metadata is not None:
            params["metadata"] = json.dumps(metadata)
        for i, project in enumerate(
            self._get_paginated_list("/sessions", params=params)
        ):
            yield ls_schemas.TracerSession(**project, _host_url=self._host_url)
            if limit is not None and i + 1 >= limit:
                break

    @ls_utils.xor_args(("project_name", "project_id"))
    def delete_project(
        self, *, project_name: Optional[str] = None, project_id: Optional[str] = None
    ) -> None:
        """Delete a project from LangSmith.

        Args:
            project_name (Optional[str]):
                The name of the project to delete.
            project_id (Optional[str]):
                The ID of the project to delete.

        Returns:
            None

        Raises:
            ValueError: If neither project_name or project_id is provided.
        """
        if project_name is not None:
            project_id = str(self.read_project(project_name=project_name).id)
        elif project_id is None:
            raise ValueError("Must provide project_name or project_id")
        response = self.request_with_retries(
            "DELETE",
            f"/sessions/{_as_uuid(project_id, 'project_id')}",
            headers=self._headers,
        )
        ls_utils.raise_for_status_with_text(response)

    def create_dataset(
        self,
        dataset_name: str,
        *,
        description: Optional[str] = None,
        data_type: ls_schemas.DataType = ls_schemas.DataType.kv,
        inputs_schema: Optional[Dict[str, Any]] = None,
        outputs_schema: Optional[Dict[str, Any]] = None,
        transformations: Optional[List[ls_schemas.DatasetTransformation]] = None,
        metadata: Optional[dict] = None,
    ) -> ls_schemas.Dataset:
        """Create a dataset in the LangSmith API.

        Args:
            dataset_name (str):
                The name of the dataset.
            description (Optional[str]):
                The description of the dataset.
            data_type (DataType, default=DataType.kv):
                The data type of the dataset.
            inputs_schema (Optional[Dict[str, Any]]):
                The schema definition for the inputs of the dataset.
            outputs_schema (Optional[Dict[str, Any]]):
                The schema definition for the outputs of the dataset.
            transformations (Optional[List[DatasetTransformation]]):
                A list of transformations to apply to the dataset.
            metadata (Optional[dict]):
                Additional metadata to associate with the dataset.

        Returns:
            Dataset: The created dataset.

        Raises:
            requests.HTTPError: If the request to create the dataset fails.
        """
        dataset: Dict[str, Any] = {
            "name": dataset_name,
            "data_type": data_type.value,
            "created_at": datetime.datetime.now().isoformat(),
            "transformations": transformations,
            "extra": {"metadata": metadata} if metadata else None,
        }
        if description is not None:
            dataset["description"] = description

        if inputs_schema is not None:
            dataset["inputs_schema_definition"] = inputs_schema

        if outputs_schema is not None:
            dataset["outputs_schema_definition"] = outputs_schema

        response = self.request_with_retries(
            "POST",
            "/datasets",
            headers={**self._headers, "Content-Type": "application/json"},
            data=_orjson.dumps(dataset),
        )
        ls_utils.raise_for_status_with_text(response)

        return ls_schemas.Dataset(
            **response.json(),
            _host_url=self._host_url,
            _tenant_id=self._get_optional_tenant_id(),
        )

    def has_dataset(
        self,
        *,
        dataset_name: Optional[str] = None,
        dataset_id: Optional[ID_TYPE] = None,
    ) -> bool:
        """Check whether a dataset exists in your tenant.

        Args:
            dataset_name (Optional[str]):
                The name of the dataset to check.
            dataset_id (Optional[Union[UUID, str]]):
                The ID of the dataset to check.

        Returns:
            bool: Whether the dataset exists.
        """
        try:
            self.read_dataset(dataset_name=dataset_name, dataset_id=dataset_id)
            return True
        except ls_utils.LangSmithNotFoundError:
            return False

    @ls_utils.xor_args(("dataset_name", "dataset_id"))
    def read_dataset(
        self,
        *,
        dataset_name: Optional[str] = None,
        dataset_id: Optional[ID_TYPE] = None,
    ) -> ls_schemas.Dataset:
        """Read a dataset from the LangSmith API.

        Args:
            dataset_name (Optional[str]):
                The name of the dataset to read.
            dataset_id (Optional[Union[UUID, str]]):
                The ID of the dataset to read.

        Returns:
            Dataset: The dataset.
        """
        path = "/datasets"
        params: Dict[str, Any] = {"limit": 1}
        if dataset_id is not None:
            path += f"/{_as_uuid(dataset_id, 'dataset_id')}"
        elif dataset_name is not None:
            params["name"] = dataset_name
        else:
            raise ValueError("Must provide dataset_name or dataset_id")
        response = self.request_with_retries(
            "GET",
            path,
            params=params,
        )
        result = response.json()
        if isinstance(result, list):
            if len(result) == 0:
                raise ls_utils.LangSmithNotFoundError(
                    f"Dataset {dataset_name} not found"
                )
            return ls_schemas.Dataset(
                **result[0],
                _host_url=self._host_url,
                _tenant_id=self._get_optional_tenant_id(),
            )
        return ls_schemas.Dataset(
            **result,
            _host_url=self._host_url,
            _tenant_id=self._get_optional_tenant_id(),
        )

    def diff_dataset_versions(
        self,
        dataset_id: Optional[ID_TYPE] = None,
        *,
        dataset_name: Optional[str] = None,
        from_version: Union[str, datetime.datetime],
        to_version: Union[str, datetime.datetime],
    ) -> ls_schemas.DatasetDiffInfo:
        """Get the difference between two versions of a dataset.

        Args:
            dataset_id (Optional[Union[UUID, str]]):
                The ID of the dataset.
            dataset_name (Optional[str]):
                The name of the dataset.
            from_version (Union[str, datetime.datetime]):
                The starting version for the diff.
            to_version (Union[str, datetime.datetime]):
                The ending version for the diff.

        Returns:
            DatasetDiffInfo: The difference between the two versions of the dataset.

        Examples:
            .. code-block:: python

                # Get the difference between two tagged versions of a dataset
                from_version = "prod"
                to_version = "dev"
                diff = client.diff_dataset_versions(
                    dataset_name="my-dataset",
                    from_version=from_version,
                    to_version=to_version,
                )

                # Get the difference between two timestamped versions of a dataset
                from_version = datetime.datetime(2024, 1, 1)
                to_version = datetime.datetime(2024, 2, 1)
                diff = client.diff_dataset_versions(
                    dataset_name="my-dataset",
                    from_version=from_version,
                    to_version=to_version,
                )
        """
        if dataset_id is None:
            if dataset_name is None:
                raise ValueError("Must provide either dataset name or ID")
            dataset_id = self.read_dataset(dataset_name=dataset_name).id
        dsid = _as_uuid(dataset_id, "dataset_id")
        response = self.request_with_retries(
            "GET",
            f"/datasets/{dsid}/versions/diff",
            headers=self._headers,
            params={
                "from_version": (
                    from_version.isoformat()
                    if isinstance(from_version, datetime.datetime)
                    else from_version
                ),
                "to_version": (
                    to_version.isoformat()
                    if isinstance(to_version, datetime.datetime)
                    else to_version
                ),
            },
        )
        ls_utils.raise_for_status_with_text(response)
        return ls_schemas.DatasetDiffInfo(**response.json())

    def read_dataset_openai_finetuning(
        self,
        dataset_id: Optional[ID_TYPE] = None,
        *,
        dataset_name: Optional[str] = None,
    ) -> list:
        """Download a dataset in OpenAI Jsonl format and load it as a list of dicts.

        Args:
            dataset_id (Optional[Union[UUID, str]]):
                The ID of the dataset to download.
            dataset_name (Optional[str]):
                The name of the dataset to download.

        Returns:
            list[dict]: The dataset loaded as a list of dicts.

        Raises:
            ValueError: If neither dataset_id nor dataset_name is provided.
        """
        path = "/datasets"
        if dataset_id is not None:
            pass
        elif dataset_name is not None:
            dataset_id = self.read_dataset(dataset_name=dataset_name).id
        else:
            raise ValueError("Must provide dataset_name or dataset_id")
        response = self.request_with_retries(
            "GET",
            f"{path}/{_as_uuid(dataset_id, 'dataset_id')}/openai_ft",
        )
        dataset = [json.loads(line) for line in response.text.strip().split("\n")]
        return dataset

    def list_datasets(
        self,
        *,
        dataset_ids: Optional[List[ID_TYPE]] = None,
        data_type: Optional[str] = None,
        dataset_name: Optional[str] = None,
        dataset_name_contains: Optional[str] = None,
        metadata: Optional[Dict[str, Any]] = None,
        limit: Optional[int] = None,
    ) -> Iterator[ls_schemas.Dataset]:
        """List the datasets on the LangSmith API.

        Args:
            dataset_ids (Optional[List[Union[UUID, str]]]):
                A list of dataset IDs to filter the results by.
            data_type (Optional[str]):
                The data type of the datasets to filter the results by.
            dataset_name (Optional[str]):
                The name of the dataset to filter the results by.
            dataset_name_contains (Optional[str]):
                A substring to search for in the dataset names.
            metadata (Optional[Dict[str, Any]]):
                A dictionary of metadata to filter the results by.
            limit (Optional[int]):
                The maximum number of datasets to return.

        Yields:
            The datasets.
        """
        params: Dict[str, Any] = {
            "limit": min(limit, 100) if limit is not None else 100
        }
        if dataset_ids is not None:
            params["id"] = dataset_ids
        if data_type is not None:
            params["data_type"] = data_type
        if dataset_name is not None:
            params["name"] = dataset_name
        if dataset_name_contains is not None:
            params["name_contains"] = dataset_name_contains
        if metadata is not None:
            params["metadata"] = json.dumps(metadata)
        for i, dataset in enumerate(
            self._get_paginated_list("/datasets", params=params)
        ):
            yield ls_schemas.Dataset(
                **dataset,
                _host_url=self._host_url,
                _tenant_id=self._get_optional_tenant_id(),
            )
            if limit is not None and i + 1 >= limit:
                break

    @ls_utils.xor_args(("dataset_id", "dataset_name"))
    def delete_dataset(
        self,
        *,
        dataset_id: Optional[ID_TYPE] = None,
        dataset_name: Optional[str] = None,
    ) -> None:
        """Delete a dataset from the LangSmith API.

        Args:
            dataset_id (Optional[Union[UUID, str]]):
                The ID of the dataset to delete.
            dataset_name (Optional[str]):
                The name of the dataset to delete.

        Returns:
            None
        """
        if dataset_name is not None:
            dataset_id = self.read_dataset(dataset_name=dataset_name).id
        if dataset_id is None:
            raise ValueError("Must provide either dataset name or ID")
        response = self.request_with_retries(
            "DELETE",
            f"/datasets/{_as_uuid(dataset_id, 'dataset_id')}",
            headers=self._headers,
        )
        ls_utils.raise_for_status_with_text(response)

    def update_dataset_tag(
        self,
        *,
        dataset_id: Optional[ID_TYPE] = None,
        dataset_name: Optional[str] = None,
        as_of: datetime.datetime,
        tag: str,
    ) -> None:
        """Update the tags of a dataset.

        If the tag is already assigned to a different version of this dataset,
        the tag will be moved to the new version. The as_of parameter is used to
        determine which version of the dataset to apply the new tags to.
        It must be an exact version of the dataset to succeed. You can
        use the read_dataset_version method to find the exact version
        to apply the tags to.

        Args:
            dataset_id (Optional[Union[UUID, str]]):
                The ID of the dataset to update.
            dataset_name (Optional[str]):
                The name of the dataset to update.
            as_of (datetime.datetime):
                The timestamp of the dataset to apply the new tags to.
            tag (str):
                The new tag to apply to the dataset.

        Returns:
            None

        Examples:
            .. code-block:: python

                dataset_name = "my-dataset"
                # Get the version of a dataset <= a given timestamp
                dataset_version = client.read_dataset_version(
                    dataset_name=dataset_name, as_of=datetime.datetime(2024, 1, 1)
                )
                # Assign that version a new tag
                client.update_dataset_tags(
                    dataset_name="my-dataset",
                    as_of=dataset_version.as_of,
                    tag="prod",
                )
        """
        if dataset_name is not None:
            dataset_id = self.read_dataset(dataset_name=dataset_name).id
        if dataset_id is None:
            raise ValueError("Must provide either dataset name or ID")
        response = self.request_with_retries(
            "PUT",
            f"/datasets/{_as_uuid(dataset_id, 'dataset_id')}/tags",
            headers=self._headers,
            json={
                "as_of": as_of.isoformat(),
                "tag": tag,
            },
        )
        ls_utils.raise_for_status_with_text(response)

    def list_dataset_versions(
        self,
        *,
        dataset_id: Optional[ID_TYPE] = None,
        dataset_name: Optional[str] = None,
        search: Optional[str] = None,
        limit: Optional[int] = None,
    ) -> Iterator[ls_schemas.DatasetVersion]:
        """List dataset versions.

        Args:
            dataset_id (Optional[Union[UUID, str]]): The ID of the dataset.
            dataset_name (Optional[str]): The name of the dataset.
            search (Optional[str]): The search query.
            limit (Optional[int]): The maximum number of versions to return.

        Yields:
            The dataset versions.
        """
        if dataset_id is None:
            dataset_id = self.read_dataset(dataset_name=dataset_name).id
        params = {
            "search": search,
            "limit": min(limit, 100) if limit is not None else 100,
        }
        for i, version in enumerate(
            self._get_paginated_list(
                f"/datasets/{_as_uuid(dataset_id, 'dataset_id')}/versions",
                params=params,
            )
        ):
            yield ls_schemas.DatasetVersion(**version)
            if limit is not None and i + 1 >= limit:
                break

    def read_dataset_version(
        self,
        *,
        dataset_id: Optional[ID_TYPE] = None,
        dataset_name: Optional[str] = None,
        as_of: Optional[datetime.datetime] = None,
        tag: Optional[str] = None,
    ) -> ls_schemas.DatasetVersion:
        """Get dataset version by as_of or exact tag.

        Ues this to resolve the nearest version to a given timestamp or for a given tag.

        Args:
            dataset_id (Optional[ID_TYPE]): The ID of the dataset.
            dataset_name (Optional[str]): The name of the dataset.
            as_of (Optional[datetime.datetime]): The timestamp of the dataset
                to retrieve.
            tag (Optional[str]): The tag of the dataset to retrieve.

        Returns:
            DatasetVersion: The dataset version.

        Examples:
            .. code-block:: python

                # Get the latest version of a dataset
                client.read_dataset_version(dataset_name="my-dataset", tag="latest")

                # Get the version of a dataset <= a given timestamp
                client.read_dataset_version(
                    dataset_name="my-dataset",
                    as_of=datetime.datetime(2024, 1, 1),
                )


                # Get the version of a dataset with a specific tag
                client.read_dataset_version(dataset_name="my-dataset", tag="prod")
        """
        if dataset_id is None:
            dataset_id = self.read_dataset(dataset_name=dataset_name).id
        if (as_of and tag) or (as_of is None and tag is None):
            raise ValueError("Exactly one of as_of and tag must be specified.")
        response = self.request_with_retries(
            "GET",
            f"/datasets/{_as_uuid(dataset_id, 'dataset_id')}/version",
            params={"as_of": as_of, "tag": tag},
        )
        return ls_schemas.DatasetVersion(**response.json())

    def clone_public_dataset(
        self,
        token_or_url: str,
        *,
        source_api_url: Optional[str] = None,
        dataset_name: Optional[str] = None,
    ) -> ls_schemas.Dataset:
        """Clone a public dataset to your own langsmith tenant.

        This operation is idempotent. If you already have a dataset with the given name,
        this function will do nothing.

        Args:
            token_or_url (str): The token of the public dataset to clone.
            source_api_url (Optional[str]): The URL of the langsmith server where the data is hosted.
                Defaults to the API URL of your current client.
            dataset_name (Optional[str]): The name of the dataset to create in your tenant.
                Defaults to the name of the public dataset.

        Returns:
            Dataset: The cloned dataset.
        """
        source_api_url = source_api_url or self.api_url
        source_api_url, token_uuid = _parse_token_or_url(token_or_url, source_api_url)
        source_client = Client(
            # Placeholder API key not needed anymore in most cases, but
            # some private deployments may have API key-based rate limiting
            # that would cause this to fail if we provide no value.
            api_url=source_api_url,
            api_key="placeholder",
        )
        ds = source_client.read_shared_dataset(token_uuid)
        dataset_name = dataset_name or ds.name
        try:
            ds = self.read_dataset(dataset_name=dataset_name)
            logger.info(
                f"Dataset {dataset_name} already exists in your tenant. Skipping."
            )
            return ds
        except ls_utils.LangSmithNotFoundError:
            pass

        try:
            # Fetch examples first
            examples = list(source_client.list_shared_examples(token_uuid))
            dataset = self.create_dataset(
                dataset_name=dataset_name,
                description=ds.description,
                data_type=ds.data_type or ls_schemas.DataType.kv,
                inputs_schema=ds.inputs_schema,
                outputs_schema=ds.outputs_schema,
                transformations=ds.transformations,
            )
            try:
                self.create_examples(
                    inputs=[e.inputs for e in examples],
                    outputs=[e.outputs for e in examples],
                    dataset_id=dataset.id,
                )
            except BaseException as e:
                # Let's not do automatic clean up for now in case there might be
                # some other reasons why create_examples fails (i.e., not network issue
                # or keyboard interrupt).
                # The risk is that this is an existing dataset that has valid examples
                # populated from another source so we don't want to delete it.
                logger.error(
                    f"An error occurred while creating dataset {dataset_name}. "
                    "You should delete it manually."
                )
                raise e
        finally:
            del source_client
        return dataset

    def _get_data_type(self, dataset_id: ID_TYPE) -> ls_schemas.DataType:
        dataset = self.read_dataset(dataset_id=dataset_id)
        return dataset.data_type

    @ls_utils.xor_args(("dataset_id", "dataset_name"))
    def create_llm_example(
        self,
        prompt: str,
        generation: Optional[str] = None,
        dataset_id: Optional[ID_TYPE] = None,
        dataset_name: Optional[str] = None,
        created_at: Optional[datetime.datetime] = None,
    ) -> ls_schemas.Example:
        """Add an example (row) to an LLM-type dataset.

        Args:
            prompt (str):
                The input prompt for the example.
            generation (Optional[str]):
                The output generation for the example.
            dataset_id (Optional[Union[UUID, str]]):
                The ID of the dataset.
            dataset_name (Optional[str]):
                The name of the dataset.
            created_at (Optional[datetime.datetime]):
                The creation timestamp of the example.

        Returns:
            Example: The created example
        """
        return self.create_example(
            inputs={"input": prompt},
            outputs={"output": generation},
            dataset_id=dataset_id,
            dataset_name=dataset_name,
            created_at=created_at,
        )

    @ls_utils.xor_args(("dataset_id", "dataset_name"))
    def create_chat_example(
        self,
        messages: List[Union[Mapping[str, Any], ls_schemas.BaseMessageLike]],
        generations: Optional[
            Union[Mapping[str, Any], ls_schemas.BaseMessageLike]
        ] = None,
        dataset_id: Optional[ID_TYPE] = None,
        dataset_name: Optional[str] = None,
        created_at: Optional[datetime.datetime] = None,
    ) -> ls_schemas.Example:
        """Add an example (row) to a Chat-type dataset.

        Args:
            messages (List[Union[Mapping[str, Any], BaseMessageLike]]):
                The input messages for the example.
            generations (Optional[Union[Mapping[str, Any], BaseMessageLike]]):
                The output messages for the example.
            dataset_id (Optional[Union[UUID, str]]):
                The ID of the dataset.
            dataset_name (Optional[str]):
                The name of the dataset.
            created_at (Optional[datetime.datetime]):
                The creation timestamp of the example.

        Returns:
            Example: The created example
        """
        final_input = []
        for message in messages:
            if ls_utils.is_base_message_like(message):
                final_input.append(
                    ls_utils.convert_langchain_message(
                        cast(ls_schemas.BaseMessageLike, message)
                    )
                )
            else:
                final_input.append(cast(dict, message))
        final_generations = None
        if generations is not None:
            if ls_utils.is_base_message_like(generations):
                final_generations = ls_utils.convert_langchain_message(
                    cast(ls_schemas.BaseMessageLike, generations)
                )
            else:
                final_generations = cast(dict, generations)
        return self.create_example(
            inputs={"input": final_input},
            outputs=(
                {"output": final_generations} if final_generations is not None else None
            ),
            dataset_id=dataset_id,
            dataset_name=dataset_name,
            created_at=created_at,
        )

    def create_example_from_run(
        self,
        run: ls_schemas.Run,
        dataset_id: Optional[ID_TYPE] = None,
        dataset_name: Optional[str] = None,
        created_at: Optional[datetime.datetime] = None,
    ) -> ls_schemas.Example:
        """Add an example (row) to a dataset from a run.

        Args:
            run (Run): The run to create an example from.
            dataset_id (Optional[Union[UUID, str]]): The ID of the dataset.
            dataset_name (Optional[str]): The name of the dataset.
            created_at (Optional[datetime.datetime]): The creation timestamp of the example.

        Returns:
            Example: The created example
        """
        if dataset_id is None:
            dataset_id = self.read_dataset(dataset_name=dataset_name).id
            dataset_name = None  # Nested call expects only 1 defined
        dataset_type = self._get_data_type_cached(dataset_id)
        if dataset_type == ls_schemas.DataType.llm:
            if run.run_type != "llm":
                raise ValueError(
                    f"Run type {run.run_type} is not supported"
                    " for dataset of type 'LLM'"
                )
            try:
                prompt = ls_utils.get_prompt_from_inputs(run.inputs)
            except ValueError:
                raise ValueError(
                    "Error converting LLM run inputs to prompt for run"
                    f" {run.id} with inputs {run.inputs}"
                )
            inputs: Dict[str, Any] = {"input": prompt}
            if not run.outputs:
                outputs: Optional[Dict[str, Any]] = None
            else:
                try:
                    generation = ls_utils.get_llm_generation_from_outputs(run.outputs)
                except ValueError:
                    raise ValueError(
                        "Error converting LLM run outputs to generation for run"
                        f" {run.id} with outputs {run.outputs}"
                    )
                outputs = {"output": generation}
        elif dataset_type == ls_schemas.DataType.chat:
            if run.run_type != "llm":
                raise ValueError(
                    f"Run type {run.run_type} is not supported"
                    " for dataset of type 'chat'"
                )
            try:
                inputs = {"input": ls_utils.get_messages_from_inputs(run.inputs)}
            except ValueError:
                raise ValueError(
                    "Error converting LLM run inputs to chat messages for run"
                    f" {run.id} with inputs {run.inputs}"
                )
            if not run.outputs:
                outputs = None
            else:
                try:
                    outputs = {
                        "output": ls_utils.get_message_generation_from_outputs(
                            run.outputs
                        )
                    }
                except ValueError:
                    raise ValueError(
                        "Error converting LLM run outputs to chat generations"
                        f" for run {run.id} with outputs {run.outputs}"
                    )
        elif dataset_type == ls_schemas.DataType.kv:
            # Anything goes
            inputs = run.inputs
            outputs = run.outputs

        else:
            raise ValueError(f"Dataset type {dataset_type} not recognized.")
        return self.create_example(
            inputs=inputs,
            outputs=outputs,
            dataset_id=dataset_id,
            dataset_name=dataset_name,
            created_at=created_at,
        )

    def _prepare_multipart_data(
        self,
        examples: Union[
            List[ls_schemas.ExampleUploadWithAttachments]
            | List[ls_schemas.ExampleUpsertWithAttachments]
            | List[ls_schemas.ExampleUpdateWithAttachments],
        ],
        include_dataset_id: bool = False,
        dangerously_allow_filesystem: bool = False,
    ) -> tuple[Any, bytes, Dict[str, io.BufferedReader]]:
        parts: List[MultipartPart] = []
        opened_files_dict: Dict[str, io.BufferedReader] = {}
        if include_dataset_id:
            if not isinstance(examples[0], ls_schemas.ExampleUpsertWithAttachments):
                raise ValueError(
                    "The examples must be of type ExampleUpsertWithAttachments"
                    " if include_dataset_id is True"
                )
            dataset_id = examples[0].dataset_id

        for example in examples:
            if (
                not isinstance(example, ls_schemas.ExampleUploadWithAttachments)
                and not isinstance(example, ls_schemas.ExampleUpsertWithAttachments)
                and not isinstance(example, ls_schemas.ExampleUpdateWithAttachments)
            ):
                raise ValueError(
                    "The examples must be of type ExampleUploadWithAttachments"
                    " or ExampleUpsertWithAttachments"
                    " or ExampleUpdateWithAttachments"
                )
            if example.id is not None:
                example_id = str(example.id)
            else:
                example_id = str(uuid.uuid4())

            if isinstance(example, ls_schemas.ExampleUpdateWithAttachments):
                created_at = None
            else:
                created_at = example.created_at

            example_body = {
                **({"dataset_id": dataset_id} if include_dataset_id else {}),
                **({"created_at": created_at} if created_at is not None else {}),
            }
            if example.metadata is not None:
                example_body["metadata"] = example.metadata
            if example.split is not None:
                example_body["split"] = example.split
            valb = _dumps_json(example_body)

            parts.append(
                (
                    f"{example_id}",
                    (
                        None,
                        valb,
                        "application/json",
                        {},
                    ),
                )
            )

            inputsb = _dumps_json(example.inputs)

            parts.append(
                (
                    f"{example_id}.inputs",
                    (
                        None,
                        inputsb,
                        "application/json",
                        {},
                    ),
                )
            )

            if example.outputs:
                outputsb = _dumps_json(example.outputs)
                parts.append(
                    (
                        f"{example_id}.outputs",
                        (
                            None,
                            outputsb,
                            "application/json",
                            {},
                        ),
                    )
                )

            if example.attachments:
                for name, (mime_type, attachment_data) in example.attachments.items():
                    if isinstance(attachment_data, Path):
                        if dangerously_allow_filesystem:
                            file_size = os.path.getsize(attachment_data)
                            file = open(attachment_data, "rb")
                            opened_files_dict[
                                str(attachment_data) + str(uuid.uuid4())
                            ] = file

                            parts.append(
                                (
                                    f"{example_id}.attachment.{name}",
                                    (
                                        None,
                                        file,  # type: ignore[arg-type]
                                        f"{mime_type}; length={file_size}",
                                        {},
                                    ),
                                )
                            )
                        else:
                            raise ValueError(
                                "dangerously_allow_filesystem must be True to upload files from the filesystem"
                            )
                    else:
                        parts.append(
                            (
                                f"{example_id}.attachment.{name}",
                                (
                                    None,
                                    attachment_data,
                                    f"{mime_type}; length={len(attachment_data)}",
                                    {},
                                ),
                            )
                        )

            if (
                isinstance(example, ls_schemas.ExampleUpdateWithAttachments)
                and example.attachments_operations
            ):
                attachments_operationsb = _dumps_json(example.attachments_operations)
                parts.append(
                    (
                        f"{example_id}.attachments_operations",
                        (
                            None,
                            attachments_operationsb,
                            "application/json",
                            {},
                        ),
                    )
                )

        encoder = rqtb_multipart.MultipartEncoder(parts, boundary=_BOUNDARY)
        if encoder.len <= 20_000_000:  # ~20 MB
            data = encoder.to_string()
        else:
            data = encoder

        return encoder, data, opened_files_dict

    def update_examples_multipart(
        self,
        *,
        dataset_id: ID_TYPE,
        updates: Optional[List[ls_schemas.ExampleUpdateWithAttachments]] = None,
        dangerously_allow_filesystem: bool = False,
    ) -> ls_schemas.UpsertExamplesResponse:
        """Update examples using multipart.

        Args:
            dataset_id (Union[UUID, str]): The ID of the dataset to update.
            updates (Optional[List[ExampleUpdateWithAttachments]]): The updates to apply to the examples.

        Raises:
            ValueError: If the multipart examples endpoint is not enabled.
        """
        if not (self.info.instance_flags or {}).get(
            "dataset_examples_multipart_enabled", False
        ):
            raise ValueError(
                "Your LangSmith version does not allow using the multipart examples endpoint, please update to the latest version."
            )
        if updates is None:
            updates = []

        encoder, data, opened_files_dict = self._prepare_multipart_data(
            updates,
            include_dataset_id=False,
            dangerously_allow_filesystem=dangerously_allow_filesystem,
        )

        try:
            response = self.request_with_retries(
                "PATCH",
                f"/v1/platform/datasets/{dataset_id}/examples",
                request_kwargs={
                    "data": data,
                    "headers": {
                        **self._headers,
                        "Content-Type": encoder.content_type,
                    },
                },
            )
            ls_utils.raise_for_status_with_text(response)
        finally:
            _close_files(list(opened_files_dict.values()))
        return response.json()

    def upload_examples_multipart(
        self,
        *,
        dataset_id: ID_TYPE,
        uploads: Optional[List[ls_schemas.ExampleUploadWithAttachments]] = None,
        dangerously_allow_filesystem: bool = False,
    ) -> ls_schemas.UpsertExamplesResponse:
        """Upload examples using multipart.

        Args:
            dataset_id (Union[UUID, str]): The ID of the dataset to upload to.
            uploads (Optional[List[ExampleUploadWithAttachments]]): The examples to upload.

        Returns:
            ls_schemas.UpsertExamplesResponse: The count and ids of the successfully uploaded examples

        Raises:
            ValueError: If the multipart examples endpoint is not enabled.
        """
        if not (self.info.instance_flags or {}).get(
            "dataset_examples_multipart_enabled", False
        ):
            raise ValueError(
                "Your LangSmith version does not allow using the multipart examples endpoint, please update to the latest version."
            )
        if uploads is None:
            uploads = []
        encoder, data, opened_files_dict = self._prepare_multipart_data(
            uploads,
            include_dataset_id=False,
            dangerously_allow_filesystem=dangerously_allow_filesystem,
        )

        try:
            response = self.request_with_retries(
                "POST",
                f"/v1/platform/datasets/{dataset_id}/examples",
                request_kwargs={
                    "data": data,
                    "headers": {
                        **self._headers,
                        "Content-Type": encoder.content_type,
                    },
                },
            )
            ls_utils.raise_for_status_with_text(response)
        finally:
            _close_files(list(opened_files_dict.values()))
        return response.json()

    def upsert_examples_multipart(
        self,
        *,
        upserts: Optional[List[ls_schemas.ExampleUpsertWithAttachments]] = None,
        dangerously_allow_filesystem: bool = False,
    ) -> ls_schemas.UpsertExamplesResponse:
        """Upsert examples.

        .. deprecated:: 0.1.0
           This method is deprecated. Use :func:`langsmith.upload_examples_multipart` instead.
        """  # noqa: E501
        if not (self.info.instance_flags or {}).get(
            "examples_multipart_enabled", False
        ):
            raise ValueError(
                "Your LangSmith version does not allow using the multipart examples endpoint, please update to the latest version."
            )
        if upserts is None:
            upserts = []

        encoder, data, opened_files_dict = self._prepare_multipart_data(
            upserts,
            include_dataset_id=True,
            dangerously_allow_filesystem=dangerously_allow_filesystem,
        )

        try:
            response = self.request_with_retries(
                "POST",
                "/v1/platform/examples/multipart",
                request_kwargs={
                    "data": data,
                    "headers": {
                        **self._headers,
                        "Content-Type": encoder.content_type,
                    },
                },
            )
            ls_utils.raise_for_status_with_text(response)
        finally:
            _close_files(list(opened_files_dict.values()))
        return response.json()

    def create_examples(
        self,
        *,
        inputs: Sequence[Mapping[str, Any]],
        outputs: Optional[Sequence[Optional[Mapping[str, Any]]]] = None,
        metadata: Optional[Sequence[Optional[Mapping[str, Any]]]] = None,
        splits: Optional[Sequence[Optional[str | List[str]]]] = None,
        source_run_ids: Optional[Sequence[Optional[ID_TYPE]]] = None,
        ids: Optional[Sequence[Optional[ID_TYPE]]] = None,
        dataset_id: Optional[ID_TYPE] = None,
        dataset_name: Optional[str] = None,
        **kwargs: Any,
    ) -> None:
        """Create examples in a dataset.

        Args:
            inputs (Sequence[Mapping[str, Any]]):
                The input values for the examples.
            outputs (Optional[Sequence[Optional[Mapping[str, Any]]]]):
                The output values for the examples.
            metadata (Optional[Sequence[Optional[Mapping[str, Any]]]]):
                The metadata for the examples.
            splits (Optional[Sequence[Optional[str | List[str]]]]):
                The splits for the examples, which are divisions
                of your dataset such as 'train', 'test', or 'validation'.
            source_run_ids (Optional[Sequence[Optional[Union[UUID, str]]]]):
                    The IDs of the source runs associated with the examples.
            ids (Optional[Sequence[Union[UUID, str]]]):
                The IDs of the examples.
            dataset_id (Optional[Union[UUID, str]]):
                The ID of the dataset to create the examples in.
            dataset_name (Optional[str]):
                The name of the dataset to create the examples in.
            **kwargs: Any: Additional keyword arguments are ignored.

        Raises:
            ValueError: If neither dataset_id nor dataset_name is provided.

        Returns:
            None
        """
        if dataset_id is None and dataset_name is None:
            raise ValueError("Either dataset_id or dataset_name must be provided.")

        if dataset_id is None:
            dataset_id = self.read_dataset(dataset_name=dataset_name).id

        sequence_args = {
            "outputs": outputs,
            "metadata": metadata,
            "splits": splits,
            "ids": ids,
            "source_run_ids": source_run_ids,
        }
        # Since inputs are required, we will check against them
        input_len = len(inputs)
        for arg_name, arg_value in sequence_args.items():
            if arg_value is not None and len(arg_value) != input_len:
                raise ValueError(
                    f"Length of {arg_name} ({len(arg_value)}) does not match"
                    f" length of inputs ({input_len})"
                )
        examples = [
            {
                "inputs": in_,
                "outputs": out_,
                "dataset_id": dataset_id,
                "metadata": metadata_,
                "split": split_,
                "id": id_ or str(uuid.uuid4()),
                "source_run_id": source_run_id_,
            }
            for in_, out_, metadata_, split_, id_, source_run_id_ in zip(
                inputs,
                outputs or [None] * len(inputs),
                metadata or [None] * len(inputs),
                splits or [None] * len(inputs),
                ids or [None] * len(inputs),
                source_run_ids or [None] * len(inputs),
            )
        ]

        response = self.request_with_retries(
            "POST",
            "/examples/bulk",
            headers={**self._headers, "Content-Type": "application/json"},
            data=_dumps_json(examples),
        )
        ls_utils.raise_for_status_with_text(response)

    @ls_utils.xor_args(("dataset_id", "dataset_name"))
    def create_example(
        self,
        inputs: Mapping[str, Any],
        dataset_id: Optional[ID_TYPE] = None,
        dataset_name: Optional[str] = None,
        created_at: Optional[datetime.datetime] = None,
        outputs: Optional[Mapping[str, Any]] = None,
        metadata: Optional[Mapping[str, Any]] = None,
        split: Optional[str | List[str]] = None,
        example_id: Optional[ID_TYPE] = None,
        source_run_id: Optional[ID_TYPE] = None,
    ) -> ls_schemas.Example:
        """Create a dataset example in the LangSmith API.

        Examples are rows in a dataset, containing the inputs
        and expected outputs (or other reference information)
        for a model or chain.

        Args:
            inputs (Mapping[str, Any]):
                The input values for the example.
            dataset_id (Optional[Union[UUID, str]]):
                The ID of the dataset to create the example in.
            dataset_name (Optional[str]):
                The name of the dataset to create the example in.
            created_at (Optional[datetime.datetime]):
                The creation timestamp of the example.
            outputs (Optional[Mapping[str, Any]]):
                The output values for the example.
            metadata (Optional[Mapping[str, Any]]):
                The metadata for the example.
            split (Optional[str | List[str]]):
                The splits for the example, which are divisions
                of your dataset such as 'train', 'test', or 'validation'.
            example_id (Optional[Union[UUID, str]]):
                The ID of the example to create. If not provided, a new
                example will be created.
            source_run_id (Optional[Union[UUID, str]]):
                The ID of the source run associated with this example.

        Returns:
            Example: The created example.
        """
        if dataset_id is None:
            dataset_id = self.read_dataset(dataset_name=dataset_name).id

        data = {
            "inputs": inputs,
            "outputs": outputs,
            "dataset_id": dataset_id,
            "metadata": metadata,
            "split": split,
            "source_run_id": source_run_id,
        }
        if created_at:
            data["created_at"] = created_at.isoformat()
        data["id"] = example_id or str(uuid.uuid4())
        response = self.request_with_retries(
            "POST",
            "/examples",
            headers={**self._headers, "Content-Type": "application/json"},
            data=_dumps_json({k: v for k, v in data.items() if v is not None}),
        )
        ls_utils.raise_for_status_with_text(response)
        result = response.json()
        return ls_schemas.Example(
            **result,
            _host_url=self._host_url,
            _tenant_id=self._get_optional_tenant_id(),
        )

    def read_example(
        self, example_id: ID_TYPE, *, as_of: Optional[datetime.datetime] = None
    ) -> ls_schemas.Example:
        """Read an example from the LangSmith API.

        Args:
            example_id (Union[UUID, str]): The ID of the example to read.
            as_of (Optional[datetime.datetime]): The dataset version tag OR
                timestamp to retrieve the example as of.
                Response examples will only be those that were present at the time
                of the tagged (or timestamped) version.

        Returns:
            Example: The example.
        """
        response = self.request_with_retries(
            "GET",
            f"/examples/{_as_uuid(example_id, 'example_id')}",
            params={
                "as_of": as_of.isoformat() if as_of else None,
            },
        )

        example = response.json()
<<<<<<< HEAD
        attachments = _convert_stored_attachments_to_attachments_dict(
            example, attachments_key="attachment_urls"
        )
=======
        attachments = {}
        if example.get("attachment_urls"):
            for key, value in example["attachment_urls"].items():
                response = requests.get(value["presigned_url"], stream=True)
                response.raise_for_status()
                reader = io.BytesIO(response.content)
                attachments[key.removeprefix("attachment.")] = {
                    "presigned_url": value["presigned_url"],
                    "reader": reader,
                    "mime_type": value.get("mime_type"),
                }
>>>>>>> 29a77b00

        return ls_schemas.Example(
            **{k: v for k, v in example.items() if k != "attachment_urls"},
            attachments=attachments,
            _host_url=self._host_url,
            _tenant_id=self._get_optional_tenant_id(),
        )

    def list_examples(
        self,
        dataset_id: Optional[ID_TYPE] = None,
        dataset_name: Optional[str] = None,
        example_ids: Optional[Sequence[ID_TYPE]] = None,
        as_of: Optional[Union[datetime.datetime, str]] = None,
        splits: Optional[Sequence[str]] = None,
        inline_s3_urls: bool = True,
        *,
        offset: int = 0,
        limit: Optional[int] = None,
        metadata: Optional[dict] = None,
        filter: Optional[str] = None,
        include_attachments: bool = False,
        **kwargs: Any,
    ) -> Iterator[ls_schemas.Example]:
        r"""Retrieve the example rows of the specified dataset.

        Args:
            dataset_id (Optional[Union[UUID, str]]): The ID of the dataset to filter by.
                Defaults to None.
            dataset_name (Optional[str]): The name of the dataset to filter by.
                Defaults to None.
            example_ids (Optional[Sequence[Union[UUID, str]]): The IDs of the examples to filter by.
                Defaults to None.
            as_of (Optional[Union[datetime.datetime, str]]): The dataset version tag OR
                timestamp to retrieve the examples as of.
                Response examples will only be those that were present at the time
                of the tagged (or timestamped) version.
            splits (Optional[Sequence[str]]): A list of dataset splits, which are
                divisions of your dataset such as 'train', 'test', or 'validation'.
                Returns examples only from the specified splits.
            inline_s3_urls (bool, default=True): Whether to inline S3 URLs.
                Defaults to True.
            offset (int, default=0): The offset to start from. Defaults to 0.
            limit (Optional[int]): The maximum number of examples to return.
            metadata (Optional[dict]): A dictionary of metadata to filter by.
            filter (Optional[str]): A structured fileter string to apply to
                the examples.
            include_attachments (bool, default=False): Whether to include the
                attachments in the response. Defaults to False.
            **kwargs (Any): Additional keyword arguments are ignored.

        Yields:
            The examples.

        Examples:
            List all examples for a dataset:

            .. code-block:: python

                from langsmith import Client

                client = Client()

                # By Dataset ID
                examples = client.list_examples(
                    dataset_id="c9ace0d8-a82c-4b6c-13d2-83401d68e9ab"
                )
                # By Dataset Name
                examples = client.list_examples(dataset_name="My Test Dataset")

            List examples by id

            .. code-block:: python

                example_ids = [
                    "734fc6a0-c187-4266-9721-90b7a025751a",
                    "d6b4c1b9-6160-4d63-9b61-b034c585074f",
                    "4d31df4e-f9c3-4a6e-8b6c-65701c2fed13",
                ]
                examples = client.list_examples(example_ids=example_ids)

            List examples by metadata

            .. code-block:: python

                examples = client.list_examples(
                    dataset_name=dataset_name, metadata={"foo": "bar"}
                )

            List examples by structured filter

            .. code-block:: python

                examples = client.list_examples(
                    dataset_name=dataset_name,
                    filter='and(not(has(metadata, \'{"foo": "bar"}\')), exists(metadata, "tenant_id"))',
                )
        """
        params: Dict[str, Any] = {
            **kwargs,
            "offset": offset,
            "id": example_ids,
            "as_of": (
                as_of.isoformat() if isinstance(as_of, datetime.datetime) else as_of
            ),
            "splits": splits,
            "inline_s3_urls": inline_s3_urls,
            "limit": min(limit, 100) if limit is not None else 100,
            "filter": filter,
        }
        if metadata is not None:
            params["metadata"] = _dumps_json(metadata)
        if dataset_id is not None:
            params["dataset"] = dataset_id
        elif dataset_name is not None:
            dataset_id = self.read_dataset(dataset_name=dataset_name).id
            params["dataset"] = dataset_id
        else:
            pass
        if include_attachments:
            params["select"] = ["attachment_urls", "outputs", "metadata"]
        for i, example in enumerate(
            self._get_paginated_list("/examples", params=params)
        ):
<<<<<<< HEAD
            attachments = _convert_stored_attachments_to_attachments_dict(
                example, attachments_key="attachment_urls"
            )
=======
            attachments = {}
            if example.get("attachment_urls"):
                for key, value in example["attachment_urls"].items():
                    response = requests.get(value["presigned_url"], stream=True)
                    response.raise_for_status()
                    reader = io.BytesIO(response.content)
                    attachments[key.removeprefix("attachment.")] = {
                        "presigned_url": value["presigned_url"],
                        "reader": reader,
                        "mime_type": value.get("mime_type"),
                    }
>>>>>>> 29a77b00

            yield ls_schemas.Example(
                **{k: v for k, v in example.items() if k != "attachment_urls"},
                attachments=attachments,
                _host_url=self._host_url,
                _tenant_id=self._get_optional_tenant_id(),
            )
            if limit is not None and i + 1 >= limit:
                break

    @warn_beta
    def index_dataset(
        self,
        *,
        dataset_id: ID_TYPE,
        tag: str = "latest",
        **kwargs: Any,
    ) -> None:
        """Enable dataset indexing. Examples are indexed by their inputs.

        This enables searching for similar examples by inputs with
        ``client.similar_examples()``.

        Args:
            dataset_id (Union[UUID, str]): The ID of the dataset to index.
            tag (Optional[str]): The version of the dataset to index. If 'latest'
                then any updates to the dataset (additions, updates, deletions of
                examples) will be reflected in the index.
            **kwargs (Any): Additional keyword arguments to pass as part of request body.

        Returns:
            None
        """  # noqa: E501
        dataset_id = _as_uuid(dataset_id, "dataset_id")
        resp = self.request_with_retries(
            "POST",
            f"/datasets/{dataset_id}/index",
            headers=self._headers,
            data=json.dumps({"tag": tag, **kwargs}),
        )
        ls_utils.raise_for_status_with_text(resp)

    # NOTE: dataset_name arg explicitly not supported to avoid extra API calls.
    @warn_beta
    def similar_examples(
        self,
        inputs: dict,
        /,
        *,
        limit: int,
        dataset_id: ID_TYPE,
        filter: Optional[str] = None,
        **kwargs: Any,
    ) -> List[ls_schemas.ExampleSearch]:
        r"""Retrieve the dataset examples whose inputs best match the current inputs.

        **Note**: Must have few-shot indexing enabled for the dataset. See
        `client.index_dataset()`.

        Args:
            inputs (dict): The inputs to use as a search query. Must match the dataset
                input schema. Must be JSON serializable.
            limit (int): The maximum number of examples to return.
            dataset_id (Union[UUID, str]): The ID of the dataset to search over.
            filter (Optional[str]): A filter string to apply to the search results. Uses
                the same syntax as the `filter` parameter in `list_runs()`. Only a subset
                of operations are supported. Defaults to None.

                For example, you can use ``and(eq(metadata.some_tag, 'some_value'), neq(metadata.env, 'dev'))``
                to filter only examples where some_tag has some_value, and the environment is not dev.
            **kwargs: Additional keyword arguments to pass as part of request body.

        Returns:
            list[ExampleSearch]: List of ExampleSearch objects.

        Examples:
            .. code-block:: python

                from langsmith import Client

                client = Client()
                client.similar_examples(
                    {"question": "When would i use the runnable generator"},
                    limit=3,
                    dataset_id="...",
                )

            .. code-block:: python

                [
                    ExampleSearch(
                        inputs={
                            "question": "How do I cache a Chat model? What caches can I use?"
                        },
                        outputs={
                            "answer": "You can use LangChain's caching layer for Chat Models. This can save you money by reducing the number of API calls you make to the LLM provider, if you're often requesting the same completion multiple times, and speed up your application.\n\nfrom langchain.cache import InMemoryCache\nlangchain.llm_cache = InMemoryCache()\n\n# The first time, it is not yet in cache, so it should take longer\nllm.predict('Tell me a joke')\n\nYou can also use SQLite Cache which uses a SQLite database:\n\nrm .langchain.db\n\nfrom langchain.cache import SQLiteCache\nlangchain.llm_cache = SQLiteCache(database_path=\".langchain.db\")\n\n# The first time, it is not yet in cache, so it should take longer\nllm.predict('Tell me a joke') \n"
                        },
                        metadata=None,
                        id=UUID("b2ddd1c4-dff6-49ae-8544-f48e39053398"),
                        dataset_id=UUID("01b6ce0f-bfb6-4f48-bbb8-f19272135d40"),
                    ),
                    ExampleSearch(
                        inputs={"question": "What's a runnable lambda?"},
                        outputs={
                            "answer": "A runnable lambda is an object that implements LangChain's `Runnable` interface and runs a callbale (i.e., a function). Note the function must accept a single argument."
                        },
                        metadata=None,
                        id=UUID("f94104a7-2434-4ba7-8293-6a283f4860b4"),
                        dataset_id=UUID("01b6ce0f-bfb6-4f48-bbb8-f19272135d40"),
                    ),
                    ExampleSearch(
                        inputs={"question": "Show me how to use RecursiveURLLoader"},
                        outputs={
                            "answer": 'The RecursiveURLLoader comes from the langchain.document_loaders.recursive_url_loader module. Here\'s an example of how to use it:\n\nfrom langchain.document_loaders.recursive_url_loader import RecursiveUrlLoader\n\n# Create an instance of RecursiveUrlLoader with the URL you want to load\nloader = RecursiveUrlLoader(url="https://example.com")\n\n# Load all child links from the URL page\nchild_links = loader.load()\n\n# Print the child links\nfor link in child_links:\n    print(link)\n\nMake sure to replace "https://example.com" with the actual URL you want to load. The load() method returns a list of child links found on the URL page. You can iterate over this list to access each child link.'
                        },
                        metadata=None,
                        id=UUID("0308ea70-a803-4181-a37d-39e95f138f8c"),
                        dataset_id=UUID("01b6ce0f-bfb6-4f48-bbb8-f19272135d40"),
                    ),
                ]

        """
        dataset_id = _as_uuid(dataset_id, "dataset_id")
        req = {
            "inputs": inputs,
            "limit": limit,
            **kwargs,
        }
        if filter is not None:
            req["filter"] = filter

        resp = self.request_with_retries(
            "POST",
            f"/datasets/{dataset_id}/search",
            headers=self._headers,
            data=json.dumps(req),
        )
        ls_utils.raise_for_status_with_text(resp)
        examples = []
        for ex in resp.json()["examples"]:
            examples.append(ls_schemas.ExampleSearch(**ex, dataset_id=dataset_id))
        return examples

    def update_example(
        self,
        example_id: ID_TYPE,
        *,
        inputs: Optional[Dict[str, Any]] = None,
        outputs: Optional[Mapping[str, Any]] = None,
        metadata: Optional[Dict] = None,
        split: Optional[str | List[str]] = None,
        dataset_id: Optional[ID_TYPE] = None,
        attachments_operations: Optional[ls_schemas.AttachmentsOperations] = None,
    ) -> Dict[str, Any]:
        """Update a specific example.

        Args:
            example_id (Union[UUID, str]):
                The ID of the example to update.
            inputs (Optional[Dict[str, Any]]):
                The input values to update.
            outputs (Optional[Mapping[str, Any]]):
                The output values to update.
            metadata (Optional[Dict]):
                The metadata to update.
            split (Optional[str | List[str]]):
                The dataset split to update, such as
                'train', 'test', or 'validation'.
            dataset_id (Optional[Union[UUID, str]]):
                The ID of the dataset to update.
            attachments_operations (Optional[AttachmentsOperations]):
                The attachments operations to perform.

        Returns:
            Dict[str, Any]: The updated example.
        """
        if attachments_operations is not None:
            if not (self.info.instance_flags or {}).get(
                "dataset_examples_multipart_enabled", False
            ):
                raise ValueError(
                    "Your LangSmith version does not allow using the attachment operations, please update to the latest version."
                )
        example = dict(
            inputs=inputs,
            outputs=outputs,
            dataset_id=dataset_id,
            metadata=metadata,
            split=split,
            attachments_operations=attachments_operations,
        )
        response = self.request_with_retries(
            "PATCH",
            f"/examples/{_as_uuid(example_id, 'example_id')}",
            headers={**self._headers, "Content-Type": "application/json"},
            data=_dumps_json({k: v for k, v in example.items() if v is not None}),
        )
        ls_utils.raise_for_status_with_text(response)
        return response.json()

    def update_examples(
        self,
        *,
        example_ids: Sequence[ID_TYPE],
        inputs: Optional[Sequence[Optional[Dict[str, Any]]]] = None,
        outputs: Optional[Sequence[Optional[Mapping[str, Any]]]] = None,
        metadata: Optional[Sequence[Optional[Dict]]] = None,
        splits: Optional[Sequence[Optional[str | List[str]]]] = None,
        dataset_ids: Optional[Sequence[Optional[ID_TYPE]]] = None,
        attachments_operations: Optional[
            Sequence[Optional[ls_schemas.AttachmentsOperations]]
        ] = None,
    ) -> Dict[str, Any]:
        """Update multiple examples.

        Args:
            example_ids (Sequence[Union[UUID, str]]):
                The IDs of the examples to update.
            inputs (Optional[Sequence[Optional[Dict[str, Any]]]):
                The input values for the examples.
            outputs (Optional[Sequence[Optional[Mapping[str, Any]]]]):
                The output values for the examples.
            metadata (Optional[Sequence[Optional[Mapping[str, Any]]]]):
                The metadata for the examples.
            splits (Optional[Sequence[Optional[str | List[str]]]]):
                The splits for the examples, which are divisions
                of your dataset such as 'train', 'test', or 'validation'.
            dataset_ids (Optional[Sequence[Optional[Union[UUID, str]]]]):
                The IDs of the datasets to move the examples to.
            attachments_operations (Optional[Sequence[Optional[ls_schemas.AttachmentsOperations]]):
                The operations to perform on the attachments.

        Returns:
            Dict[str, Any]: The response from the server (specifies the number of examples updated).
        """
        if attachments_operations is not None:
            if not (self.info.instance_flags or {}).get(
                "dataset_examples_multipart_enabled", False
            ):
                raise ValueError(
                    "Your LangSmith version does not allow using the attachment operations, please update to the latest version."
                )
        sequence_args = {
            "inputs": inputs,
            "outputs": outputs,
            "metadata": metadata,
            "splits": splits,
            "dataset_ids": dataset_ids,
            "attachments_operations": attachments_operations,
        }
        # Since inputs are required, we will check against them
        examples_len = len(example_ids)
        for arg_name, arg_value in sequence_args.items():
            if arg_value is not None and len(arg_value) != examples_len:
                raise ValueError(
                    f"Length of {arg_name} ({len(arg_value)}) does not match"
                    f" length of examples ({examples_len})"
                )
        examples = [
            {
                "id": id_,
                "inputs": in_,
                "outputs": out_,
                "dataset_id": dataset_id_,
                "metadata": metadata_,
                "split": split_,
                "attachments_operations": attachments_operations_,
            }
            for id_, in_, out_, metadata_, split_, dataset_id_, attachments_operations_ in zip(
                example_ids,
                inputs or [None] * len(example_ids),
                outputs or [None] * len(example_ids),
                metadata or [None] * len(example_ids),
                splits or [None] * len(example_ids),
                dataset_ids or [None] * len(example_ids),
                attachments_operations or [None] * len(example_ids),
            )
        ]
        response = self.request_with_retries(
            "PATCH",
            "/examples/bulk",
            headers={**self._headers, "Content-Type": "application/json"},
            data=(
                _dumps_json(
                    [
                        {k: v for k, v in example.items() if v is not None}
                        for example in examples
                    ]
                )
            ),
        )
        ls_utils.raise_for_status_with_text(response)
        return response.json()

    def delete_example(self, example_id: ID_TYPE) -> None:
        """Delete an example by ID.

        Args:
            example_id (Union[UUID, str]):
                The ID of the example to delete.

        Returns:
            None
        """
        response = self.request_with_retries(
            "DELETE",
            f"/examples/{_as_uuid(example_id, 'example_id')}",
            headers=self._headers,
        )
        ls_utils.raise_for_status_with_text(response)

    def delete_examples(self, example_ids: Sequence[ID_TYPE]) -> None:
        """Delete multiple examples by ID.

        Parameters
        ----------
        example_ids : Sequence[ID_TYPE]
            The IDs of the examples to delete.
        """
        response = self.request_with_retries(
            "DELETE",
            "/examples",
            headers={**self._headers, "Content-Type": "application/json"},
            data=_dumps_json(
                {
                    "ids": [
                        str(_as_uuid(id_, f"example_ids[{i}]"))
                        for i, id_ in enumerate(example_ids)
                    ]
                }
            ),
        )
        ls_utils.raise_for_status_with_text(response)

    def list_dataset_splits(
        self,
        *,
        dataset_id: Optional[ID_TYPE] = None,
        dataset_name: Optional[str] = None,
        as_of: Optional[Union[str, datetime.datetime]] = None,
    ) -> List[str]:
        """Get the splits for a dataset.

        Args:
            dataset_id (Optional[Union[UUID, str]]): The ID of the dataset.
            dataset_name (Optional[str]): The name of the dataset.
            as_of (Optional[Union[str, datetime.datetime]]): The version
                of the dataset to retrieve splits for. Can be a timestamp or a
                string tag. Defaults to "latest".

        Returns:
            List[str]: The names of this dataset's splits.
        """
        if dataset_id is None:
            if dataset_name is None:
                raise ValueError("Must provide dataset name or ID")
            dataset_id = self.read_dataset(dataset_name=dataset_name).id
        params = {}
        if as_of is not None:
            params["as_of"] = (
                as_of.isoformat() if isinstance(as_of, datetime.datetime) else as_of
            )

        response = self.request_with_retries(
            "GET",
            f"/datasets/{_as_uuid(dataset_id, 'dataset_id')}/splits",
            params=params,
        )
        ls_utils.raise_for_status_with_text(response)
        return response.json()

    def update_dataset_splits(
        self,
        *,
        dataset_id: Optional[ID_TYPE] = None,
        dataset_name: Optional[str] = None,
        split_name: str,
        example_ids: List[ID_TYPE],
        remove: bool = False,
    ) -> None:
        """Update the splits for a dataset.

        Args:
            dataset_id (Optional[Union[UUID, str]]): The ID of the dataset to update.
            dataset_name (Optional[str]): The name of the dataset to update.
            split_name (str): The name of the split to update.
            example_ids (List[Union[UUID, str]]): The IDs of the examples to add to or
                remove from the split.
            remove (Optional[bool]): If True, remove the examples from the split.
                If False, add the examples to the split. Defaults to False.

        Returns:
            None
        """
        if dataset_id is None:
            if dataset_name is None:
                raise ValueError("Must provide dataset name or ID")
            dataset_id = self.read_dataset(dataset_name=dataset_name).id
        data = {
            "split_name": split_name,
            "examples": [
                str(_as_uuid(id_, f"example_ids[{i}]"))
                for i, id_ in enumerate(example_ids)
            ],
            "remove": remove,
        }

        response = self.request_with_retries(
            "PUT", f"/datasets/{_as_uuid(dataset_id, 'dataset_id')}/splits", json=data
        )
        ls_utils.raise_for_status_with_text(response)

    def _resolve_run_id(
        self,
        run: Union[ls_schemas.Run, ls_schemas.RunBase, str, uuid.UUID],
        load_child_runs: bool,
    ) -> ls_schemas.Run:
        """Resolve the run ID.

        Args:
            run (Union[Run, RunBase, str, UUID]):
                The run to resolve.
            load_child_runs (bool):
                Whether to load child runs.

        Returns:
            Run: The resolved run.

        Raises:
            TypeError: If the run type is invalid.
        """
        if isinstance(run, (str, uuid.UUID)):
            run_ = self.read_run(run, load_child_runs=load_child_runs)
        else:
            run_ = cast(ls_schemas.Run, run)
        return run_

    def _resolve_example_id(
        self,
        example: Union[ls_schemas.Example, str, uuid.UUID, dict, None],
        run: ls_schemas.Run,
    ) -> Optional[ls_schemas.Example]:
        """Resolve the example ID.

        Args:
            example (Optional[Union[Example, str, UUID, dict]]):
                The example to resolve.
            run (Run):
                The run associated with the example.

        Returns:
            Optional[Example]: The resolved example.
        """
        if isinstance(example, (str, uuid.UUID)):
            reference_example_ = self.read_example(example)
        elif isinstance(example, ls_schemas.Example):
            reference_example_ = example
        elif isinstance(example, dict):
            reference_example_ = ls_schemas.Example(
                **example,
                _host_url=self._host_url,
                _tenant_id=self._get_optional_tenant_id(),
            )
        elif run.reference_example_id is not None:
            reference_example_ = self.read_example(run.reference_example_id)
        else:
            reference_example_ = None
        return reference_example_

    def _select_eval_results(
        self,
        results: Union[
            ls_evaluator.EvaluationResult, ls_evaluator.EvaluationResults, dict
        ],
        *,
        fn_name: Optional[str] = None,
    ) -> List[ls_evaluator.EvaluationResult]:
        from langsmith.evaluation import evaluator as ls_evaluator  # noqa: F811

        def _cast_result(
            single_result: Union[ls_evaluator.EvaluationResult, dict],
        ) -> ls_evaluator.EvaluationResult:
            if isinstance(single_result, dict):
                return ls_evaluator.EvaluationResult(
                    **{
                        "key": fn_name,
                        "comment": single_result.get("reasoning"),
                        **single_result,
                    }
                )
            return single_result

        def _is_eval_results(results: Any) -> TypeGuard[ls_evaluator.EvaluationResults]:
            return isinstance(results, dict) and "results" in results

        if isinstance(results, ls_evaluator.EvaluationResult):
            results_ = [results]
        elif _is_eval_results(results):
            results_ = [_cast_result(r) for r in results["results"]]
        elif isinstance(results, dict):
            results_ = [_cast_result(cast(dict, results))]
        else:
            raise ValueError(
                f"Invalid evaluation results type: {type(results)}."
                " Must be EvaluationResult, EvaluationResults."
            )
        return results_

    def evaluate_run(
        self,
        run: Union[ls_schemas.Run, ls_schemas.RunBase, str, uuid.UUID],
        evaluator: ls_evaluator.RunEvaluator,
        *,
        source_info: Optional[Dict[str, Any]] = None,
        reference_example: Optional[
            Union[ls_schemas.Example, str, dict, uuid.UUID]
        ] = None,
        load_child_runs: bool = False,
    ) -> ls_evaluator.EvaluationResult:
        """Evaluate a run.

        Args:
            run (Union[Run, RunBase, str, UUID]):
                The run to evaluate.
            evaluator (RunEvaluator):
                The evaluator to use.
            source_info (Optional[Dict[str, Any]]):
                Additional information about the source of the evaluation to log
                as feedback metadata.
            reference_example (Optional[Union[Example, str, dict, UUID]]):
                The example to use as a reference for the evaluation.
                If not provided, the run's reference example will be used.
            load_child_runs (bool, default=False):
                Whether to load child runs when resolving the run ID.

        Returns:
            Feedback: The feedback object created by the evaluation.
        """
        run_ = self._resolve_run_id(run, load_child_runs=load_child_runs)
        reference_example_ = self._resolve_example_id(reference_example, run_)
        evaluator_response = evaluator.evaluate_run(
            run_,
            example=reference_example_,
        )
        results = self._log_evaluation_feedback(
            evaluator_response,
            run_,
            source_info=source_info,
        )
        # TODO: Return all results
        return results[0]

    def _log_evaluation_feedback(
        self,
        evaluator_response: Union[
            ls_evaluator.EvaluationResult, ls_evaluator.EvaluationResults, dict
        ],
        run: Optional[ls_schemas.Run] = None,
        source_info: Optional[Dict[str, Any]] = None,
        project_id: Optional[ID_TYPE] = None,
        *,
        _executor: Optional[cf.ThreadPoolExecutor] = None,
    ) -> List[ls_evaluator.EvaluationResult]:
        results = self._select_eval_results(evaluator_response)

        def _submit_feedback(**kwargs):
            if _executor:
                _executor.submit(self.create_feedback, **kwargs)
            else:
                self.create_feedback(**kwargs)

        for res in results:
            source_info_ = source_info or {}
            if res.evaluator_info:
                source_info_ = {**res.evaluator_info, **source_info_}
            run_id_ = None
            if res.target_run_id:
                run_id_ = res.target_run_id
            elif run is not None:
                run_id_ = run.id

            _submit_feedback(
                run_id=run_id_,
                key=res.key,
                score=res.score,
                value=res.value,
                comment=res.comment,
                correction=res.correction,
                source_info=source_info_,
                source_run_id=res.source_run_id,
                feedback_config=cast(
                    Optional[ls_schemas.FeedbackConfig], res.feedback_config
                ),
                feedback_source_type=ls_schemas.FeedbackSourceType.MODEL,
                project_id=project_id,
                extra=res.extra,
                trace_id=run.trace_id if run else None,
            )
        return results

    async def aevaluate_run(
        self,
        run: Union[ls_schemas.Run, str, uuid.UUID],
        evaluator: ls_evaluator.RunEvaluator,
        *,
        source_info: Optional[Dict[str, Any]] = None,
        reference_example: Optional[
            Union[ls_schemas.Example, str, dict, uuid.UUID]
        ] = None,
        load_child_runs: bool = False,
    ) -> ls_evaluator.EvaluationResult:
        """Evaluate a run asynchronously.

        Args:
            run (Union[Run, str, UUID]):
                The run to evaluate.
            evaluator (RunEvaluator):
                The evaluator to use.
            source_info (Optional[Dict[str, Any]]):
                Additional information about the source of the evaluation to log
                as feedback metadata.
            reference_example (Optional[Union[Example, str, dict, UUID]]):
                The example to use as a reference for the evaluation.
                If not provided, the run's reference example will be used.
            load_child_runs (bool, default=False)
                Whether to load child runs when resolving the run ID.

        Returns:
            EvaluationResult: The evaluation result object created by the evaluation.
        """
        run_ = self._resolve_run_id(run, load_child_runs=load_child_runs)
        reference_example_ = self._resolve_example_id(reference_example, run_)
        evaluator_response = await evaluator.aevaluate_run(
            run_,
            example=reference_example_,
        )
        # TODO: Return all results and use async API
        results = self._log_evaluation_feedback(
            evaluator_response,
            run_,
            source_info=source_info,
        )
        return results[0]

    def create_feedback(
        self,
        run_id: Optional[ID_TYPE],
        key: str,
        *,
        score: Union[float, int, bool, None] = None,
        value: Union[str, dict, None] = None,
        correction: Union[dict, None] = None,
        comment: Union[str, None] = None,
        source_info: Optional[Dict[str, Any]] = None,
        feedback_source_type: Union[
            ls_schemas.FeedbackSourceType, str
        ] = ls_schemas.FeedbackSourceType.API,
        source_run_id: Optional[ID_TYPE] = None,
        feedback_id: Optional[ID_TYPE] = None,
        feedback_config: Optional[ls_schemas.FeedbackConfig] = None,
        stop_after_attempt: int = 10,
        project_id: Optional[ID_TYPE] = None,
        comparative_experiment_id: Optional[ID_TYPE] = None,
        feedback_group_id: Optional[ID_TYPE] = None,
        extra: Optional[Dict] = None,
        trace_id: Optional[ID_TYPE] = None,
        **kwargs: Any,
    ) -> ls_schemas.Feedback:
        """Create a feedback in the LangSmith API.

        Args:
            run_id (Optional[Union[UUID, str]]):
                The ID of the run to provide feedback for. Either the run_id OR
                the project_id must be provided.
            key (str):
                The name of the metric or 'aspect' this feedback is about.
            score (Optional[Union[float, int, bool]]):
                The score to rate this run on the metric or aspect.
            value (Optional[Union[float, int, bool, str, dict]]):
                The display value or non-numeric value for this feedback.
            correction (Optional[dict]):
                The proper ground truth for this run.
            comment (Optional[str]):
                A comment about this feedback, such as a justification for the score or
                chain-of-thought trajectory for an LLM judge.
            source_info (Optional[Dict[str, Any]]):
                Information about the source of this feedback.
            feedback_source_type (Union[FeedbackSourceType, str]):
                The type of feedback source, such as model (for model-generated feedback)
                    or API.
            source_run_id (Optional[Union[UUID, str]]):
                The ID of the run that generated this feedback, if a "model" type.
            feedback_id (Optional[Union[UUID, str]]):
                The ID of the feedback to create. If not provided, a random UUID will be
                generated.
            feedback_config (Optional[FeedbackConfig]):
                The configuration specifying how to interpret feedback with this key.
                Examples include continuous (with min/max bounds), categorical,
                or freeform.
            stop_after_attempt (int, default=10):
                The number of times to retry the request before giving up.
            project_id (Optional[Union[UUID, str]]):
                The ID of the project_id to provide feedback on. One - and only one - of
                this and run_id must be provided.
            comparative_experiment_id (Optional[Union[UUID, str]]):
                If this feedback was logged as a part of a comparative experiment, this
                associates the feedback with that experiment.
            feedback_group_id (Optional[Union[UUID, str]]):
                When logging preferences, ranking runs, or other comparative feedback,
                this is used to group feedback together.
            extra (Optional[Dict]):
                Metadata for the feedback.
            trace_id (Optional[Union[UUID, str]]):
                The trace ID of the run to provide feedback for. Enables batch ingestion.
            **kwargs (Any):
                Additional keyword arguments.

        Returns:
            Feedback: The created feedback object.
        """
        if run_id is None and project_id is None:
            raise ValueError("One of run_id and project_id must be provided")
        if run_id is not None and project_id is not None:
            raise ValueError("Only one of run_id and project_id must be provided")
        if kwargs:
            warnings.warn(
                "The following arguments are no longer used in the create_feedback"
                f" endpoint: {sorted(kwargs)}",
                DeprecationWarning,
            )
        try:
            if not isinstance(feedback_source_type, ls_schemas.FeedbackSourceType):
                feedback_source_type = ls_schemas.FeedbackSourceType(
                    feedback_source_type
                )
            if feedback_source_type == ls_schemas.FeedbackSourceType.API:
                feedback_source: ls_schemas.FeedbackSourceBase = (
                    ls_schemas.APIFeedbackSource(metadata=source_info)
                )
            elif feedback_source_type == ls_schemas.FeedbackSourceType.MODEL:
                feedback_source = ls_schemas.ModelFeedbackSource(metadata=source_info)
            else:
                raise ValueError(f"Unknown feedback source type {feedback_source_type}")
            feedback_source.metadata = (
                feedback_source.metadata if feedback_source.metadata is not None else {}
            )
            if source_run_id is not None and "__run" not in feedback_source.metadata:
                feedback_source.metadata["__run"] = {"run_id": str(source_run_id)}
            if feedback_source.metadata and "__run" in feedback_source.metadata:
                # Validate that the linked run ID is a valid UUID
                # Run info may be a base model or dict.
                _run_meta: Union[dict, Any] = feedback_source.metadata["__run"]
                if hasattr(_run_meta, "dict") and callable(_run_meta):
                    _run_meta = _run_meta.dict()
                if "run_id" in _run_meta:
                    _run_meta["run_id"] = str(
                        _as_uuid(
                            feedback_source.metadata["__run"]["run_id"],
                            "feedback_source.metadata['__run']['run_id']",
                        )
                    )
                feedback_source.metadata["__run"] = _run_meta
            feedback = ls_schemas.FeedbackCreate(
                id=_ensure_uuid(feedback_id),
                # If run_id is None, this is interpreted as session-level
                # feedback.
                run_id=_ensure_uuid(run_id, accept_null=True),
                trace_id=_ensure_uuid(trace_id, accept_null=True),
                key=key,
                score=score,
                value=value,
                correction=correction,
                comment=comment,
                feedback_source=feedback_source,
                created_at=datetime.datetime.now(datetime.timezone.utc),
                modified_at=datetime.datetime.now(datetime.timezone.utc),
                feedback_config=feedback_config,
                session_id=_ensure_uuid(project_id, accept_null=True),
                comparative_experiment_id=_ensure_uuid(
                    comparative_experiment_id, accept_null=True
                ),
                feedback_group_id=_ensure_uuid(feedback_group_id, accept_null=True),
                extra=extra,
            )

            use_multipart = (self.info.batch_ingest_config or {}).get(
                "use_multipart_endpoint", False
            )

            if (
                use_multipart
                and self.info.version  # TODO: Remove version check once versions have updated
                and ls_utils.is_version_greater_or_equal(self.info.version, "0.8.10")
                and self.tracing_queue is not None
                and feedback.trace_id is not None
            ):
                serialized_op = serialize_feedback_dict(feedback)
                self.tracing_queue.put(
                    TracingQueueItem(str(feedback.id), serialized_op)
                )
            else:
                feedback_block = _dumps_json(feedback.dict(exclude_none=True))
                self.request_with_retries(
                    "POST",
                    "/feedback",
                    request_kwargs={
                        "data": feedback_block,
                    },
                    stop_after_attempt=stop_after_attempt,
                    retry_on=(ls_utils.LangSmithNotFoundError,),
                )
            return ls_schemas.Feedback(**feedback.dict())
        except Exception as e:
            logger.error("Error creating feedback", exc_info=True)
            raise e

    def update_feedback(
        self,
        feedback_id: ID_TYPE,
        *,
        score: Union[float, int, bool, None] = None,
        value: Union[float, int, bool, str, dict, None] = None,
        correction: Union[dict, None] = None,
        comment: Union[str, None] = None,
    ) -> None:
        """Update a feedback in the LangSmith API.

        Args:
            feedback_id (Union[UUID, str]):
                The ID of the feedback to update.
            score (Optional[Union[float, int, bool]]):
                The score to update the feedback with.
            value (Optional[Union[float, int, bool, str, dict]]):
                The value to update the feedback with.
            correction (Optional[dict]):
                The correction to update the feedback with.
            comment (Optional[str]):
                The comment to update the feedback with.

        Returns:
            None
        """
        feedback_update: Dict[str, Any] = {}
        if score is not None:
            feedback_update["score"] = score
        if value is not None:
            feedback_update["value"] = value
        if correction is not None:
            feedback_update["correction"] = correction
        if comment is not None:
            feedback_update["comment"] = comment
        response = self.request_with_retries(
            "PATCH",
            f"/feedback/{_as_uuid(feedback_id, 'feedback_id')}",
            headers={**self._headers, "Content-Type": "application/json"},
            data=_dumps_json(feedback_update),
        )
        ls_utils.raise_for_status_with_text(response)

    def read_feedback(self, feedback_id: ID_TYPE) -> ls_schemas.Feedback:
        """Read a feedback from the LangSmith API.

        Args:
            feedback_id (Union[UUID, str]):
                The ID of the feedback to read.

        Returns:
            Feedback: The feedback.
        """
        response = self.request_with_retries(
            "GET",
            f"/feedback/{_as_uuid(feedback_id, 'feedback_id')}",
        )
        return ls_schemas.Feedback(**response.json())

    def list_feedback(
        self,
        *,
        run_ids: Optional[Sequence[ID_TYPE]] = None,
        feedback_key: Optional[Sequence[str]] = None,
        feedback_source_type: Optional[Sequence[ls_schemas.FeedbackSourceType]] = None,
        limit: Optional[int] = None,
        **kwargs: Any,
    ) -> Iterator[ls_schemas.Feedback]:
        """List the feedback objects on the LangSmith API.

        Args:
            run_ids (Optional[Sequence[Union[UUID, str]]]):
                The IDs of the runs to filter by.
            feedback_key (Optional[Sequence[str]]):
                The feedback key(s) to filter by. Examples: 'correctness'
                The query performs a union of all feedback keys.
            feedback_source_type (Optional[Sequence[FeedbackSourceType]]):
                The type of feedback source, such as model or API.
            limit (Optional[int]):
                The maximum number of feedback to return.
            **kwargs (Any):
                Additional keyword arguments.

        Yields:
            The feedback objects.
        """
        params: dict = {
            "run": run_ids,
            "limit": min(limit, 100) if limit is not None else 100,
            **kwargs,
        }
        if feedback_key is not None:
            params["key"] = feedback_key
        if feedback_source_type is not None:
            params["source"] = feedback_source_type
        for i, feedback in enumerate(
            self._get_paginated_list("/feedback", params=params)
        ):
            yield ls_schemas.Feedback(**feedback)
            if limit is not None and i + 1 >= limit:
                break

    def delete_feedback(self, feedback_id: ID_TYPE) -> None:
        """Delete a feedback by ID.

        Args:
            feedback_id (Union[UUID, str]):
                The ID of the feedback to delete.

        Returns:
            None
        """
        response = self.request_with_retries(
            "DELETE",
            f"/feedback/{_as_uuid(feedback_id, 'feedback_id')}",
            headers=self._headers,
        )
        ls_utils.raise_for_status_with_text(response)

    def create_feedback_from_token(
        self,
        token_or_url: Union[str, uuid.UUID],
        score: Union[float, int, bool, None] = None,
        *,
        value: Union[float, int, bool, str, dict, None] = None,
        correction: Union[dict, None] = None,
        comment: Union[str, None] = None,
        metadata: Optional[dict] = None,
    ) -> None:
        """Create feedback from a presigned token or URL.

        Args:
            token_or_url (Union[str, uuid.UUID]): The token or URL from which to create
                 feedback.
            score (Optional[Union[float, int, bool]]): The score of the feedback.
                Defaults to None.
            value (Optional[Union[float, int, bool, str, dict]]): The value of the
                feedback. Defaults to None.
            correction (Optional[dict]): The correction of the feedback.
                Defaults to None.
            comment (Optional[str]): The comment of the feedback. Defaults
                to None.
            metadata (Optional[dict]): Additional metadata for the feedback.
                Defaults to None.

        Raises:
            ValueError: If the source API URL is invalid.

        Returns:
            None
        """
        source_api_url, token_uuid = _parse_token_or_url(
            token_or_url, self.api_url, num_parts=1
        )
        if source_api_url != self.api_url:
            raise ValueError(f"Invalid source API URL. {source_api_url}")
        response = self.request_with_retries(
            "POST",
            f"/feedback/tokens/{_as_uuid(token_uuid)}",
            data=_dumps_json(
                {
                    "score": score,
                    "value": value,
                    "correction": correction,
                    "comment": comment,
                    "metadata": metadata,
                    # TODO: Add ID once the API supports it.
                }
            ),
            headers=self._headers,
        )
        ls_utils.raise_for_status_with_text(response)

    def create_presigned_feedback_token(
        self,
        run_id: ID_TYPE,
        feedback_key: str,
        *,
        expiration: Optional[datetime.datetime | datetime.timedelta] = None,
        feedback_config: Optional[ls_schemas.FeedbackConfig] = None,
        feedback_id: Optional[ID_TYPE] = None,
    ) -> ls_schemas.FeedbackIngestToken:
        """Create a pre-signed URL to send feedback data to.

        This is useful for giving browser-based clients a way to upload
        feedback data directly to LangSmith without accessing the
        API key.

        Args:
            run_id (Union[UUID, str]):
                The ID of the run.
            feedback_key (str):
                The key of the feedback to create.
            expiration (Optional[datetime.datetime | datetime.timedelta]): The expiration time of the pre-signed URL.
                Either a datetime or a timedelta offset from now.
                Default to 3 hours.
            feedback_config (Optional[FeedbackConfig]):
                If creating a feedback_key for the first time,
                this defines how the metric should be interpreted,
                such as a continuous score (w/ optional bounds),
                or distribution over categorical values.
            feedback_id (Optional[Union[UUID, str]): The ID of the feedback to create. If not provided, a new
                feedback will be created.

        Returns:
            FeedbackIngestToken: The pre-signed URL for uploading feedback data.
        """
        body: Dict[str, Any] = {
            "run_id": run_id,
            "feedback_key": feedback_key,
            "feedback_config": feedback_config,
            "id": feedback_id or str(uuid.uuid4()),
        }
        if expiration is None:
            body["expires_in"] = ls_schemas.TimeDeltaInput(
                days=0,
                hours=3,
                minutes=0,
            )
        elif isinstance(expiration, datetime.datetime):
            body["expires_at"] = expiration.isoformat()
        elif isinstance(expiration, datetime.timedelta):
            body["expires_in"] = ls_schemas.TimeDeltaInput(
                days=expiration.days,
                hours=expiration.seconds // 3600,
                minutes=(expiration.seconds // 60) % 60,
            )
        else:
            raise ValueError(f"Unknown expiration type: {type(expiration)}")

        response = self.request_with_retries(
            "POST",
            "/feedback/tokens",
            data=_dumps_json(body),
        )
        ls_utils.raise_for_status_with_text(response)
        return ls_schemas.FeedbackIngestToken(**response.json())

    def create_presigned_feedback_tokens(
        self,
        run_id: ID_TYPE,
        feedback_keys: Sequence[str],
        *,
        expiration: Optional[datetime.datetime | datetime.timedelta] = None,
        feedback_configs: Optional[
            Sequence[Optional[ls_schemas.FeedbackConfig]]
        ] = None,
    ) -> Sequence[ls_schemas.FeedbackIngestToken]:
        """Create a pre-signed URL to send feedback data to.

        This is useful for giving browser-based clients a way to upload
        feedback data directly to LangSmith without accessing the
        API key.

        Args:
            run_id (Union[UUID, str]):
                The ID of the run.
            feedback_keys (Sequence[str]):
                The key of the feedback to create.
            expiration (Optional[datetime.datetime | datetime.timedelta]): The expiration time of the pre-signed URL.
                Either a datetime or a timedelta offset from now.
                Default to 3 hours.
            feedback_configs (Optional[Sequence[Optional[FeedbackConfig]]]):
                If creating a feedback_key for the first time,
                this defines how the metric should be interpreted,
                such as a continuous score (w/ optional bounds),
                or distribution over categorical values.

        Returns:
            Sequence[FeedbackIngestToken]: The pre-signed URL for uploading feedback data.
        """
        # validate
        if feedback_configs is not None and len(feedback_keys) != len(feedback_configs):
            raise ValueError(
                "The length of feedback_keys and feedback_configs must be the same."
            )
        if not feedback_configs:
            feedback_configs = [None] * len(feedback_keys)
        # build expiry option
        expires_in, expires_at = None, None
        if expiration is None:
            expires_in = ls_schemas.TimeDeltaInput(
                days=0,
                hours=3,
                minutes=0,
            )
        elif isinstance(expiration, datetime.datetime):
            expires_at = expiration.isoformat()
        elif isinstance(expiration, datetime.timedelta):
            expires_in = ls_schemas.TimeDeltaInput(
                days=expiration.days,
                hours=expiration.seconds // 3600,
                minutes=(expiration.seconds // 60) % 60,
            )
        else:
            raise ValueError(f"Unknown expiration type: {type(expiration)}")
        # assemble body, one entry per key
        body = _dumps_json(
            [
                {
                    "run_id": run_id,
                    "feedback_key": feedback_key,
                    "feedback_config": feedback_config,
                    "expires_in": expires_in,
                    "expires_at": expires_at,
                }
                for feedback_key, feedback_config in zip(
                    feedback_keys, feedback_configs
                )
            ]
        )

        def req(api_url: str, api_key: Optional[str]) -> list:
            response = self.request_with_retries(
                "POST",
                f"{api_url}/feedback/tokens",
                request_kwargs={
                    "data": body,
                    "headers": {
                        **self._headers,
                        X_API_KEY: api_key or self.api_key,
                    },
                },
            )
            ls_utils.raise_for_status_with_text(response)
            return response.json()

        tokens = []
        with cf.ThreadPoolExecutor(max_workers=len(self._write_api_urls)) as executor:
            futs = [
                executor.submit(req, api_url, api_key)
                for api_url, api_key in self._write_api_urls.items()
            ]
            for fut in cf.as_completed(futs):
                response = fut.result()
                tokens.extend(
                    [ls_schemas.FeedbackIngestToken(**part) for part in response]
                )
        return tokens

    def list_presigned_feedback_tokens(
        self,
        run_id: ID_TYPE,
        *,
        limit: Optional[int] = None,
    ) -> Iterator[ls_schemas.FeedbackIngestToken]:
        """List the feedback ingest tokens for a run.

        Args:
            run_id (Union[UUID, str]): The ID of the run to filter by.
            limit (Optional[int]): The maximum number of tokens to return.

        Yields:
            The feedback ingest tokens.
        """
        params = {
            "run_id": _as_uuid(run_id, "run_id"),
            "limit": min(limit, 100) if limit is not None else 100,
        }
        for i, token in enumerate(
            self._get_paginated_list("/feedback/tokens", params=params)
        ):
            yield ls_schemas.FeedbackIngestToken(**token)
            if limit is not None and i + 1 >= limit:
                break

    # Annotation Queue API

    def list_annotation_queues(
        self,
        *,
        queue_ids: Optional[List[ID_TYPE]] = None,
        name: Optional[str] = None,
        name_contains: Optional[str] = None,
        limit: Optional[int] = None,
    ) -> Iterator[ls_schemas.AnnotationQueue]:
        """List the annotation queues on the LangSmith API.

        Args:
            queue_ids (Optional[List[Union[UUID, str]]]):
                The IDs of the queues to filter by.
            name (Optional[str]):
                The name of the queue to filter by.
            name_contains (Optional[str]):
                The substring that the queue name should contain.
            limit (Optional[int]):
                The maximum number of queues to return.

        Yields:
            The annotation queues.
        """
        params: dict = {
            "ids": (
                [_as_uuid(id_, f"queue_ids[{i}]") for i, id_ in enumerate(queue_ids)]
                if queue_ids is not None
                else None
            ),
            "name": name,
            "name_contains": name_contains,
            "limit": min(limit, 100) if limit is not None else 100,
        }
        for i, queue in enumerate(
            self._get_paginated_list("/annotation-queues", params=params)
        ):
            yield ls_schemas.AnnotationQueue(
                **queue,
            )
            if limit is not None and i + 1 >= limit:
                break

    def create_annotation_queue(
        self,
        *,
        name: str,
        description: Optional[str] = None,
        queue_id: Optional[ID_TYPE] = None,
    ) -> ls_schemas.AnnotationQueue:
        """Create an annotation queue on the LangSmith API.

        Args:
            name (str):
                The name of the annotation queue.
            description (Optional[str]):
                The description of the annotation queue.
            queue_id (Optional[Union[UUID, str]]):
                The ID of the annotation queue.

        Returns:
            AnnotationQueue: The created annotation queue object.
        """
        body = {
            "name": name,
            "description": description,
            "id": queue_id or str(uuid.uuid4()),
        }
        response = self.request_with_retries(
            "POST",
            "/annotation-queues",
            json={k: v for k, v in body.items() if v is not None},
        )
        ls_utils.raise_for_status_with_text(response)
        return ls_schemas.AnnotationQueue(
            **response.json(),
        )

    def read_annotation_queue(self, queue_id: ID_TYPE) -> ls_schemas.AnnotationQueue:
        """Read an annotation queue with the specified queue ID.

        Args:
            queue_id (Union[UUID, str]): The ID of the annotation queue to read.

        Returns:
            AnnotationQueue: The annotation queue object.
        """
        # TODO: Replace when actual endpoint is added
        return next(self.list_annotation_queues(queue_ids=[queue_id]))

    def update_annotation_queue(
        self, queue_id: ID_TYPE, *, name: str, description: Optional[str] = None
    ) -> None:
        """Update an annotation queue with the specified queue_id.

        Args:
            queue_id (Union[UUID, str]): The ID of the annotation queue to update.
            name (str): The new name for the annotation queue.
            description (Optional[str]): The new description for the
                annotation queue. Defaults to None.

        Returns:
            None
        """
        response = self.request_with_retries(
            "PATCH",
            f"/annotation-queues/{_as_uuid(queue_id, 'queue_id')}",
            json={
                "name": name,
                "description": description,
            },
        )
        ls_utils.raise_for_status_with_text(response)

    def delete_annotation_queue(self, queue_id: ID_TYPE) -> None:
        """Delete an annotation queue with the specified queue ID.

        Args:
            queue_id (Union[UUID, str]): The ID of the annotation queue to delete.

        Returns:
            None
        """
        response = self.request_with_retries(
            "DELETE",
            f"/annotation-queues/{_as_uuid(queue_id, 'queue_id')}",
            headers={"Accept": "application/json", **self._headers},
        )
        ls_utils.raise_for_status_with_text(response)

    def add_runs_to_annotation_queue(
        self, queue_id: ID_TYPE, *, run_ids: List[ID_TYPE]
    ) -> None:
        """Add runs to an annotation queue with the specified queue ID.

        Args:
            queue_id (Union[UUID, str]): The ID of the annotation queue.
            run_ids (List[Union[UUID, str]]): The IDs of the runs to be added to the annotation
                queue.

        Returns:
            None
        """
        response = self.request_with_retries(
            "POST",
            f"/annotation-queues/{_as_uuid(queue_id, 'queue_id')}/runs",
            json=[str(_as_uuid(id_, f"run_ids[{i}]")) for i, id_ in enumerate(run_ids)],
        )
        ls_utils.raise_for_status_with_text(response)

    def delete_run_from_annotation_queue(
        self, queue_id: ID_TYPE, *, run_id: ID_TYPE
    ) -> None:
        """Delete a run from an annotation queue with the specified queue ID and run ID.

        Args:
            queue_id (Union[UUID, str]): The ID of the annotation queue.
            run_id (Union[UUID, str]): The ID of the run to be added to the annotation
                queue.

        Returns:
            None
        """
        response = self.request_with_retries(
            "DELETE",
            f"/annotation-queues/{_as_uuid(queue_id, 'queue_id')}/runs/{_as_uuid(run_id, 'run_id')}",
        )
        ls_utils.raise_for_status_with_text(response)

    def get_run_from_annotation_queue(
        self, queue_id: ID_TYPE, *, index: int
    ) -> ls_schemas.RunWithAnnotationQueueInfo:
        """Get a run from an annotation queue at the specified index.

        Args:
            queue_id (Union[UUID, str]): The ID of the annotation queue.
            index (int): The index of the run to retrieve.

        Returns:
            RunWithAnnotationQueueInfo: The run at the specified index.

        Raises:
            LangSmithNotFoundError: If the run is not found at the given index.
            LangSmithError: For other API-related errors.
        """
        base_url = f"/annotation-queues/{_as_uuid(queue_id, 'queue_id')}/run"
        response = self.request_with_retries(
            "GET",
            f"{base_url}/{index}",
            headers=self._headers,
        )
        ls_utils.raise_for_status_with_text(response)
        return ls_schemas.RunWithAnnotationQueueInfo(**response.json())

    def create_comparative_experiment(
        self,
        name: str,
        experiments: Sequence[ID_TYPE],
        *,
        reference_dataset: Optional[ID_TYPE] = None,
        description: Optional[str] = None,
        created_at: Optional[datetime.datetime] = None,
        metadata: Optional[Dict[str, Any]] = None,
        id: Optional[ID_TYPE] = None,
    ) -> ls_schemas.ComparativeExperiment:
        """Create a comparative experiment on the LangSmith API.

        These experiments compare 2 or more experiment results over a shared dataset.

        Args:
            name (str): The name of the comparative experiment.
            experiments (Sequence[Union[UUID, str]]): The IDs of the experiments to compare.
            reference_dataset (Optional[Union[UUID, str]]): The ID of the dataset these experiments are compared on.
            description (Optional[str]): The description of the comparative experiment.
            created_at (Optional[datetime.datetime]): The creation time of the comparative experiment.
            metadata (Optional[Dict[str, Any]]): Additional metadata for the comparative experiment.
            id (Optional[Union[UUID, str]]): The ID of the comparative experiment.

        Returns:
            ComparativeExperiment: The created comparative experiment object.
        """
        if not experiments:
            raise ValueError("At least one experiment is required.")
        if reference_dataset is None:
            # Get one of the experiments' reference dataset
            reference_dataset = self.read_project(
                project_id=experiments[0]
            ).reference_dataset_id
        if not reference_dataset:
            raise ValueError("A reference dataset is required.")
        body: Dict[str, Any] = {
            "id": id or str(uuid.uuid4()),
            "name": name,
            "experiment_ids": experiments,
            "reference_dataset_id": reference_dataset,
            "description": description,
            "created_at": created_at or datetime.datetime.now(datetime.timezone.utc),
            "extra": {},
        }
        if metadata is not None:
            body["extra"]["metadata"] = metadata
        ser = _dumps_json({k: v for k, v in body.items()})  # if v is not None})
        response = self.request_with_retries(
            "POST",
            "/datasets/comparative",
            request_kwargs={
                "data": ser,
            },
        )
        ls_utils.raise_for_status_with_text(response)
        response_d = response.json()
        return ls_schemas.ComparativeExperiment(**response_d)

    async def arun_on_dataset(
        self,
        dataset_name: str,
        llm_or_chain_factory: Any,
        *,
        evaluation: Optional[Any] = None,
        concurrency_level: int = 5,
        project_name: Optional[str] = None,
        project_metadata: Optional[Dict[str, Any]] = None,
        dataset_version: Optional[Union[datetime.datetime, str]] = None,
        verbose: bool = False,
        input_mapper: Optional[Callable[[Dict], Any]] = None,
        revision_id: Optional[str] = None,
        **kwargs: Any,
    ) -> Dict[str, Any]:
        """Asynchronously run the Chain or language model on a dataset.

        .. deprecated:: 0.1.0
           This method is deprecated. Use :func:`langsmith.aevaluate` instead.
        """  # noqa: E501
        warnings.warn(
            "The `arun_on_dataset` method is deprecated and"
            " will be removed in a future version."
            "Please use the `aevaluate` method instead.",
            DeprecationWarning,
        )
        try:
            from langchain.smith import arun_on_dataset as _arun_on_dataset
        except ImportError:
            raise ImportError(
                "The client.arun_on_dataset function requires the langchain"
                "package to run.\nInstall with pip install langchain"
            )
        return await _arun_on_dataset(
            dataset_name=dataset_name,
            llm_or_chain_factory=llm_or_chain_factory,
            client=self,
            evaluation=evaluation,
            concurrency_level=concurrency_level,
            project_name=project_name,
            project_metadata=project_metadata,
            verbose=verbose,
            input_mapper=input_mapper,
            revision_id=revision_id,
            dataset_version=dataset_version,
            **kwargs,
        )

    def run_on_dataset(
        self,
        dataset_name: str,
        llm_or_chain_factory: Any,
        *,
        evaluation: Optional[Any] = None,
        concurrency_level: int = 5,
        project_name: Optional[str] = None,
        project_metadata: Optional[Dict[str, Any]] = None,
        dataset_version: Optional[Union[datetime.datetime, str]] = None,
        verbose: bool = False,
        input_mapper: Optional[Callable[[Dict], Any]] = None,
        revision_id: Optional[str] = None,
        **kwargs: Any,
    ) -> Dict[str, Any]:
        """Run the Chain or language model on a dataset.

        .. deprecated:: 0.1.0
           This method is deprecated. Use :func:`langsmith.aevaluate` instead.
        """  # noqa: E501  # noqa: E501
        warnings.warn(
            "The `run_on_dataset` method is deprecated and"
            " will be removed in a future version."
            "Please use the `evaluate` method instead.",
            DeprecationWarning,
        )
        try:
            from langchain.smith import (
                run_on_dataset as _run_on_dataset,  # type: ignore
            )
        except ImportError:
            raise ImportError(
                "The client.run_on_dataset function requires the langchain"
                "package to run.\nInstall with pip install langchain"
            )
        return _run_on_dataset(
            dataset_name=dataset_name,
            llm_or_chain_factory=llm_or_chain_factory,
            concurrency_level=concurrency_level,
            client=self,
            evaluation=evaluation,
            project_name=project_name,
            project_metadata=project_metadata,
            verbose=verbose,
            input_mapper=input_mapper,
            revision_id=revision_id,
            dataset_version=dataset_version,
            **kwargs,
        )

    def _current_tenant_is_owner(self, owner: str) -> bool:
        """Check if the current workspace has the same handle as owner.

        Args:
            owner (str): The owner to check against.

        Returns:
            bool: True if the current tenant is the owner, False otherwise.
        """
        settings = self._get_settings()
        return owner == "-" or settings.tenant_handle == owner

    def _owner_conflict_error(
        self, action: str, owner: str
    ) -> ls_utils.LangSmithUserError:
        return ls_utils.LangSmithUserError(
            f"Cannot {action} for another tenant.\n"
            f"Current tenant: {self._get_settings().tenant_handle},\n"
            f"Requested tenant: {owner}"
        )

    def _get_latest_commit_hash(
        self, prompt_owner_and_name: str, limit: int = 1, offset: int = 0
    ) -> Optional[str]:
        """Get the latest commit hash for a prompt.

        Args:
            prompt_owner_and_name (str): The owner and name of the prompt.
            limit (int, default=1): The maximum number of commits to fetch. Defaults to 1.
            offset (int, default=0): The number of commits to skip. Defaults to 0.

        Returns:
            Optional[str]: The latest commit hash, or None if no commits are found.
        """
        response = self.request_with_retries(
            "GET",
            f"/commits/{prompt_owner_and_name}/",
            params={"limit": limit, "offset": offset},
        )
        commits = response.json()["commits"]
        return commits[0]["commit_hash"] if commits else None

    def _like_or_unlike_prompt(
        self, prompt_identifier: str, like: bool
    ) -> Dict[str, int]:
        """Like or unlike a prompt.

        Args:
            prompt_identifier (str): The identifier of the prompt.
            like (bool): True to like the prompt, False to unlike it.

        Returns:
            A dictionary with the key 'likes' and the count of likes as the value.

        Raises:
            requests.exceptions.HTTPError: If the prompt is not found or
            another error occurs.
        """
        owner, prompt_name, _ = ls_utils.parse_prompt_identifier(prompt_identifier)
        response = self.request_with_retries(
            "POST", f"/likes/{owner}/{prompt_name}", json={"like": like}
        )
        response.raise_for_status()
        return response.json()

    def _get_prompt_url(self, prompt_identifier: str) -> str:
        """Get a URL for a prompt.

        Args:
            prompt_identifier (str): The identifier of the prompt.

        Returns:
            str: The URL for the prompt.

        """
        owner, prompt_name, commit_hash = ls_utils.parse_prompt_identifier(
            prompt_identifier
        )

        if not self._current_tenant_is_owner(owner):
            return f"{self._host_url}/hub/{owner}/{prompt_name}:{commit_hash[:8]}"

        settings = self._get_settings()
        return (
            f"{self._host_url}/prompts/{prompt_name}/{commit_hash[:8]}"
            f"?organizationId={settings.id}"
        )

    def _prompt_exists(self, prompt_identifier: str) -> bool:
        """Check if a prompt exists.

        Args:
            prompt_identifier (str): The identifier of the prompt.

        Returns:
            bool: True if the prompt exists, False otherwise.
        """
        prompt = self.get_prompt(prompt_identifier)
        return True if prompt else False

    def like_prompt(self, prompt_identifier: str) -> Dict[str, int]:
        """Like a prompt.

        Args:
            prompt_identifier (str): The identifier of the prompt.

        Returns:
            Dict[str, int]: A dictionary with the key 'likes' and the count of likes as the value.

        """
        return self._like_or_unlike_prompt(prompt_identifier, like=True)

    def unlike_prompt(self, prompt_identifier: str) -> Dict[str, int]:
        """Unlike a prompt.

        Args:
            prompt_identifier (str): The identifier of the prompt.

        Returns:
            Dict[str, int]: A dictionary with the key 'likes' and the count of likes as the value.

        """
        return self._like_or_unlike_prompt(prompt_identifier, like=False)

    def list_prompts(
        self,
        *,
        limit: int = 100,
        offset: int = 0,
        is_public: Optional[bool] = None,
        is_archived: Optional[bool] = False,
        sort_field: ls_schemas.PromptSortField = ls_schemas.PromptSortField.updated_at,
        sort_direction: Literal["desc", "asc"] = "desc",
        query: Optional[str] = None,
    ) -> ls_schemas.ListPromptsResponse:
        """List prompts with pagination.

        Args:
            limit (int, default=100): The maximum number of prompts to return. Defaults to 100.
            offset (int, default=0): The number of prompts to skip. Defaults to 0.
            is_public (Optional[bool]): Filter prompts by if they are public.
            is_archived (Optional[bool]): Filter prompts by if they are archived.
            sort_field (PromptSortField): The field to sort by.
              Defaults to "updated_at".
            sort_direction (Literal["desc", "asc"], default="desc"): The order to sort by.
              Defaults to "desc".
            query (Optional[str]): Filter prompts by a search query.

        Returns:
            ListPromptsResponse: A response object containing
            the list of prompts.
        """
        params = {
            "limit": limit,
            "offset": offset,
            "is_public": (
                "true" if is_public else "false" if is_public is not None else None
            ),
            "is_archived": "true" if is_archived else "false",
            "sort_field": sort_field,
            "sort_direction": sort_direction,
            "query": query,
            "match_prefix": "true" if query else None,
        }

        response = self.request_with_retries("GET", "/repos/", params=params)
        return ls_schemas.ListPromptsResponse(**response.json())

    def get_prompt(self, prompt_identifier: str) -> Optional[ls_schemas.Prompt]:
        """Get a specific prompt by its identifier.

        Args:
            prompt_identifier (str): The identifier of the prompt.
                The identifier should be in the format "prompt_name" or "owner/prompt_name".

        Returns:
            Optional[Prompt]: The prompt object.

        Raises:
            requests.exceptions.HTTPError: If the prompt is not found or
                another error occurs.
        """
        owner, prompt_name, _ = ls_utils.parse_prompt_identifier(prompt_identifier)
        try:
            response = self.request_with_retries("GET", f"/repos/{owner}/{prompt_name}")
            return ls_schemas.Prompt(**response.json()["repo"])
        except ls_utils.LangSmithNotFoundError:
            return None

    def create_prompt(
        self,
        prompt_identifier: str,
        *,
        description: Optional[str] = None,
        readme: Optional[str] = None,
        tags: Optional[Sequence[str]] = None,
        is_public: bool = False,
    ) -> ls_schemas.Prompt:
        """Create a new prompt.

        Does not attach prompt object, just creates an empty prompt.

        Args:
            prompt_identifier (str): The identifier of the prompt.
                The identifier should be in the formatof owner/name:hash, name:hash, owner/name, or name
            description (Optional[str]): A description of the prompt.
            readme (Optional[str]): A readme for the prompt.
            tags (Optional[Sequence[str]]): A list of tags for the prompt.
            is_public (bool): Whether the prompt should be public. Defaults to False.

        Returns:
            Prompt: The created prompt object.

        Raises:
            ValueError: If the current tenant is not the owner.
            HTTPError: If the server request fails.
        """
        settings = self._get_settings()
        if is_public and not settings.tenant_handle:
            raise ls_utils.LangSmithUserError(
                "Cannot create a public prompt without first\n"
                "creating a LangChain Hub handle. "
                "You can add a handle by creating a public prompt at:\n"
                "https://smith.langchain.com/prompts"
            )

        owner, prompt_name, _ = ls_utils.parse_prompt_identifier(prompt_identifier)
        if not self._current_tenant_is_owner(owner=owner):
            raise self._owner_conflict_error("create a prompt", owner)

        json: Dict[str, Union[str, bool, Sequence[str]]] = {
            "repo_handle": prompt_name,
            "description": description or "",
            "readme": readme or "",
            "tags": tags or [],
            "is_public": is_public,
        }

        response = self.request_with_retries("POST", "/repos/", json=json)
        response.raise_for_status()
        return ls_schemas.Prompt(**response.json()["repo"])

    def create_commit(
        self,
        prompt_identifier: str,
        object: Any,
        *,
        parent_commit_hash: Optional[str] = None,
    ) -> str:
        """Create a commit for an existing prompt.

        Args:
            prompt_identifier (str): The identifier of the prompt.
            object (Any): The LangChain object to commit.
            parent_commit_hash (Optional[str]): The hash of the parent commit.
                Defaults to latest commit.

        Returns:
            str: The url of the prompt commit.

        Raises:
            HTTPError: If the server request fails.
            ValueError: If the prompt does not exist.
        """
        if not self._prompt_exists(prompt_identifier):
            raise ls_utils.LangSmithNotFoundError(
                "Prompt does not exist, you must create it first."
            )

        try:
            from langchain_core.load.dump import dumps
        except ImportError:
            raise ImportError(
                "The client.create_commit function requires the langchain_core"
                "package to run.\nInstall with `pip install langchain_core`"
            )

        json_object = dumps(object)
        manifest_dict = json.loads(json_object)

        owner, prompt_name, _ = ls_utils.parse_prompt_identifier(prompt_identifier)
        prompt_owner_and_name = f"{owner}/{prompt_name}"

        if parent_commit_hash == "latest" or parent_commit_hash is None:
            parent_commit_hash = self._get_latest_commit_hash(prompt_owner_and_name)

        request_dict = {"parent_commit": parent_commit_hash, "manifest": manifest_dict}
        response = self.request_with_retries(
            "POST", f"/commits/{prompt_owner_and_name}", json=request_dict
        )

        commit_hash = response.json()["commit"]["commit_hash"]

        return self._get_prompt_url(f"{prompt_owner_and_name}:{commit_hash}")

    def update_prompt(
        self,
        prompt_identifier: str,
        *,
        description: Optional[str] = None,
        readme: Optional[str] = None,
        tags: Optional[Sequence[str]] = None,
        is_public: Optional[bool] = None,
        is_archived: Optional[bool] = None,
    ) -> Dict[str, Any]:
        """Update a prompt's metadata.

        To update the content of a prompt, use push_prompt or create_commit instead.

        Args:
            prompt_identifier (str): The identifier of the prompt to update.
            description (Optional[str]): New description for the prompt.
            readme (Optional[str]): New readme for the prompt.
            tags (Optional[Sequence[str]]): New list of tags for the prompt.
            is_public (Optional[bool]): New public status for the prompt.
            is_archived (Optional[bool]): New archived status for the prompt.

        Returns:
            Dict[str, Any]: The updated prompt data as returned by the server.

        Raises:
            ValueError: If the prompt_identifier is empty.
            HTTPError: If the server request fails.
        """
        settings = self._get_settings()
        if is_public and not settings.tenant_handle:
            raise ValueError(
                "Cannot create a public prompt without first\n"
                "creating a LangChain Hub handle. "
                "You can add a handle by creating a public prompt at:\n"
                "https://smith.langchain.com/prompts"
            )

        json: Dict[str, Union[str, bool, Sequence[str]]] = {}

        if description is not None:
            json["description"] = description
        if readme is not None:
            json["readme"] = readme
        if is_public is not None:
            json["is_public"] = is_public
        if is_archived is not None:
            json["is_archived"] = is_archived
        if tags is not None:
            json["tags"] = tags

        owner, prompt_name, _ = ls_utils.parse_prompt_identifier(prompt_identifier)
        response = self.request_with_retries(
            "PATCH", f"/repos/{owner}/{prompt_name}", json=json
        )
        response.raise_for_status()
        return response.json()

    def delete_prompt(self, prompt_identifier: str) -> None:
        """Delete a prompt.

        Args:
            prompt_identifier (str): The identifier of the prompt to delete.

        Returns:
            bool: True if the prompt was successfully deleted, False otherwise.

        Raises:
            ValueError: If the current tenant is not the owner of the prompt.
        """
        owner, prompt_name, _ = ls_utils.parse_prompt_identifier(prompt_identifier)
        if not self._current_tenant_is_owner(owner):
            raise self._owner_conflict_error("delete a prompt", owner)

        response = self.request_with_retries("DELETE", f"/repos/{owner}/{prompt_name}")
        response.raise_for_status()

    def pull_prompt_commit(
        self,
        prompt_identifier: str,
        *,
        include_model: Optional[bool] = False,
    ) -> ls_schemas.PromptCommit:
        """Pull a prompt object from the LangSmith API.

        Args:
            prompt_identifier (str): The identifier of the prompt.

        Returns:
            PromptCommit: The prompt object.

        Raises:
            ValueError: If no commits are found for the prompt.
        """
        owner, prompt_name, commit_hash = ls_utils.parse_prompt_identifier(
            prompt_identifier
        )
        response = self.request_with_retries(
            "GET",
            (
                f"/commits/{owner}/{prompt_name}/{commit_hash}"
                f"{'?include_model=true' if include_model else ''}"
            ),
        )
        return ls_schemas.PromptCommit(
            **{"owner": owner, "repo": prompt_name, **response.json()}
        )

    def list_prompt_commits(
        self,
        prompt_identifier: str,
        *,
        limit: Optional[int] = None,
        offset: int = 0,
        include_model: bool = False,
    ) -> Iterator[ls_schemas.ListedPromptCommit]:
        """List commits for a given prompt.

        Args:
            prompt_identifier (str): The identifier of the prompt in the format 'owner/repo_name'.
            limit (Optional[int]): The maximum number of commits to return. If None, returns all commits. Defaults to None.
            offset (int, default=0): The number of commits to skip before starting to return results. Defaults to 0.
            include_model (bool, default=False): Whether to include the model information in the commit data. Defaults to False.

        Yields:
            A ListedPromptCommit object for each commit.

        Note:
            This method uses pagination to retrieve commits. It will make multiple API calls if necessary to retrieve all commits
            or up to the specified limit.
        """
        owner, prompt_name, _ = ls_utils.parse_prompt_identifier(prompt_identifier)

        params = {
            "limit": min(100, limit) if limit is not None else limit,
            "offset": offset,
            "include_model": include_model,
        }
        i = 0
        while True:
            params["offset"] = offset
            response = self.request_with_retries(
                "GET",
                f"/commits/{owner}/{prompt_name}/",
                params=params,
            )
            val = response.json()
            items = val["commits"]
            total = val["total"]

            if not items:
                break
            for it in items:
                if limit is not None and i >= limit:
                    return  # Stop iteration if we've reached the limit
                yield ls_schemas.ListedPromptCommit(
                    **{"owner": owner, "repo": prompt_name, **it}
                )
                i += 1

            offset += len(items)
            if offset >= total:
                break

    def pull_prompt(
        self, prompt_identifier: str, *, include_model: Optional[bool] = False
    ) -> Any:
        """Pull a prompt and return it as a LangChain PromptTemplate.

        This method requires `langchain_core`.

        Args:
            prompt_identifier (str): The identifier of the prompt.
            include_model (Optional[bool], default=False): Whether to include the model information in the prompt data.

        Returns:
            Any: The prompt object in the specified format.
        """
        try:
            from langchain_core.language_models.base import BaseLanguageModel
            from langchain_core.load.load import loads
            from langchain_core.output_parsers import BaseOutputParser
            from langchain_core.prompts import BasePromptTemplate
            from langchain_core.prompts.structured import StructuredPrompt
            from langchain_core.runnables.base import RunnableBinding, RunnableSequence
        except ImportError:
            raise ImportError(
                "The client.pull_prompt function requires the langchain_core"
                "package to run.\nInstall with `pip install langchain_core`"
            )
        try:
            from langchain_core._api import suppress_langchain_beta_warning
        except ImportError:

            @contextlib.contextmanager
            def suppress_langchain_beta_warning():
                yield

        prompt_object = self.pull_prompt_commit(
            prompt_identifier, include_model=include_model
        )
        with suppress_langchain_beta_warning():
            prompt = loads(json.dumps(prompt_object.manifest))

        if (
            isinstance(prompt, BasePromptTemplate)
            or isinstance(prompt, RunnableSequence)
            and isinstance(prompt.first, BasePromptTemplate)
        ):
            prompt_template = (
                prompt
                if isinstance(prompt, BasePromptTemplate)
                else (
                    prompt.first
                    if isinstance(prompt, RunnableSequence)
                    and isinstance(prompt.first, BasePromptTemplate)
                    else None
                )
            )
            if prompt_template is None:
                raise ls_utils.LangSmithError(
                    "Prompt object is not a valid prompt template."
                )

            if prompt_template.metadata is None:
                prompt_template.metadata = {}
            prompt_template.metadata.update(
                {
                    "lc_hub_owner": prompt_object.owner,
                    "lc_hub_repo": prompt_object.repo,
                    "lc_hub_commit_hash": prompt_object.commit_hash,
                }
            )
        if (
            include_model
            and isinstance(prompt, RunnableSequence)
            and isinstance(prompt.first, StructuredPrompt)
            # Make forward-compatible in case we let update the response type
            and (
                len(prompt.steps) == 2 and not isinstance(prompt.last, BaseOutputParser)
            )
        ):
            if isinstance(prompt.last, RunnableBinding) and isinstance(
                prompt.last.bound, BaseLanguageModel
            ):
                seq = cast(RunnableSequence, prompt.first | prompt.last.bound)
                if len(seq.steps) == 3:  # prompt | bound llm | output parser
                    rebound_llm = seq.steps[1]
                    prompt = RunnableSequence(
                        prompt.first,
                        rebound_llm.bind(**{**prompt.last.kwargs}),
                        seq.last,
                    )
                else:
                    prompt = seq  # Not sure

            elif isinstance(prompt.last, BaseLanguageModel):
                prompt: RunnableSequence = prompt.first | prompt.last  # type: ignore[no-redef, assignment]
            else:
                pass

        return prompt

    def push_prompt(
        self,
        prompt_identifier: str,
        *,
        object: Optional[Any] = None,
        parent_commit_hash: str = "latest",
        is_public: Optional[bool] = None,
        description: Optional[str] = None,
        readme: Optional[str] = None,
        tags: Optional[Sequence[str]] = None,
    ) -> str:
        """Push a prompt to the LangSmith API.

        Can be used to update prompt metadata or prompt content.

        If the prompt does not exist, it will be created.
        If the prompt exists, it will be updated.

        Args:
            prompt_identifier (str): The identifier of the prompt.
            object (Optional[Any]): The LangChain object to push.
            parent_commit_hash (str): The parent commit hash.
              Defaults to "latest".
            is_public (Optional[bool]): Whether the prompt should be public.
                If None (default), the current visibility status is maintained for existing prompts.
                For new prompts, None defaults to private.
                Set to True to make public, or False to make private.
            description (Optional[str]): A description of the prompt.
              Defaults to an empty string.
            readme (Optional[str]): A readme for the prompt.
              Defaults to an empty string.
            tags (Optional[Sequence[str]]): A list of tags for the prompt.
              Defaults to an empty list.

        Returns:
            str: The URL of the prompt.
        """
        # Create or update prompt metadata
        if self._prompt_exists(prompt_identifier):
            if any(
                param is not None for param in [is_public, description, readme, tags]
            ):
                self.update_prompt(
                    prompt_identifier,
                    description=description,
                    readme=readme,
                    tags=tags,
                    is_public=is_public,
                )
        else:
            self.create_prompt(
                prompt_identifier,
                is_public=is_public if is_public is not None else False,
                description=description,
                readme=readme,
                tags=tags,
            )

        if object is None:
            return self._get_prompt_url(prompt_identifier=prompt_identifier)

        # Create a commit with the new manifest
        url = self.create_commit(
            prompt_identifier,
            object,
            parent_commit_hash=parent_commit_hash,
        )
        return url

    def cleanup(self) -> None:
        """Manually trigger cleanup of the background thread."""
        self._manual_cleanup = True

    @overload
    def evaluate(
        self,
        target: Union[TARGET_T, Runnable, EXPERIMENT_T],
        /,
        data: Optional[DATA_T] = None,
        evaluators: Optional[Sequence[EVALUATOR_T]] = None,
        summary_evaluators: Optional[Sequence[SUMMARY_EVALUATOR_T]] = None,
        metadata: Optional[dict] = None,
        experiment_prefix: Optional[str] = None,
        description: Optional[str] = None,
        max_concurrency: Optional[int] = 0,
        num_repetitions: int = 1,
        blocking: bool = True,
        experiment: Optional[EXPERIMENT_T] = None,
        upload_results: bool = True,
        **kwargs: Any,
    ) -> ExperimentResults: ...

    @overload
    def evaluate(
        self,
        target: Union[Tuple[EXPERIMENT_T, EXPERIMENT_T]],
        /,
        data: Optional[DATA_T] = None,
        evaluators: Optional[Sequence[COMPARATIVE_EVALUATOR_T]] = None,
        summary_evaluators: Optional[Sequence[SUMMARY_EVALUATOR_T]] = None,
        metadata: Optional[dict] = None,
        experiment_prefix: Optional[str] = None,
        description: Optional[str] = None,
        max_concurrency: Optional[int] = 0,
        num_repetitions: int = 1,
        blocking: bool = True,
        experiment: Optional[EXPERIMENT_T] = None,
        upload_results: bool = True,
        **kwargs: Any,
    ) -> ComparativeExperimentResults: ...

    def evaluate(
        self,
        target: Union[
            TARGET_T, Runnable, EXPERIMENT_T, Tuple[EXPERIMENT_T, EXPERIMENT_T]
        ],
        /,
        data: Optional[DATA_T] = None,
        evaluators: Optional[
            Union[Sequence[EVALUATOR_T], Sequence[COMPARATIVE_EVALUATOR_T]]
        ] = None,
        summary_evaluators: Optional[Sequence[SUMMARY_EVALUATOR_T]] = None,
        metadata: Optional[dict] = None,
        experiment_prefix: Optional[str] = None,
        description: Optional[str] = None,
        max_concurrency: Optional[int] = 0,
        num_repetitions: int = 1,
        blocking: bool = True,
        experiment: Optional[EXPERIMENT_T] = None,
        upload_results: bool = True,
        **kwargs: Any,
    ) -> Union[ExperimentResults, ComparativeExperimentResults]:
        r"""Evaluate a target system on a given dataset.

        Args:
            target (Union[TARGET_T, Runnable, EXPERIMENT_T, Tuple[EXPERIMENT_T, EXPERIMENT_T]]):
                The target system or experiment(s) to evaluate. Can be a function
                that takes a dict and returns a dict, a langchain Runnable, an
                existing experiment ID, or a two-tuple of experiment IDs.
            data (DATA_T): The dataset to evaluate on. Can be a dataset name, a list of
                examples, or a generator of examples.
            evaluators (Optional[Union[Sequence[EVALUATOR_T], Sequence[COMPARATIVE_EVALUATOR_T]]]):
                A list of evaluators to run on each example. The evaluator signature
                depends on the target type. Default to None.
            summary_evaluators (Optional[Sequence[SUMMARY_EVALUATOR_T]]): A list of summary
                evaluators to run on the entire dataset. Should not be specified if
                comparing two existing experiments. Defaults to None.
            metadata (Optional[dict]): Metadata to attach to the experiment.
                Defaults to None.
            experiment_prefix (Optional[str]): A prefix to provide for your experiment name.
                Defaults to None.
            description (Optional[str]): A free-form text description for the experiment.
            max_concurrency (Optional[int], default=0): The maximum number of concurrent
                evaluations to run. If None then no limit is set. If 0 then no concurrency.
                Defaults to 0.
            blocking (bool, default=True): Whether to block until the evaluation is complete.
                Defaults to True.
            num_repetitions (int, default=1): The number of times to run the evaluation.
                Each item in the dataset will be run and evaluated this many times.
                Defaults to 1.
            experiment (Optional[EXPERIMENT_T]): An existing experiment to
                extend. If provided, experiment_prefix is ignored. For advanced
                usage only. Should not be specified if target is an existing experiment or
                two-tuple fo experiments.
            upload_results (bool, default=True): Whether to upload the results to LangSmith.
                Defaults to True.
            **kwargs (Any): Additional keyword arguments to pass to the evaluator.

        Returns:
            ExperimentResults: If target is a function, Runnable, or existing experiment.
            ComparativeExperimentResults: If target is a two-tuple of existing experiments.

        Examples:
            Prepare the dataset:

            .. code-block:: python

                from langsmith import Client

                client = Client()
                dataset = client.clone_public_dataset(
                    "https://smith.langchain.com/public/419dcab2-1d66-4b94-8901-0357ead390df/d"
                )
                dataset_name = "Evaluate Examples"

            Basic usage:

            .. code-block:: python

                def accuracy(outputs: dict, reference_outputs: dict) -> dict:
                    # Row-level evaluator for accuracy.
                    pred = outputs["response"]
                    expected = reference_outputs["answer"]
                    return {"score": expected.lower() == pred.lower()}

            .. code-block:: python

                def precision(outputs: list[dict], reference_outputs: list[dict]) -> dict:
                    # Experiment-level evaluator for precision.
                    # TP / (TP + FP)
                    predictions = [out["response"].lower() for out in outputs]
                    expected = [ref["answer"].lower() for ref in reference_outputs]
                    # yes and no are the only possible answers
                    tp = sum([p == e for p, e in zip(predictions, expected) if p == "yes"])
                    fp = sum([p == "yes" and e == "no" for p, e in zip(predictions, expected)])
                    return {"score": tp / (tp + fp)}


                def predict(inputs: dict) -> dict:
                    # This can be any function or just an API call to your app.
                    return {"response": "Yes"}


                results = client.evaluate(
                    predict,
                    data=dataset_name,
                    evaluators=[accuracy],
                    summary_evaluators=[precision],
                    experiment_prefix="My Experiment",
                    description="Evaluating the accuracy of a simple prediction model.",
                    metadata={
                        "my-prompt-version": "abcd-1234",
                    },
                )

            Evaluating over only a subset of the examples

            .. code-block:: python

                experiment_name = results.experiment_name
                examples = client.list_examples(dataset_name=dataset_name, limit=5)
                results = client.evaluate(
                    predict,
                    data=examples,
                    evaluators=[accuracy],
                    summary_evaluators=[precision],
                    experiment_prefix="My Experiment",
                    description="Just testing a subset synchronously.",
                )

            Streaming each prediction to more easily + eagerly debug.

            .. code-block:: python

                results = client.evaluate(
                    predict,
                    data=dataset_name,
                    evaluators=[accuracy],
                    summary_evaluators=[precision],
                    description="I don't even have to block!",
                    blocking=False,
                )
                for i, result in enumerate(results):  # doctest: +ELLIPSIS
                    pass

            Using the `evaluate` API with an off-the-shelf LangChain evaluator:

            .. code-block:: python

                from langsmith.evaluation import LangChainStringEvaluator
                from langchain.chat_models import init_chat_model


                def prepare_criteria_data(run: Run, example: Example):
                    return {
                        "prediction": run.outputs["output"],
                        "reference": example.outputs["answer"],
                        "input": str(example.inputs),
                    }


                results = client.evaluate(
                    predict,
                    data=dataset_name,
                    evaluators=[
                        accuracy,
                        LangChainStringEvaluator("embedding_distance"),
                        LangChainStringEvaluator(
                            "labeled_criteria",
                            config={
                                "criteria": {
                                    "usefulness": "The prediction is useful if it is correct"
                                    " and/or asks a useful followup question."
                                },
                                "llm": init_chat_model("gpt-4o"),
                            },
                            prepare_data=prepare_criteria_data,
                        ),
                    ],
                    description="Evaluating with off-the-shelf LangChain evaluators.",
                    summary_evaluators=[precision],
                )

            View the evaluation results for experiment:...
            Evaluating a LangChain object:

            .. code-block:: python

                from langchain_core.runnables import chain as as_runnable


                @as_runnable
                def nested_predict(inputs):
                    return {"response": "Yes"}


                @as_runnable
                def lc_predict(inputs):
                    return nested_predict.invoke(inputs)


                results = client.evaluate(
                    lc_predict,
                    data=dataset_name,
                    evaluators=[accuracy],
                    description="This time we're evaluating a LangChain object.",
                    summary_evaluators=[precision],
                )

            Comparative evaluation:

            .. code-block:: python

                results = client.evaluate(
                    # The target is a tuple of the experiment IDs to compare
                    target=(
                        "12345678-1234-1234-1234-123456789012",
                        "98765432-1234-1234-1234-123456789012",
                    ),
                    evaluators=[accuracy],
                    summary_evaluators=[precision],
                )

            Evaluate an existing experiment:

            .. code-block:: python

                results = client.evaluate(
                    # The target is the ID of the experiment we are evaluating
                    target="12345678-1234-1234-1234-123456789012",
                    evaluators=[accuracy],
                    summary_evaluators=[precision],
                )


        .. versionadded:: 0.2.0
        """  # noqa: E501
        from langsmith.evaluation._runner import evaluate as evaluate_

        # Need to ignore because it fails when there are too many union types +
        # overloads.
        return evaluate_(  # type: ignore[misc]
            target,  # type: ignore[arg-type]
            data=data,
            evaluators=evaluators,  # type: ignore[arg-type]
            summary_evaluators=summary_evaluators,
            metadata=metadata,
            experiment_prefix=experiment_prefix,
            description=description,
            max_concurrency=max_concurrency,
            num_repetitions=num_repetitions,
            client=self,
            blocking=blocking,
            experiment=experiment,
            upload_results=upload_results,
            **kwargs,
        )

    async def aevaluate(
        self,
        target: Union[
            ATARGET_T,
            AsyncIterable[dict],
            Runnable,
            str,
            uuid.UUID,
            schemas.TracerSession,
        ],
        /,
        data: Union[
            DATA_T, AsyncIterable[schemas.Example], Iterable[schemas.Example], None
        ] = None,
        evaluators: Optional[Sequence[Union[EVALUATOR_T, AEVALUATOR_T]]] = None,
        summary_evaluators: Optional[Sequence[SUMMARY_EVALUATOR_T]] = None,
        metadata: Optional[dict] = None,
        experiment_prefix: Optional[str] = None,
        description: Optional[str] = None,
        max_concurrency: Optional[int] = 0,
        num_repetitions: int = 1,
        blocking: bool = True,
        experiment: Optional[Union[schemas.TracerSession, str, uuid.UUID]] = None,
        upload_results: bool = True,
        **kwargs: Any,
    ) -> AsyncExperimentResults:
        r"""Evaluate an async target system on a given dataset.

        Args:
            target (Union[ATARGET_T, AsyncIterable[dict], Runnable, str, uuid.UUID, TracerSession]):
                The target system or experiment(s) to evaluate. Can be an async function
                that takes a dict and returns a dict, a langchain Runnable, an
                existing experiment ID, or a two-tuple of experiment IDs.
            data (Union[DATA_T, AsyncIterable[Example]]): The dataset to evaluate on. Can be a dataset name, a list of
                examples, an async generator of examples, or an async iterable of examples.
            evaluators (Optional[Sequence[EVALUATOR_T]]): A list of evaluators to run
                on each example. Defaults to None.
            summary_evaluators (Optional[Sequence[SUMMARY_EVALUATOR_T]]): A list of summary
                evaluators to run on the entire dataset. Defaults to None.
            metadata (Optional[dict]): Metadata to attach to the experiment.
                Defaults to None.
            experiment_prefix (Optional[str]): A prefix to provide for your experiment name.
                Defaults to None.
            description (Optional[str]): A description of the experiment.
            max_concurrency (Optional[int], default=0): The maximum number of concurrent
                evaluations to run. If None then no limit is set. If 0 then no concurrency.
                Defaults to 0.
            num_repetitions (int, default=1): The number of times to run the evaluation.
                Each item in the dataset will be run and evaluated this many times.
                Defaults to 1.
            blocking (bool, default=True): Whether to block until the evaluation is complete.
                Defaults to True.
            experiment (Optional[TracerSession]): An existing experiment to
                extend. If provided, experiment_prefix is ignored. For advanced
                usage only.
            upload_results (bool, default=True): Whether to upload the results to LangSmith.
                Defaults to True.
            **kwargs (Any): Additional keyword arguments to pass to the evaluator.

        Returns:
            AsyncIterator[ExperimentResultRow]: An async iterator over the experiment results.

        Environment:
            - LANGSMITH_TEST_CACHE: If set, API calls will be cached to disk to save time and
                cost during testing. Recommended to commit the cache files to your repository
                for faster CI/CD runs.
                Requires the 'langsmith[vcr]' package to be installed.

        Examples:
            Prepare the dataset:

            .. code-block:: python

                import asyncio
                from langsmith import Client

                client = Client()
                dataset = client.clone_public_dataset(
                    "https://smith.langchain.com/public/419dcab2-1d66-4b94-8901-0357ead390df/d"
                )
                dataset_name = "Evaluate Examples"

            Basic usage:

            .. code-block:: python

                def accuracy(outputs: dict, reference_outputs: dict) -> dict:
                    # Row-level evaluator for accuracy.
                    pred = outputs["resposen"]
                    expected = reference_outputs["answer"]
                    return {"score": expected.lower() == pred.lower()}


                def precision(outputs: list[dict], reference_outputs: list[dict]) -> dict:
                    # Experiment-level evaluator for precision.
                    # TP / (TP + FP)
                    predictions = [out["response"].lower() for out in outputs]
                    expected = [ref["answer"].lower() for ref in reference_outputs]
                    # yes and no are the only possible answers
                    tp = sum([p == e for p, e in zip(predictions, expected) if p == "yes"])
                    fp = sum([p == "yes" and e == "no" for p, e in zip(predictions, expected)])
                    return {"score": tp / (tp + fp)}


                async def apredict(inputs: dict) -> dict:
                    # This can be any async function or just an API call to your app.
                    await asyncio.sleep(0.1)
                    return {"response": "Yes"}


                results = asyncio.run(
                    client.aevaluate(
                        apredict,
                        data=dataset_name,
                        evaluators=[accuracy],
                        summary_evaluators=[precision],
                        experiment_prefix="My Experiment",
                        description="Evaluate the accuracy of the model asynchronously.",
                        metadata={
                            "my-prompt-version": "abcd-1234",
                        },
                    )
                )

            Evaluating over only a subset of the examples using an async generator:

            .. code-block:: python

                async def example_generator():
                    examples = client.list_examples(dataset_name=dataset_name, limit=5)
                    for example in examples:
                        yield example


                results = asyncio.run(
                    client.aevaluate(
                        apredict,
                        data=example_generator(),
                        evaluators=[accuracy],
                        summary_evaluators=[precision],
                        experiment_prefix="My Subset Experiment",
                        description="Evaluate a subset of examples asynchronously.",
                    )
                )

            Streaming each prediction to more easily + eagerly debug.

            .. code-block:: python

                results = asyncio.run(
                    client.aevaluate(
                        apredict,
                        data=dataset_name,
                        evaluators=[accuracy],
                        summary_evaluators=[precision],
                        experiment_prefix="My Streaming Experiment",
                        description="Streaming predictions for debugging.",
                        blocking=False,
                    )
                )


                async def aenumerate(iterable):
                    async for elem in iterable:
                        print(elem)


                asyncio.run(aenumerate(results))

            Running without concurrency:

            .. code-block:: python

                results = asyncio.run(
                    client.aevaluate(
                        apredict,
                        data=dataset_name,
                        evaluators=[accuracy],
                        summary_evaluators=[precision],
                        experiment_prefix="My Experiment Without Concurrency",
                        description="This was run without concurrency.",
                        max_concurrency=0,
                    )
                )

            Using Async evaluators:

            .. code-block:: python

                async def helpfulness(outputs: dict) -> dict:
                    # Row-level evaluator for helpfulness.
                    await asyncio.sleep(5)  # Replace with your LLM API call
                    return {"score": outputs["output"] == "Yes"}


                results = asyncio.run(
                    client.aevaluate(
                        apredict,
                        data=dataset_name,
                        evaluators=[helpfulness],
                        summary_evaluators=[precision],
                        experiment_prefix="My Helpful Experiment",
                        description="Applying async evaluators example.",
                    )
                )

            Evaluate an existing experiment:

            .. code-block:: python

                results = asyncio.run(
                    client.aevaluate(
                        # The target is the ID of the experiment we are evaluating
                        target="419dcab2-1d66-4b94-8901-0357ead390df",
                        evaluators=[accuracy, helpfulness],
                        summary_evaluators=[precision],
                    )
                )

        .. versionadded:: 0.2.0

        """  # noqa: E501
        from langsmith.evaluation._arunner import aevaluate as aevaluate_

        return await aevaluate_(
            target,
            data=data,
            evaluators=evaluators,
            summary_evaluators=summary_evaluators,
            metadata=metadata,
            experiment_prefix=experiment_prefix,
            description=description,
            max_concurrency=max_concurrency,
            num_repetitions=num_repetitions,
            client=self,
            blocking=blocking,
            experiment=experiment,
            upload_results=upload_results,
            **kwargs,
        )


def convert_prompt_to_openai_format(
    messages: Any,
    model_kwargs: Optional[Dict[str, Any]] = None,
) -> dict:
    """Convert a prompt to OpenAI format.

    Requires the `langchain_openai` package to be installed.

    Args:
        messages (Any): The messages to convert.
        model_kwargs (Optional[Dict[str, Any]]): Model configuration arguments including
            `stop` and any other required arguments. Defaults to None.

    Returns:
        dict: The prompt in OpenAI format.

    Raises:
        ImportError: If the `langchain_openai` package is not installed.
        ls_utils.LangSmithError: If there is an error during the conversion process.
    """
    try:
        from langchain_openai import ChatOpenAI  # type: ignore
    except ImportError:
        raise ImportError(
            "The convert_prompt_to_openai_format function requires the langchain_openai"
            "package to run.\nInstall with `pip install langchain_openai`"
        )

    openai = ChatOpenAI()

    model_kwargs = model_kwargs or {}
    stop = model_kwargs.pop("stop", None)

    try:
        return openai._get_request_payload(messages, stop=stop, **model_kwargs)
    except Exception as e:
        raise ls_utils.LangSmithError(f"Error converting to OpenAI format: {e}")


def convert_prompt_to_anthropic_format(
    messages: Any,
    model_kwargs: Optional[Dict[str, Any]] = None,
) -> dict:
    """Convert a prompt to Anthropic format.

    Requires the `langchain_anthropic` package to be installed.

    Args:
        messages (Any): The messages to convert.
        model_kwargs (Optional[Dict[str, Any]]):
            Model configuration arguments including `model_name` and `stop`.
            Defaults to None.

    Returns:
        dict: The prompt in Anthropic format.
    """
    try:
        from langchain_anthropic import ChatAnthropic  # type: ignore
    except ImportError:
        raise ImportError(
            "The convert_prompt_to_anthropic_format function requires the "
            "langchain_anthropic package to run.\n"
            "Install with `pip install langchain_anthropic`"
        )

    model_kwargs = model_kwargs or {}
    model_name = model_kwargs.pop("model_name", "claude-3-haiku-20240307")
    stop = model_kwargs.pop("stop", None)
    timeout = model_kwargs.pop("timeout", None)

    anthropic = ChatAnthropic(
        model_name=model_name, timeout=timeout, stop=stop, **model_kwargs
    )

    try:
        return anthropic._get_request_payload(messages, stop=stop)
    except Exception as e:
        raise ls_utils.LangSmithError(f"Error converting to Anthropic format: {e}")


def _convert_stored_attachments_to_attachments_dict(data, *, attachments_key):
    """Convert attachments from the backend database format to the user facing format."""
    attachments_dict = {}
    if attachments_key in data and data[attachments_key]:
        for key, value in data[attachments_key].items():
            response = requests.get(value["presigned_url"], stream=True)
            response.raise_for_status()
            reader = io.BytesIO(response.content)
            attachments_dict[key.removeprefix("attachment.")] = {
                "presigned_url": value["presigned_url"],
                "reader": reader,
            }
    return attachments_dict


def _close_files(files: List[io.BufferedReader]) -> None:
    """Close all opened files used in multipart requests."""
    for file in files:
        try:
            file.close()
        except Exception:
            logger.debug("Could not close file: %s", file.name)
            pass<|MERGE_RESOLUTION|>--- conflicted
+++ resolved
@@ -4379,23 +4379,9 @@
         )
 
         example = response.json()
-<<<<<<< HEAD
         attachments = _convert_stored_attachments_to_attachments_dict(
             example, attachments_key="attachment_urls"
         )
-=======
-        attachments = {}
-        if example.get("attachment_urls"):
-            for key, value in example["attachment_urls"].items():
-                response = requests.get(value["presigned_url"], stream=True)
-                response.raise_for_status()
-                reader = io.BytesIO(response.content)
-                attachments[key.removeprefix("attachment.")] = {
-                    "presigned_url": value["presigned_url"],
-                    "reader": reader,
-                    "mime_type": value.get("mime_type"),
-                }
->>>>>>> 29a77b00
 
         return ls_schemas.Example(
             **{k: v for k, v in example.items() if k != "attachment_urls"},
@@ -4520,23 +4506,9 @@
         for i, example in enumerate(
             self._get_paginated_list("/examples", params=params)
         ):
-<<<<<<< HEAD
             attachments = _convert_stored_attachments_to_attachments_dict(
                 example, attachments_key="attachment_urls"
             )
-=======
-            attachments = {}
-            if example.get("attachment_urls"):
-                for key, value in example["attachment_urls"].items():
-                    response = requests.get(value["presigned_url"], stream=True)
-                    response.raise_for_status()
-                    reader = io.BytesIO(response.content)
-                    attachments[key.removeprefix("attachment.")] = {
-                        "presigned_url": value["presigned_url"],
-                        "reader": reader,
-                        "mime_type": value.get("mime_type"),
-                    }
->>>>>>> 29a77b00
 
             yield ls_schemas.Example(
                 **{k: v for k, v in example.items() if k != "attachment_urls"},
