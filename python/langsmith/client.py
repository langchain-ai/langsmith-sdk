"""Client for interacting with the LangSmith API.

Use the client to customize API keys / workspace ocnnections, SSl certs,
etc. for tracing.

Also used to create, read, update, and delete LangSmith resources
such as runs (~trace spans), datasets, examples (~records),
feedback (~metrics), projects (tracer sessions/groups), etc.

For detailed API documentation, visit: https://docs.smith.langchain.com/.
"""

from __future__ import annotations

import atexit
import collections
import concurrent.futures as cf
import contextlib
import datetime
import functools
import importlib
import importlib.metadata
import io
import json
import logging
import os
import random
import threading
import time
import traceback
import typing
import uuid
import warnings
import weakref
from inspect import signature
from queue import PriorityQueue
from typing import (
    TYPE_CHECKING,
    Any,
    Callable,
    DefaultDict,
    Dict,
    Iterable,
    Iterator,
    List,
    Literal,
    Mapping,
    Optional,
    Sequence,
    Tuple,
    Type,
    Union,
    cast,
)
from urllib import parse as urllib_parse

import orjson
import requests
from requests import adapters as requests_adapters
from requests_toolbelt.multipart import MultipartEncoder  # type: ignore[import-untyped]
from typing_extensions import TypeGuard
from urllib3.poolmanager import PoolKey  # type: ignore[attr-defined]
from urllib3.util import Retry

import langsmith
from langsmith import env as ls_env
from langsmith import schemas as ls_schemas
from langsmith import utils as ls_utils
from langsmith._internal._background_thread import (
    TracingQueueItem,
)
from langsmith._internal._background_thread import (
    tracing_control_thread_func as _tracing_control_thread_func,
)
from langsmith._internal._beta_decorator import warn_beta
from langsmith._internal._constants import (
    _AUTO_SCALE_UP_NTHREADS_LIMIT,
    _BLOCKSIZE_BYTES,
    _SIZE_LIMIT_BYTES,
)
from langsmith._internal._multipart import (
    MultipartPartsAndContext,
    convert_to_multipart_parts_and_context,
)
from langsmith._internal._serde import dumps_json as _dumps_json

try:
    from zoneinfo import ZoneInfo  # type: ignore[import-not-found]
except ImportError:

    class ZoneInfo:  # type: ignore[no-redef]
        """Introduced in python 3.9."""


if TYPE_CHECKING:
    import pandas as pd  # type: ignore

    from langsmith.evaluation import evaluator as ls_evaluator


logger = logging.getLogger(__name__)
_urllib3_logger = logging.getLogger("urllib3.connectionpool")

X_API_KEY = "x-api-key"
WARNED_ATTACHMENTS = False
EMPTY_SEQ: tuple[Dict, ...] = ()
BOUNDARY = uuid.uuid4().hex
URLLIB3_SUPPORTS_BLOCKSIZE = "key_blocksize" in signature(PoolKey).parameters


def _parse_token_or_url(
    url_or_token: Union[str, uuid.UUID],
    api_url: str,
    num_parts: int = 2,
    kind: str = "dataset",
) -> Tuple[str, str]:
    """Parse a public dataset URL or share token."""
    try:
        if isinstance(url_or_token, uuid.UUID) or uuid.UUID(url_or_token):
            return api_url, str(url_or_token)
    except ValueError:
        pass

    # Then it's a URL
    parsed_url = urllib_parse.urlparse(str(url_or_token))
    # Extract the UUID from the path
    path_parts = parsed_url.path.split("/")
    if len(path_parts) >= num_parts:
        token_uuid = path_parts[-num_parts]
    else:
        raise ls_utils.LangSmithUserError(f"Invalid public {kind} URL: {url_or_token}")
    return api_url, token_uuid


def _is_langchain_hosted(url: str) -> bool:
    """Check if the URL is langchain hosted.

    Parameters
    ----------
    url : str
        The URL to check.

    Returns:
    -------
    bool
        True if the URL is langchain hosted, False otherwise.
    """
    try:
        netloc = urllib_parse.urlsplit(url).netloc.split(":")[0]
        return netloc.endswith("langchain.com")
    except Exception:
        return False


ID_TYPE = Union[uuid.UUID, str]
RUN_TYPE_T = Literal[
    "tool", "chain", "llm", "retriever", "embedding", "prompt", "parser"
]


def _default_retry_config() -> Retry:
    """Get the default retry configuration.

    If urllib3 version is 1.26 or greater, retry on all methods.

    Returns:
    -------
    Retry
        The default retry configuration.
    """
    retry_params = dict(
        total=3,
        status_forcelist=[502, 503, 504, 408, 425],
        backoff_factor=0.5,
        # Sadly urllib3 1.x doesn't support backoff_jitter
        raise_on_redirect=False,
        raise_on_status=False,
        respect_retry_after_header=True,
    )

    # the `allowed_methods` keyword is not available in urllib3 < 1.26

    # check to see if urllib3 version is 1.26 or greater
    urllib3_version = importlib.metadata.version("urllib3")
    use_allowed_methods = tuple(map(int, urllib3_version.split("."))) >= (1, 26)

    if use_allowed_methods:
        # Retry on all methods
        retry_params["allowed_methods"] = None

    return ls_utils.LangSmithRetry(**retry_params)  # type: ignore


def close_session(session: requests.Session) -> None:
    """Close the session.

    Parameters
    ----------
    session : Session
        The session to close.
    """
    logger.debug("Closing Client.session")
    session.close()


def _validate_api_key_if_hosted(api_url: str, api_key: Optional[str]) -> None:
    """Verify API key is provided if url not localhost.

    Parameters
    ----------
    api_url : str
        The API URL.
    api_key : str or None
        The API key.

    Raises:
    ------
    LangSmithUserError
        If the API key is not provided when using the hosted service.
    """
    # If the domain is langchain.com, raise error if no api_key
    if not api_key:
        if _is_langchain_hosted(api_url):
            warnings.warn(
                "API key must be provided when using hosted LangSmith API",
                ls_utils.LangSmithMissingAPIKeyWarning,
            )


def _get_tracing_sampling_rate() -> float | None:
    """Get the tracing sampling rate.

    Returns:
    -------
    float
        The tracing sampling rate.
    """
    sampling_rate_str = ls_utils.get_env_var("TRACING_SAMPLING_RATE")
    if sampling_rate_str is None:
        return None
    sampling_rate = float(sampling_rate_str)
    if sampling_rate < 0 or sampling_rate > 1:
        raise ls_utils.LangSmithUserError(
            "LANGSMITH_TRACING_SAMPLING_RATE must be between 0 and 1 if set."
            f" Got: {sampling_rate}"
        )
    return sampling_rate


def _get_write_api_urls(_write_api_urls: Optional[Dict[str, str]]) -> Dict[str, str]:
    _write_api_urls = _write_api_urls or json.loads(
        os.getenv("LANGSMITH_RUNS_ENDPOINTS", "{}")
    )
    processed_write_api_urls = {}
    for url, api_key in _write_api_urls.items():
        processed_url = url.strip()
        if not processed_url:
            raise ls_utils.LangSmithUserError(
                "LangSmith runs API URL within LANGSMITH_RUNS_ENDPOINTS cannot be empty"
            )
        processed_url = processed_url.strip().strip('"').strip("'").rstrip("/")
        processed_api_key = api_key.strip().strip('"').strip("'")
        _validate_api_key_if_hosted(processed_url, processed_api_key)
        processed_write_api_urls[processed_url] = processed_api_key

    return processed_write_api_urls


def _as_uuid(value: ID_TYPE, var: Optional[str] = None) -> uuid.UUID:
    try:
        return uuid.UUID(value) if not isinstance(value, uuid.UUID) else value
    except ValueError as e:
        var = var or "value"
        raise ls_utils.LangSmithUserError(
            f"{var} must be a valid UUID or UUID string. Got {value}"
        ) from e


@typing.overload
def _ensure_uuid(value: Optional[Union[str, uuid.UUID]]) -> uuid.UUID: ...


@typing.overload
def _ensure_uuid(
    value: Optional[Union[str, uuid.UUID]], *, accept_null: bool = True
) -> Optional[uuid.UUID]: ...


def _ensure_uuid(value: Optional[Union[str, uuid.UUID]], *, accept_null: bool = False):
    if value is None:
        if accept_null:
            return None
        return uuid.uuid4()
    return _as_uuid(value)


@functools.lru_cache(maxsize=1)
def _parse_url(url):
    parsed_url = urllib_parse.urlparse(url)
    host = parsed_url.netloc.split(":")[0]
    return host


class _LangSmithHttpAdapter(requests_adapters.HTTPAdapter):
    __attrs__ = [
        "max_retries",
        "config",
        "_pool_connections",
        "_pool_maxsize",
        "_pool_block",
        "_blocksize",
    ]

    def __init__(
        self,
        pool_connections: int = requests_adapters.DEFAULT_POOLSIZE,
        pool_maxsize: int = requests_adapters.DEFAULT_POOLSIZE,
        max_retries: Union[Retry, int, None] = requests_adapters.DEFAULT_RETRIES,
        pool_block: bool = requests_adapters.DEFAULT_POOLBLOCK,
        blocksize: int = 16384,  # default from urllib3.BaseHTTPSConnection
    ) -> None:
        self._blocksize = blocksize
        super().__init__(pool_connections, pool_maxsize, max_retries, pool_block)

    def init_poolmanager(self, connections, maxsize, block=False, **pool_kwargs):
        if URLLIB3_SUPPORTS_BLOCKSIZE:
            # urllib3 before 2.0 doesn't support blocksize
            pool_kwargs["blocksize"] = self._blocksize
        return super().init_poolmanager(connections, maxsize, block, **pool_kwargs)


class Client:
    """Client for interacting with the LangSmith API."""

    __slots__ = [
        "__weakref__",
        "api_url",
        "api_key",
        "retry_config",
        "timeout_ms",
        "session",
        "_get_data_type_cached",
        "_web_url",
        "_tenant_id",
        "tracing_sample_rate",
        "_filtered_post_uuids",
        "tracing_queue",
        "_anonymizer",
        "_hide_inputs",
        "_hide_outputs",
        "_info",
        "_write_api_urls",
        "_settings",
    ]

    def __init__(
        self,
        api_url: Optional[str] = None,
        *,
        api_key: Optional[str] = None,
        retry_config: Optional[Retry] = None,
        timeout_ms: Optional[Union[int, Tuple[int, int]]] = None,
        web_url: Optional[str] = None,
        session: Optional[requests.Session] = None,
        auto_batch_tracing: bool = True,
        anonymizer: Optional[Callable[[dict], dict]] = None,
        hide_inputs: Optional[Union[Callable[[dict], dict], bool]] = None,
        hide_outputs: Optional[Union[Callable[[dict], dict], bool]] = None,
        info: Optional[Union[dict, ls_schemas.LangSmithInfo]] = None,
        api_urls: Optional[Dict[str, str]] = None,
    ) -> None:
        """Initialize a Client instance.

        Parameters
        ----------
        api_url : str or None, default=None
            URL for the LangSmith API. Defaults to the LANGCHAIN_ENDPOINT
            environment variable or https://api.smith.langchain.com if not set.
        api_key : str or None, default=None
            API key for the LangSmith API. Defaults to the LANGCHAIN_API_KEY
            environment variable.
        retry_config : Retry or None, default=None
            Retry configuration for the HTTPAdapter.
        timeout_ms : int or None, default=None
            Timeout in milliseconds for the HTTPAdapter.
        web_url : str or None, default=None
            URL for the LangSmith web app. Default is auto-inferred from
            the ENDPOINT.
        session: requests.Session or None, default=None
            The session to use for requests. If None, a new session will be
            created.
        anonymizer : Optional[Callable[[dict], dict]]
            A function applied for masking serialized run inputs and outputs,
            before sending to the API.
        hide_inputs: Whether to hide run inputs when tracing with this client.
            If True, hides the entire inputs. If a function, applied to
            all run inputs when creating runs.
        hide_outputs: Whether to hide run outputs when tracing with this client.
            If True, hides the entire outputs. If a function, applied to
            all run outputs when creating runs.
        info: Optional[ls_schemas.LangSmithInfo]
            The information about the LangSmith API. If not provided, it will
            be fetched from the API.
        api_urls: Optional[Dict[str, str]]
            A dictionary of write API URLs and their corresponding API keys.
            Useful for multi-tenant setups. Data is only read from the first
            URL in the dictionary. However, ONLY Runs are written (POST and PATCH)
            to all URLs in the dictionary. Feedback, sessions, datasets, examples,
            annotation queues and evaluation results are only written to the first.

        Raises:
        ------
        LangSmithUserError
            If the API key is not provided when using the hosted service.
            If both api_url and api_urls are provided.
        """
        if api_url and api_urls:
            raise ls_utils.LangSmithUserError(
                "You cannot provide both api_url and api_urls."
            )

        if (
            os.getenv("LANGSMITH_ENDPOINT") or os.getenv("LANGCHAIN_ENDPOINT")
        ) and os.getenv("LANGSMITH_RUNS_ENDPOINTS"):
            raise ls_utils.LangSmithUserError(
                "You cannot provide both LANGSMITH_ENDPOINT / LANGCHAIN_ENDPOINT "
                "and LANGSMITH_RUNS_ENDPOINTS."
            )

        self.tracing_sample_rate = _get_tracing_sampling_rate()
        self._filtered_post_uuids: set[uuid.UUID] = set()
        self._write_api_urls: Mapping[str, Optional[str]] = _get_write_api_urls(
            api_urls
        )
        if self._write_api_urls:
            self.api_url = next(iter(self._write_api_urls))
            self.api_key: Optional[str] = self._write_api_urls[self.api_url]
        else:
            self.api_url = ls_utils.get_api_url(api_url)
            self.api_key = ls_utils.get_api_key(api_key)
            _validate_api_key_if_hosted(self.api_url, self.api_key)
            self._write_api_urls = {self.api_url: self.api_key}
        self.retry_config = retry_config or _default_retry_config()
        self.timeout_ms = (
            (timeout_ms, timeout_ms)
            if isinstance(timeout_ms, int)
            else (timeout_ms or (10_000, 90_001))
        )
        self._web_url = web_url
        self._tenant_id: Optional[uuid.UUID] = None
        # Create a session and register a finalizer to close it
        session_ = session if session else requests.Session()
        self.session = session_
        self._info = (
            info
            if info is None or isinstance(info, ls_schemas.LangSmithInfo)
            else ls_schemas.LangSmithInfo(**info)
        )
        weakref.finalize(self, close_session, self.session)
        atexit.register(close_session, session_)
        # Initialize auto batching
        if auto_batch_tracing:
            self.tracing_queue: Optional[PriorityQueue] = PriorityQueue()

            threading.Thread(
                target=_tracing_control_thread_func,
                # arg must be a weakref to self to avoid the Thread object
                # preventing garbage collection of the Client object
                args=(weakref.ref(self),),
            ).start()
        else:
            self.tracing_queue = None

        # Mount the HTTPAdapter with the retry configuration.
        adapter = _LangSmithHttpAdapter(
            max_retries=self.retry_config,
            blocksize=_BLOCKSIZE_BYTES,
            # We need to set the pool_maxsize to a value greater than the
            # number of threads used for batch tracing, plus 1 for other
            # requests.
            pool_maxsize=_AUTO_SCALE_UP_NTHREADS_LIMIT + 1,
        )
        self.session.mount("http://", adapter)
        self.session.mount("https://", adapter)
        self._get_data_type_cached = functools.lru_cache(maxsize=10)(
            self._get_data_type
        )
        self._anonymizer = anonymizer
        self._hide_inputs = (
            hide_inputs
            if hide_inputs is not None
            else ls_utils.get_env_var("HIDE_INPUTS") == "true"
        )
        self._hide_outputs = (
            hide_outputs
            if hide_outputs is not None
            else ls_utils.get_env_var("HIDE_OUTPUTS") == "true"
        )

        self._settings: Union[ls_schemas.LangSmithSettings, None] = None

    def _repr_html_(self) -> str:
        """Return an HTML representation of the instance with a link to the URL.

        Returns:
        -------
        str
            The HTML representation of the instance.
        """
        link = self._host_url
        return f'<a href="{link}", target="_blank" rel="noopener">LangSmith Client</a>'

    def __repr__(self) -> str:
        """Return a string representation of the instance with a link to the URL.

        Returns:
        -------
        str
            The string representation of the instance.
        """
        return f"Client (API URL: {self.api_url})"

    @property
    def _host(self) -> str:
        return _parse_url(self.api_url)

    @property
    def _host_url(self) -> str:
        """The web host url."""
        return ls_utils.get_host_url(self._web_url, self.api_url)

    @property
    def _headers(self) -> Dict[str, str]:
        """Get the headers for the API request.

        Returns:
        -------
        Dict[str, str]
            The headers for the API request.
        """
        headers = {
            "User-Agent": f"langsmith-py/{langsmith.__version__}",
            "Accept": "application/json",
        }
        if self.api_key:
            headers[X_API_KEY] = self.api_key
        return headers

    @property
    def info(self) -> ls_schemas.LangSmithInfo:
        """Get the information about the LangSmith API.

        Returns:
        -------
        Optional[ls_schemas.LangSmithInfo]
            The information about the LangSmith API, or None if the API is
                not available.
        """
        if self._info is None:
            try:
                response = self.request_with_retries(
                    "GET",
                    "/info",
                    headers={"Accept": "application/json"},
                    timeout=(self.timeout_ms[0] / 1000, self.timeout_ms[1] / 1000),
                )
                ls_utils.raise_for_status_with_text(response)
                self._info = ls_schemas.LangSmithInfo(**response.json())
            except BaseException as e:
                logger.warning(
                    f"Failed to get info from {self.api_url}: {repr(e)}",
                )
                self._info = ls_schemas.LangSmithInfo()
        return self._info

    def _get_settings(self) -> ls_schemas.LangSmithSettings:
        """Get the settings for the current tenant.

        Returns:
            dict: The settings for the current tenant.
        """
        if self._settings is None:
            response = self.request_with_retries("GET", "/settings")
            ls_utils.raise_for_status_with_text(response)
            self._settings = ls_schemas.LangSmithSettings(**response.json())

        return self._settings

    def _content_above_size(self, content_length: Optional[int]) -> Optional[str]:
        if content_length is None or self._info is None:
            return None
        info = cast(ls_schemas.LangSmithInfo, self._info)
        bic = info.batch_ingest_config
        if not bic:
            return None
        size_limit = bic.get("size_limit_bytes")
        if size_limit is None:
            return None
        if content_length > size_limit:
            return (
                f"The content length of {content_length} bytes exceeds the "
                f"maximum size limit of {size_limit} bytes."
            )
        return None

    def request_with_retries(
        self,
        /,
        method: Literal["GET", "POST", "PUT", "PATCH", "DELETE"],
        pathname: str,
        *,
        request_kwargs: Optional[Mapping] = None,
        stop_after_attempt: int = 1,
        retry_on: Optional[Sequence[Type[BaseException]]] = None,
        to_ignore: Optional[Sequence[Type[BaseException]]] = None,
        handle_response: Optional[Callable[[requests.Response, int], Any]] = None,
        _context: str = "",
        **kwargs: Any,
    ) -> requests.Response:
        """Send a request with retries.

        Parameters
        ----------
        request_method : str
            The HTTP request method.
        pathname : str
            The pathname of the request URL. Will be appended to the API URL.
        request_kwargs : Mapping
            Additional request parameters.
        stop_after_attempt : int, default=1
            The number of attempts to make.
        retry_on : Sequence[Type[BaseException]] or None, default=None
            The exceptions to retry on. In addition to:
            [LangSmithConnectionError, LangSmithAPIError].
        to_ignore : Sequence[Type[BaseException]] or None, default=None
            The exceptions to ignore / pass on.
        handle_response : Callable[[requests.Response, int], Any] or None, default=None
            A function to handle the response and return whether to continue
            retrying.
        **kwargs : Any
            Additional keyword arguments to pass to the request.

        Returns:
        -------
        Response
            The response object.

        Raises:
        ------
        LangSmithAPIError
            If a server error occurs.
        LangSmithUserError
            If the request fails.
        LangSmithConnectionError
            If a connection error occurs.
        LangSmithError
            If the request fails.
        """
        request_kwargs = request_kwargs or {}
        request_kwargs = {
            "timeout": (self.timeout_ms[0] / 1000, self.timeout_ms[1] / 1000),
            **request_kwargs,
            **kwargs,
            "headers": {
                **self._headers,
                **request_kwargs.get("headers", {}),
                **kwargs.get("headers", {}),
            },
        }
        if (
            method != "GET"
            and "data" in request_kwargs
            and "files" not in request_kwargs
            and not request_kwargs["headers"].get("Content-Type")
        ):
            request_kwargs["headers"]["Content-Type"] = "application/json"
        logging_filters = [
            ls_utils.FilterLangSmithRetry(),
            ls_utils.FilterPoolFullWarning(host=str(self._host)),
        ]
        retry_on_: Tuple[Type[BaseException], ...] = (
            *(retry_on or ()),
            *(
                ls_utils.LangSmithConnectionError,
                ls_utils.LangSmithRequestTimeout,  # 408
                ls_utils.LangSmithAPIError,  # 500
            ),
        )
        to_ignore_: Tuple[Type[BaseException], ...] = (*(to_ignore or ()),)
        response = None
        for idx in range(stop_after_attempt):
            try:
                try:
                    with ls_utils.filter_logs(_urllib3_logger, logging_filters):
                        response = self.session.request(
                            method,
                            (
                                self.api_url + pathname
                                if not pathname.startswith("http")
                                else pathname
                            ),
                            stream=False,
                            **request_kwargs,
                        )
                    ls_utils.raise_for_status_with_text(response)
                    return response
                except requests.exceptions.ReadTimeout as e:
                    logger.debug("Passing on exception %s", e)
                    if idx + 1 == stop_after_attempt:
                        raise
                    sleep_time = 2**idx + (random.random() * 0.5)
                    time.sleep(sleep_time)
                    continue

                except requests.HTTPError as e:
                    if response is not None:
                        if handle_response is not None:
                            if idx + 1 < stop_after_attempt:
                                should_continue = handle_response(response, idx + 1)
                                if should_continue:
                                    continue
                        if response.status_code == 500:
                            raise ls_utils.LangSmithAPIError(
                                f"Server error caused failure to {method}"
                                f" {pathname} in"
                                f" LangSmith API. {repr(e)}"
                                f"{_context}"
                            )
                        elif response.status_code == 408:
                            raise ls_utils.LangSmithRequestTimeout(
                                f"Client took too long to send request to {method}"
                                f"{pathname} {_context}"
                            )
                        elif response.status_code == 429:
                            raise ls_utils.LangSmithRateLimitError(
                                f"Rate limit exceeded for {pathname}. {repr(e)}"
                                f"{_context}"
                            )
                        elif response.status_code == 401:
                            raise ls_utils.LangSmithAuthError(
                                f"Authentication failed for {pathname}. {repr(e)}"
                                f"{_context}"
                            )
                        elif response.status_code == 404:
                            raise ls_utils.LangSmithNotFoundError(
                                f"Resource not found for {pathname}. {repr(e)}"
                                f"{_context}"
                            )
                        elif response.status_code == 409:
                            raise ls_utils.LangSmithConflictError(
                                f"Conflict for {pathname}. {repr(e)}" f"{_context}"
                            )
                        else:
                            raise ls_utils.LangSmithError(
                                f"Failed to {method} {pathname} in LangSmith"
                                f" API. {repr(e)}"
                            )

                    else:
                        raise ls_utils.LangSmithUserError(
                            f"Failed to {method} {pathname} in LangSmith API."
                            f" {repr(e)}"
                        )
                except requests.ConnectionError as e:
                    recommendation = (
                        "Please confirm your LANGCHAIN_ENDPOINT."
                        if self.api_url != "https://api.smith.langchain.com"
                        else "Please confirm your internet connection."
                    )
                    try:
                        content_length = int(
                            str(e.request.headers.get("Content-Length"))
                            if e.request
                            else ""
                        )
                        size_rec = self._content_above_size(content_length)
                        if size_rec:
                            recommendation = size_rec
                    except ValueError:
                        content_length = None

                    api_key = (
                        e.request.headers.get("x-api-key") or "" if e.request else ""
                    )
                    prefix, suffix = api_key[:5], api_key[-2:]
                    filler = "*" * (max(0, len(api_key) - 7))
                    masked_api_key = f"{prefix}{filler}{suffix}"

                    raise ls_utils.LangSmithConnectionError(
                        f"Connection error caused failure to {method} {pathname}"
                        f" in LangSmith API. {recommendation}"
                        f" {repr(e)}"
                        f"\nContent-Length: {content_length}"
                        f"\nAPI Key: {masked_api_key}"
                        f"{_context}"
                    ) from e
                except Exception as e:
                    args = list(e.args)
                    msg = args[1] if len(args) > 1 else ""
                    msg = msg.replace("session", "session (project)")
                    if args:
                        emsg = "\n".join(
                            [str(args[0])]
                            + [msg]
                            + [str(arg) for arg in (args[2:] if len(args) > 2 else [])]
                        )
                    else:
                        emsg = msg
                    raise ls_utils.LangSmithError(
                        f"Failed to {method} {pathname} in LangSmith API. {emsg}"
                        f"{_context}"
                    ) from e
            except to_ignore_ as e:
                if response is not None:
                    logger.debug("Passing on exception %s", e)
                    return response
            except ls_utils.LangSmithRateLimitError:
                if idx + 1 == stop_after_attempt:
                    raise
                if response is not None:
                    try:
                        retry_after = float(response.headers.get("retry-after", "30"))
                    except Exception as e:
                        logger.warning(
                            "Invalid retry-after header: %s",
                            repr(e),
                        )
                        retry_after = 30
                # Add exponential backoff
                retry_after = retry_after * 2**idx + random.random()
                time.sleep(retry_after)
            except retry_on_:
                # Handle other exceptions more immediately
                if idx + 1 == stop_after_attempt:
                    raise
                sleep_time = 2**idx + (random.random() * 0.5)
                time.sleep(sleep_time)
                continue
            # Else we still raise an error

        raise ls_utils.LangSmithError(
            f"Failed to {method} {pathname} in LangSmith API."
        )

    def _get_paginated_list(
        self, path: str, *, params: Optional[dict] = None
    ) -> Iterator[dict]:
        """Get a paginated list of items.

        Parameters
        ----------
        path : str
            The path of the request URL.
        params : dict or None, default=None
            The query parameters.

        Yields:
        ------
        dict
            The items in the paginated list.
        """
        params_ = params.copy() if params else {}
        offset = params_.get("offset", 0)
        params_["limit"] = params_.get("limit", 100)
        while True:
            params_["offset"] = offset
            response = self.request_with_retries(
                "GET",
                path,
                params=params_,
            )
            items = response.json()

            if not items:
                break
            yield from items
            if len(items) < params_["limit"]:
                # offset and limit isn't respected if we're
                # querying for specific values
                break
            offset += len(items)

    def _get_cursor_paginated_list(
        self,
        path: str,
        *,
        body: Optional[dict] = None,
        request_method: Literal["GET", "POST"] = "POST",
        data_key: str = "runs",
    ) -> Iterator[dict]:
        """Get a cursor paginated list of items.

        Parameters
        ----------
        path : str
            The path of the request URL.
        body : dict or None, default=None
            The query body.
        request_method : str, default="post"
            The HTTP request method.
        data_key : str, default="runs"

        Yields:
        ------
        dict
            The items in the paginated list.
        """
        params_ = body.copy() if body else {}
        while True:
            response = self.request_with_retries(
                request_method,
                path,
                request_kwargs={
                    "data": _dumps_json(params_),
                },
            )
            response_body = response.json()
            if not response_body:
                break
            if not response_body.get(data_key):
                break
            yield from response_body[data_key]
            cursors = response_body.get("cursors")
            if not cursors:
                break
            if not cursors.get("next"):
                break
            params_["cursor"] = cursors["next"]

    def upload_dataframe(
        self,
        df: pd.DataFrame,
        name: str,
        input_keys: Sequence[str],
        output_keys: Sequence[str],
        *,
        description: Optional[str] = None,
        data_type: Optional[ls_schemas.DataType] = ls_schemas.DataType.kv,
    ) -> ls_schemas.Dataset:
        """Upload a dataframe as individual examples to the LangSmith API.

        Parameters
        ----------
        df : pd.DataFrame
            The dataframe to upload.
        name : str
            The name of the dataset.
        input_keys : Sequence[str]
            The input keys.
        output_keys : Sequence[str]
            The output keys.
        description : str or None, default=None
            The description of the dataset.
        data_type : DataType or None, default=DataType.kv
            The data type of the dataset.

        Returns:
        -------
        Dataset
            The uploaded dataset.

        Raises:
        ------
        ValueError
            If the csv_file is not a string or tuple.
        """
        csv_file = io.BytesIO()
        df.to_csv(csv_file, index=False)
        csv_file.seek(0)
        return self.upload_csv(
            ("data.csv", csv_file),
            input_keys=input_keys,
            output_keys=output_keys,
            description=description,
            name=name,
            data_type=data_type,
        )

    def upload_csv(
        self,
        csv_file: Union[str, Tuple[str, io.BytesIO]],
        input_keys: Sequence[str],
        output_keys: Sequence[str],
        *,
        name: Optional[str] = None,
        description: Optional[str] = None,
        data_type: Optional[ls_schemas.DataType] = ls_schemas.DataType.kv,
    ) -> ls_schemas.Dataset:
        """Upload a CSV file to the LangSmith API.

        Parameters
        ----------
        csv_file : str or Tuple[str, BytesIO]
            The CSV file to upload. If a string, it should be the path
            If a tuple, it should be a tuple containing the filename
            and a BytesIO object.
        input_keys : Sequence[str]
            The input keys.
        output_keys : Sequence[str]
            The output keys.
        name : str or None, default=None
            The name of the dataset.
        description : str or None, default=None
            The description of the dataset.
        data_type : DataType or None, default=DataType.kv
            The data type of the dataset.

        Returns:
        -------
        Dataset
            The uploaded dataset.

        Raises:
        ------
        ValueError
            If the csv_file is not a string or tuple.
        """
        data = {
            "input_keys": input_keys,
            "output_keys": output_keys,
        }
        if name:
            data["name"] = name
        if description:
            data["description"] = description
        if data_type:
            data["data_type"] = ls_utils.get_enum_value(data_type)
        data["id"] = str(uuid.uuid4())
        if isinstance(csv_file, str):
            with open(csv_file, "rb") as f:
                file_ = {"file": f}
                response = self.request_with_retries(
                    "POST",
                    "/datasets/upload",
                    data=data,
                    files=file_,
                )
        elif isinstance(csv_file, tuple):
            response = self.request_with_retries(
                "POST",
                "/datasets/upload",
                data=data,
                files={"file": csv_file},
            )
        else:
            raise ValueError("csv_file must be a string or tuple")
        ls_utils.raise_for_status_with_text(response)
        result = response.json()
        # TODO: Make this more robust server-side
        if "detail" in result and "already exists" in result["detail"]:
            file_name = csv_file if isinstance(csv_file, str) else csv_file[0]
            file_name = file_name.split("/")[-1]
            raise ValueError(f"Dataset {file_name} already exists")
        return ls_schemas.Dataset(
            **result,
            _host_url=self._host_url,
            _tenant_id=self._get_optional_tenant_id(),
        )

    def _run_transform(
        self,
        run: Union[ls_schemas.Run, dict, ls_schemas.RunLikeDict],
        update: bool = False,
        copy: bool = False,
        attachments_collector: Optional[Dict[str, ls_schemas.Attachments]] = None,
    ) -> dict:
        """Transform the given run object into a dictionary representation.

        Args:
            run (Union[ls_schemas.Run, dict]): The run object to transform.
            update (bool, optional): Whether the payload is for an "update" event.
            copy (bool, optional): Whether to deepcopy run inputs/outputs.
            attachments_collector (Optional[dict[str, ls_schemas.Attachments]]):
                A dictionary to collect attachments. If not passed, attachments
                will be dropped.

        Returns:
            dict: The transformed run object as a dictionary.
        """
        global WARNED_ATTACHMENTS

        if hasattr(run, "dict") and callable(getattr(run, "dict")):
            run_create: dict = run.dict()  # type: ignore
        else:
            run_create = cast(dict, run)
        if "id" not in run_create:
            run_create["id"] = uuid.uuid4()
        elif isinstance(run_create["id"], str):
            run_create["id"] = uuid.UUID(run_create["id"])
        if "inputs" in run_create and run_create["inputs"] is not None:
            if copy:
                run_create["inputs"] = ls_utils.deepish_copy(run_create["inputs"])
            run_create["inputs"] = self._hide_run_inputs(run_create["inputs"])
        if "outputs" in run_create and run_create["outputs"] is not None:
            if copy:
                run_create["outputs"] = ls_utils.deepish_copy(run_create["outputs"])
            run_create["outputs"] = self._hide_run_outputs(run_create["outputs"])
        if not update and not run_create.get("start_time"):
            run_create["start_time"] = datetime.datetime.now(datetime.timezone.utc)

        # Only retain LLM & Prompt manifests
        if "serialized" in run_create:
            if run_create.get("run_type") not in (
                "llm",
                "prompt",
            ):
                # Drop completely
                run_create.pop("serialized", None)
            else:
                # Drop graph
                run_create["serialized"].pop("graph", None)

        # Collect or drop attachments
        if attachments := run_create.pop("attachments", None):
            if attachments_collector is not None:
                attachments_collector[run_create["id"]] = attachments
            elif not WARNED_ATTACHMENTS:
                WARNED_ATTACHMENTS = True
                logger.warning(
                    "You're trying to submit a run with attachments, but your current"
                    " LangSmith integration doesn't support it. Please contact the "
                    " LangChain team at support at langchain"
                    " dot dev for assistance on how to upgrade."
                )

        return run_create

    def _feedback_transform(
        self,
        feedback: Union[ls_schemas.Feedback, dict],
    ) -> dict:
        """Transform the given feedback object into a dictionary representation.

        Args:
            feedback (Union[ls_schemas.Feedback, dict]): The feedback object to transform.
            update (bool, optional): Whether the payload is for an "update" event.
            copy (bool, optional): Whether to deepcopy feedback inputs/outputs.
            attachments_collector (Optional[dict[str, ls_schemas.Attachments]]):
                A dictionary to collect attachments. If not passed, attachments
                will be dropped.

        Returns:
            dict: The transformed feedback object as a dictionary.
        """
        if hasattr(feedback, "dict") and callable(getattr(feedback, "dict")):
            feedback_create: dict = feedback.dict()  # type: ignore
        else:
            feedback_create = cast(dict, feedback)
        if "id" not in feedback_create:
            feedback_create["id"] = uuid.uuid4()
        elif isinstance(feedback_create["id"], str):
            feedback_create["id"] = uuid.UUID(feedback_create["id"])

        return feedback_create

    @staticmethod
    def _insert_runtime_env(runs: Sequence[dict]) -> None:
        runtime_env = ls_env.get_runtime_environment()
        for run_create in runs:
            run_extra = cast(dict, run_create.setdefault("extra", {}))
            # update runtime
            runtime: dict = run_extra.setdefault("runtime", {})
            run_extra["runtime"] = {**runtime_env, **runtime}
            # update metadata
            metadata: dict = run_extra.setdefault("metadata", {})
            langchain_metadata = ls_env.get_langchain_env_var_metadata()
            metadata.update(
                {k: v for k, v in langchain_metadata.items() if k not in metadata}
            )

    def _filter_for_sampling(
        self, runs: Iterable[dict], *, patch: bool = False
    ) -> list[dict]:
        if self.tracing_sample_rate is None:
            return list(runs)

        if patch:
            sampled = []
            for run in runs:
                run_id = _as_uuid(run["id"])
                if run_id not in self._filtered_post_uuids:
                    sampled.append(run)
                else:
                    self._filtered_post_uuids.remove(run_id)
            return sampled
        else:
            sampled = []
            for run in runs:
                if (
                    # Child run
                    run["id"] != run.get("trace_id")
                    # Whose trace is included
                    and run.get("trace_id") not in self._filtered_post_uuids
                    # Or a root that's randomly sampled
                ) or random.random() < self.tracing_sample_rate:
                    sampled.append(run)
                else:
                    self._filtered_post_uuids.add(_as_uuid(run["id"]))
            return sampled

    def create_run(
        self,
        name: str,
        inputs: Dict[str, Any],
        run_type: RUN_TYPE_T,
        *,
        project_name: Optional[str] = None,
        revision_id: Optional[str] = None,
        **kwargs: Any,
    ) -> None:
        """Persist a run to the LangSmith API.

        Parameters
        ----------
        name : str
            The name of the run.
        inputs : Dict[str, Any]
            The input values for the run.
        run_type : str
            The type of the run, such as tool, chain, llm, retriever,
            embedding, prompt, or parser.
        revision_id : ID_TYPE or None, default=None
            The revision ID of the run.
        **kwargs : Any
            Additional keyword arguments.

        Raises:
        ------
        LangSmithUserError
            If the API key is not provided when using the hosted service.
        """
        project_name = project_name or kwargs.pop(
            "session_name",
            # if the project is not provided, use the environment's project
            ls_utils.get_tracer_project(),
        )
        run_create = {
            **kwargs,
            "session_name": project_name,
            "name": name,
            "inputs": inputs,
            "run_type": run_type,
        }
        if not self._filter_for_sampling([run_create]):
            return

        if (
            self.tracing_queue is not None
            # batch ingest requires trace_id and dotted_order to be set
            and run_create.get("trace_id") is not None
            and run_create.get("dotted_order") is not None
        ):
            attachments_collector: Dict[str, ls_schemas.Attachments] = {}
            run_create = self._run_transform(
                run_create,
                copy=False,
                attachments_collector=attachments_collector,
            )
            if revision_id is not None:
                run_create["extra"]["metadata"]["revision_id"] = revision_id
            self._insert_runtime_env([run_create])
            acc = convert_to_multipart_parts_and_context(
                [run_create], [], all_attachments=attachments_collector
            )
            return self.tracing_queue.put(
                TracingQueueItem(run_create["dotted_order"], "create", acc)
            )
        run_create = self._run_transform(
            run_create,
            copy=True,
        )
        if revision_id is not None:
            run_create["extra"]["metadata"]["revision_id"] = revision_id
        self._insert_runtime_env([run_create])
        self._create_run(run_create)

    def _create_run(self, run_create: dict):
        for api_url, api_key in self._write_api_urls.items():
            headers = {**self._headers, X_API_KEY: api_key}
            self.request_with_retries(
                "POST",
                f"{api_url}/runs",
                request_kwargs={
                    "data": _dumps_json(run_create),
                    "headers": headers,
                },
                to_ignore=(ls_utils.LangSmithConflictError,),
            )

    def _hide_run_inputs(self, inputs: dict):
        if self._hide_inputs is True:
            return {}
        if self._anonymizer:
            json_inputs = orjson.loads(_dumps_json(inputs))
            return self._anonymizer(json_inputs)
        if self._hide_inputs is False:
            return inputs
        return self._hide_inputs(inputs)

    def _hide_run_outputs(self, outputs: dict):
        if self._hide_outputs is True:
            return {}
        if self._anonymizer:
            json_outputs = orjson.loads(_dumps_json(outputs))
            return self._anonymizer(json_outputs)
        if self._hide_outputs is False:
            return outputs
        return self._hide_outputs(outputs)

    def batch_ingest_runs(
        self,
        create: Optional[
            Sequence[Union[ls_schemas.Run, ls_schemas.RunLikeDict, Dict]]
        ] = None,
        update: Optional[
            Sequence[Union[ls_schemas.Run, ls_schemas.RunLikeDict, Dict]]
        ] = None,
        *,
        pre_sampled: bool = False,
    ) -> None:
        """Batch ingest/upsert multiple runs in the Langsmith system.

        Args:
            create (Optional[Sequence[Union[ls_schemas.Run, RunLikeDict]]]):
                A sequence of `Run` objects or equivalent dictionaries representing
                runs to be created / posted.
            update (Optional[Sequence[Union[ls_schemas.Run, RunLikeDict]]]):
                A sequence of `Run` objects or equivalent dictionaries representing
                runs that have already been created and should be updated / patched.
            pre_sampled (bool, optional): Whether the runs have already been subject
                to sampling, and therefore should not be sampled again.
                Defaults to False.

        Returns:
            None

        Raises:
            LangsmithAPIError: If there is an error in the API request.

        Note:
            - The run objects MUST contain the dotted_order and trace_id fields
                to be accepted by the API.
        """
        if not create and not update:
            return
        # transform and convert to dicts
        create_dicts = [self._run_transform(run) for run in create or EMPTY_SEQ]
        update_dicts = [
            self._run_transform(run, update=True) for run in update or EMPTY_SEQ
        ]
        # combine post and patch dicts where possible
        if update_dicts and create_dicts:
            create_by_id = {run["id"]: run for run in create_dicts}
            standalone_updates: list[dict] = []
            for run in update_dicts:
                if run["id"] in create_by_id:
                    create_by_id[run["id"]].update(
                        {k: v for k, v in run.items() if v is not None}
                    )
                else:
                    standalone_updates.append(run)
            update_dicts = standalone_updates
        for run in create_dicts:
            if not run.get("trace_id") or not run.get("dotted_order"):
                raise ls_utils.LangSmithUserError(
                    "Batch ingest requires trace_id and dotted_order to be set."
                )
        for run in update_dicts:
            if not run.get("trace_id") or not run.get("dotted_order"):
                raise ls_utils.LangSmithUserError(
                    "Batch ingest requires trace_id and dotted_order to be set."
                )
        # filter out runs that are not sampled
        if pre_sampled:
            raw_body = {
                "post": create_dicts,
                "patch": update_dicts,
            }
        else:
            raw_body = {
                "post": self._filter_for_sampling(create_dicts),
                "patch": self._filter_for_sampling(update_dicts, patch=True),
            }
        if not raw_body["post"] and not raw_body["patch"]:
            return

        self._insert_runtime_env(raw_body["post"] + raw_body["patch"])
        info = self.info

        size_limit_bytes = (info.batch_ingest_config or {}).get(
            "size_limit_bytes"
        ) or _SIZE_LIMIT_BYTES
        # Get orjson fragments to avoid going over the max request size
        partial_body = {
            "post": [_dumps_json(run) for run in raw_body["post"]],
            "patch": [_dumps_json(run) for run in raw_body["patch"]],
        }
        ids = {
            "post": [
                f"trace={run.get('trace_id')},id={run.get('id')}"
                for run in raw_body["post"]
            ],
            "patch": [
                f"trace={run.get('trace_id')},id={run.get('id')}"
                for run in raw_body["patch"]
            ],
        }

        body_chunks: DefaultDict[str, list] = collections.defaultdict(list)
        context_ids: DefaultDict[str, list] = collections.defaultdict(list)
        body_size = 0
        for key in ["post", "patch"]:
            body = collections.deque(partial_body[key])
            ids_ = collections.deque(ids[key])
            while body:
                if body_size > 0 and body_size + len(body[0]) > size_limit_bytes:
                    self._post_batch_ingest_runs(
                        orjson.dumps(body_chunks),
                        _context=f"\n{key}: {'; '.join(context_ids[key])}",
                    )
                    body_size = 0
                    body_chunks.clear()
                    context_ids.clear()
                body_size += len(body[0])
                body_chunks[key].append(orjson.Fragment(body.popleft()))
                context_ids[key].append(ids_.popleft())
        if body_size:
            context = "; ".join(f"{k}: {'; '.join(v)}" for k, v in context_ids.items())
            self._post_batch_ingest_runs(
                orjson.dumps(body_chunks), _context="\n" + context
            )

    def _post_batch_ingest_runs(self, body: bytes, *, _context: str):
        for api_url, api_key in self._write_api_urls.items():
            try:
                self.request_with_retries(
                    "POST",
                    f"{api_url}/runs/batch",
                    request_kwargs={
                        "data": body,
                        "headers": {
                            **self._headers,
                            X_API_KEY: api_key,
                        },
                    },
                    to_ignore=(ls_utils.LangSmithConflictError,),
                    stop_after_attempt=3,
                    _context=_context,
                )
            except Exception as e:
                try:
                    exc_desc_lines = traceback.format_exception_only(type(e), e)
                    exc_desc = "".join(exc_desc_lines).rstrip()
                    logger.warning(f"Failed to batch ingest runs: {exc_desc}")
                except Exception:
                    logger.warning(f"Failed to batch ingest runs: {repr(e)}")

    def multipart_ingest(
        self,
        create: Optional[
            Sequence[Union[ls_schemas.Run, ls_schemas.RunLikeDict, Dict]]
        ] = None,
        update: Optional[
            Sequence[Union[ls_schemas.Run, ls_schemas.RunLikeDict, Dict]]
        ] = None,
        feedback: Optional[Sequence[Union[ls_schemas.Feedback, Dict]]] = None,
        *,
        pre_sampled: bool = False,
    ) -> None:
        """Batch ingest/upsert multiple runs in the Langsmith system.

        Args:
            create (Optional[Sequence[Union[ls_schemas.Run, RunLikeDict]]]):
                A sequence of `Run` objects or equivalent dictionaries representing
                runs to be created / posted.
            update (Optional[Sequence[Union[ls_schemas.Run, RunLikeDict]]]):
                A sequence of `Run` objects or equivalent dictionaries representing
                runs that have already been created and should be updated / patched.
            pre_sampled (bool, optional): Whether the runs have already been subject
                to sampling, and therefore should not be sampled again.
                Defaults to False.

        Returns:
            None

        Raises:
            LangsmithAPIError: If there is an error in the API request.

        Note:
            - The run objects MUST contain the dotted_order and trace_id fields
                to be accepted by the API.
        """
        if not (create or update or feedback):
            return
        # transform and convert to dicts
        all_attachments: Dict[str, ls_schemas.Attachments] = {}
        create_dicts = [
            self._run_transform(run, attachments_collector=all_attachments)
            for run in create or EMPTY_SEQ
        ]
        update_dicts = [
            self._run_transform(run, update=True, attachments_collector=all_attachments)
            for run in update or EMPTY_SEQ
        ]
        feedback_dicts = [self._feedback_transform(f) for f in feedback or EMPTY_SEQ]
        # require trace_id and dotted_order
        if create_dicts:
            for run in create_dicts:
                if not run.get("trace_id") or not run.get("dotted_order"):
                    raise ls_utils.LangSmithUserError(
                        "Multipart ingest requires trace_id and dotted_order"
                        " to be set in create dicts."
                    )
            else:
                del run
        if update_dicts:
            for run in update_dicts:
                if not run.get("trace_id") or not run.get("dotted_order"):
                    raise ls_utils.LangSmithUserError(
                        "Multipart ingest requires trace_id and dotted_order"
                        " to be set in update dicts."
                    )
            else:
                del run
        # combine post and patch dicts where possible
        if update_dicts and create_dicts:
            create_by_id = {run["id"]: run for run in create_dicts}
            standalone_updates: list[dict] = []
            for run in update_dicts:
                if run["id"] in create_by_id:
                    for k, v in run.items():
                        if v is not None:
                            create_by_id[run["id"]][k] = v
                else:
                    standalone_updates.append(run)
            else:
                del run
            update_dicts = standalone_updates
        # filter out runs that are not sampled
        if not pre_sampled:
            create_dicts = self._filter_for_sampling(create_dicts)
            update_dicts = self._filter_for_sampling(update_dicts, patch=True)
        if not create_dicts and not update_dicts and not feedback_dicts:
            return
        # insert runtime environment
        self._insert_runtime_env(create_dicts)
        self._insert_runtime_env(update_dicts)
        # send the runs in multipart requests
<<<<<<< HEAD
        acc: MultipartPartsAndContext = convert_to_multipart_parts_and_context(
            create_dicts, update_dicts, all_attachments=all_attachments
        )

=======
        acc_context: List[str] = []
        acc_parts: MultipartParts = []
        for event, payloads in (
            ("post", create_dicts),
            ("patch", update_dicts),
            ("feedback", feedback_dicts),
        ):
            for payload in payloads:
                # collect fields to be sent as separate parts
                fields = [
                    ("inputs", payload.pop("inputs", None)),
                    ("outputs", payload.pop("outputs", None)),
                    ("events", payload.pop("events", None)),
                    ("feedback", payload.pop("feedback", None)),
                ]
                # encode the main run payload
                payloadb = _dumps_json(payload)
                acc_parts.append(
                    (
                        f"{event}.{payload['id']}",
                        (
                            None,
                            payloadb,
                            "application/json",
                            {"Content-Length": str(len(payloadb))},
                        ),
                    )
                )
                # encode the fields we collected
                for key, value in fields:
                    if value is None:
                        continue
                    valb = _dumps_json(value)
                    acc_parts.append(
                        (
                            f"{event}.{payload['id']}.{key}",
                            (
                                None,
                                valb,
                                "application/json",
                                {"Content-Length": str(len(valb))},
                            ),
                        ),
                    )
                # encode the attachments
                if attachments := all_attachments.pop(payload["id"], None):
                    for n, (ct, ba) in attachments.items():
                        acc_parts.append(
                            (
                                f"attachment.{payload['id']}.{n}",
                                (None, ba, ct, {"Content-Length": str(len(ba))}),
                            )
                        )
                # compute context
                acc_context.append(
                    f"trace={payload.get('trace_id')},id={payload.get('id')}"
                )
>>>>>>> 73ba7a1d
        # send the request
        self._send_multipart_req(acc)

    def _send_multipart_req(self, acc: MultipartPartsAndContext, *, attempts: int = 3):
        parts = acc.parts
        _context = acc.context
        for api_url, api_key in self._write_api_urls.items():
            for idx in range(1, attempts + 1):
                try:
                    encoder = MultipartEncoder(parts, boundary=BOUNDARY)
                    self.request_with_retries(
                        "POST",
                        f"{api_url}/runs/multipart",
                        request_kwargs={
                            "data": encoder,
                            "headers": {
                                **self._headers,
                                X_API_KEY: api_key,
                                "Content-Type": encoder.content_type,
                            },
                        },
                        stop_after_attempt=1,
                        _context=_context,
                    )
                    break
                except ls_utils.LangSmithConflictError:
                    break
                except (
                    ls_utils.LangSmithConnectionError,
                    ls_utils.LangSmithRequestTimeout,
                    ls_utils.LangSmithAPIError,
                ) as exc:
                    if idx == attempts:
                        logger.warning(f"Failed to multipart ingest runs: {exc}")
                    else:
                        continue
                except Exception as e:
                    try:
                        exc_desc_lines = traceback.format_exception_only(type(e), e)
                        exc_desc = "".join(exc_desc_lines).rstrip()
                        logger.warning(f"Failed to multipart ingest runs: {exc_desc}")
                    except Exception:
                        logger.warning(f"Failed to multipart ingest runs: {repr(e)}")
                    # do not retry by default
                    return

    def update_run(
        self,
        run_id: ID_TYPE,
        *,
        name: Optional[str] = None,
        end_time: Optional[datetime.datetime] = None,
        error: Optional[str] = None,
        inputs: Optional[Dict] = None,
        outputs: Optional[Dict] = None,
        events: Optional[Sequence[dict]] = None,
        extra: Optional[Dict] = None,
        tags: Optional[List[str]] = None,
        **kwargs: Any,
    ) -> None:
        """Update a run in the LangSmith API.

        Parameters
        ----------
        run_id : str or UUID
            The ID of the run to update.
        name : str or None, default=None
            The name of the run.
        end_time : datetime or None
            The end time of the run.
        error : str or None, default=None
            The error message of the run.
        inputs : Dict or None, default=None
            The input values for the run.
        outputs : Dict or None, default=None
            The output values for the run.
        events : Sequence[dict] or None, default=None
            The events for the run.
        extra : Dict or None, default=None
            The extra information for the run.
        tags : List[str] or None, default=None
            The tags for the run.
        **kwargs : Any
            Kwargs are ignored.
        """
        data: Dict[str, Any] = {
            "id": _as_uuid(run_id, "run_id"),
            "name": name,
            "trace_id": kwargs.pop("trace_id", None),
            "parent_run_id": kwargs.pop("parent_run_id", None),
            "dotted_order": kwargs.pop("dotted_order", None),
            "tags": tags,
            "extra": extra,
            "session_id": kwargs.pop("session_id", None),
            "session_name": kwargs.pop("session_name", None),
        }
        if not self._filter_for_sampling([data], patch=True):
            return
        if end_time is not None:
            data["end_time"] = end_time.isoformat()
        else:
            data["end_time"] = datetime.datetime.now(datetime.timezone.utc).isoformat()
        if error is not None:
            data["error"] = error
        if inputs is not None:
            data["inputs"] = self._hide_run_inputs(inputs)
        if outputs is not None:
            outputs = ls_utils.deepish_copy(outputs)
            data["outputs"] = self._hide_run_outputs(outputs)
        if events is not None:
            data["events"] = events
        if (
            self.tracing_queue is not None
            # batch ingest requires trace_id and dotted_order to be set
            and data["trace_id"] is not None
            and data["dotted_order"] is not None
        ):
            return self.tracing_queue.put(
                TracingQueueItem(data["dotted_order"], "update", data)
            )
        return self._update_run(data)

    def _update_run(self, run_update: dict) -> None:
        for api_url, api_key in self._write_api_urls.items():
            headers = {
                **self._headers,
                X_API_KEY: api_key,
            }

            self.request_with_retries(
                "PATCH",
                f"{api_url}/runs/{run_update['id']}",
                request_kwargs={
                    "data": _dumps_json(run_update),
                    "headers": headers,
                },
            )

    def _load_child_runs(self, run: ls_schemas.Run) -> ls_schemas.Run:
        """Load child runs for a given run.

        Parameters
        ----------
        run : Run
            The run to load child runs for.

        Returns:
        -------
        Run
            The run with loaded child runs.

        Raises:
        ------
        LangSmithError
            If a child run has no parent.
        """
        child_runs = self.list_runs(id=run.child_run_ids)
        treemap: DefaultDict[uuid.UUID, List[ls_schemas.Run]] = collections.defaultdict(
            list
        )
        runs: Dict[uuid.UUID, ls_schemas.Run] = {}
        for child_run in sorted(
            child_runs,
            key=lambda r: r.dotted_order,
        ):
            if child_run.parent_run_id is None:
                raise ls_utils.LangSmithError(f"Child run {child_run.id} has no parent")
            treemap[child_run.parent_run_id].append(child_run)
            runs[child_run.id] = child_run
        run.child_runs = treemap.pop(run.id, [])
        for run_id, children in treemap.items():
            runs[run_id].child_runs = children
        return run

    def read_run(
        self, run_id: ID_TYPE, load_child_runs: bool = False
    ) -> ls_schemas.Run:
        """Read a run from the LangSmith API.

        Parameters
        ----------
        run_id : str or UUID
            The ID of the run to read.
        load_child_runs : bool, default=False
            Whether to load nested child runs.

        Returns:
        -------
        Run
            The run.
        """
        response = self.request_with_retries(
            "GET", f"/runs/{_as_uuid(run_id, 'run_id')}"
        )
        run = ls_schemas.Run(**response.json(), _host_url=self._host_url)
        if load_child_runs and run.child_run_ids:
            run = self._load_child_runs(run)
        return run

    def list_runs(
        self,
        *,
        project_id: Optional[Union[ID_TYPE, Sequence[ID_TYPE]]] = None,
        project_name: Optional[Union[str, Sequence[str]]] = None,
        run_type: Optional[str] = None,
        trace_id: Optional[ID_TYPE] = None,
        reference_example_id: Optional[ID_TYPE] = None,
        query: Optional[str] = None,
        filter: Optional[str] = None,
        trace_filter: Optional[str] = None,
        tree_filter: Optional[str] = None,
        is_root: Optional[bool] = None,
        parent_run_id: Optional[ID_TYPE] = None,
        start_time: Optional[datetime.datetime] = None,
        error: Optional[bool] = None,
        run_ids: Optional[Sequence[ID_TYPE]] = None,
        select: Optional[Sequence[str]] = None,
        limit: Optional[int] = None,
        **kwargs: Any,
    ) -> Iterator[ls_schemas.Run]:
        """List runs from the LangSmith API.

        Parameters
        ----------
        project_id : UUID or None, default=None
            The ID(s) of the project to filter by.
        project_name : str or None, default=None
            The name(s) of the project to filter by.
        run_type : str or None, default=None
            The type of the runs to filter by.
        trace_id : UUID or None, default=None
            The ID of the trace to filter by.
        reference_example_id : UUID or None, default=None
            The ID of the reference example to filter by.
        query : str or None, default=None
            The query string to filter by.
        filter : str or None, default=None
            The filter string to filter by.
        trace_filter : str or None, default=None
            Filter to apply to the ROOT run in the trace tree. This is meant to
            be used in conjunction with the regular `filter` parameter to let you
            filter runs by attributes of the root run within a trace.
        tree_filter : str or None, default=None
            Filter to apply to OTHER runs in the trace tree, including
            sibling and child runs. This is meant to be used in conjunction with
            the regular `filter` parameter to let you filter runs by attributes
            of any run within a trace.
        is_root : bool or None, default=None
            Whether to filter by root runs.
        parent_run_id : UUID or None, default=None
            The ID of the parent run to filter by.
        start_time : datetime or None, default=None
            The start time to filter by.
        error : bool or None, default=None
            Whether to filter by error status.
        run_ids : List[str or UUID] or None, default=None
            The IDs of the runs to filter by.
        limit : int or None, default=None
            The maximum number of runs to return.
        **kwargs : Any
            Additional keyword arguments.

        Yields:
        ------
        Run
            The runs.

        Examples:
        --------
        .. code-block:: python

            # List all runs in a project
            project_runs = client.list_runs(project_name="<your_project>")

            # List LLM and Chat runs in the last 24 hours
            todays_llm_runs = client.list_runs(
                project_name="<your_project>",
                start_time=datetime.now() - timedelta(days=1),
                run_type="llm",
            )

            # List root traces in a project
            root_runs = client.list_runs(project_name="<your_project>", is_root=1)

            # List runs without errors
            correct_runs = client.list_runs(project_name="<your_project>", error=False)

            # List runs and only return their inputs/outputs (to speed up the query)
            input_output_runs = client.list_runs(
                project_name="<your_project>", select=["inputs", "outputs"]
            )

            # List runs by run ID
            run_ids = [
                "a36092d2-4ad5-4fb4-9c0d-0dba9a2ed836",
                "9398e6be-964f-4aa4-8ae9-ad78cd4b7074",
            ]
            selected_runs = client.list_runs(id=run_ids)

            # List all "chain" type runs that took more than 10 seconds and had
            # `total_tokens` greater than 5000
            chain_runs = client.list_runs(
                project_name="<your_project>",
                filter='and(eq(run_type, "chain"), gt(latency, 10), gt(total_tokens, 5000))',
            )

            # List all runs called "extractor" whose root of the trace was assigned feedback "user_score" score of 1
            good_extractor_runs = client.list_runs(
                project_name="<your_project>",
                filter='eq(name, "extractor")',
                trace_filter='and(eq(feedback_key, "user_score"), eq(feedback_score, 1))',
            )

            # List all runs that started after a specific timestamp and either have "error" not equal to null or a "Correctness" feedback score equal to 0
            complex_runs = client.list_runs(
                project_name="<your_project>",
                filter='and(gt(start_time, "2023-07-15T12:34:56Z"), or(neq(error, null), and(eq(feedback_key, "Correctness"), eq(feedback_score, 0.0))))',
            )

            # List all runs where `tags` include "experimental" or "beta" and `latency` is greater than 2 seconds
            tagged_runs = client.list_runs(
                project_name="<your_project>",
                filter='and(or(has(tags, "experimental"), has(tags, "beta")), gt(latency, 2))',
            )
        """  # noqa: E501
        project_ids = []
        if isinstance(project_id, (uuid.UUID, str)):
            project_ids.append(project_id)
        elif isinstance(project_id, list):
            project_ids.extend(project_id)
        if project_name is not None:
            if isinstance(project_name, str):
                project_name = [project_name]
            project_ids.extend(
                [self.read_project(project_name=name).id for name in project_name]
            )
        default_select = [
            "app_path",
            "child_run_ids",
            "completion_cost",
            "completion_tokens",
            "dotted_order",
            "end_time",
            "error",
            "events",
            "extra",
            "feedback_stats",
            "first_token_time",
            "id",
            "inputs",
            "name",
            "outputs",
            "parent_run_id",
            "parent_run_ids",
            "prompt_cost",
            "prompt_tokens",
            "reference_example_id",
            "run_type",
            "session_id",
            "start_time",
            "status",
            "tags",
            "total_cost",
            "total_tokens",
            "trace_id",
        ]
        select = select or default_select
        body_query: Dict[str, Any] = {
            "session": project_ids if project_ids else None,
            "run_type": run_type,
            "reference_example": (
                [reference_example_id] if reference_example_id else None
            ),
            "query": query,
            "filter": filter,
            "trace_filter": trace_filter,
            "tree_filter": tree_filter,
            "is_root": is_root,
            "parent_run": parent_run_id,
            "start_time": start_time.isoformat() if start_time else None,
            "error": error,
            "id": run_ids,
            "trace": trace_id,
            "select": select,
            **kwargs,
        }
        body_query = {k: v for k, v in body_query.items() if v is not None}
        for i, run in enumerate(
            self._get_cursor_paginated_list("/runs/query", body=body_query)
        ):
            yield ls_schemas.Run(**run, _host_url=self._host_url)
            if limit is not None and i + 1 >= limit:
                break

    def get_run_stats(
        self,
        *,
        id: Optional[List[ID_TYPE]] = None,
        trace: Optional[ID_TYPE] = None,
        parent_run: Optional[ID_TYPE] = None,
        run_type: Optional[str] = None,
        project_names: Optional[List[str]] = None,
        project_ids: Optional[List[ID_TYPE]] = None,
        reference_example_ids: Optional[List[ID_TYPE]] = None,
        start_time: Optional[str] = None,
        end_time: Optional[str] = None,
        error: Optional[bool] = None,
        query: Optional[str] = None,
        filter: Optional[str] = None,
        trace_filter: Optional[str] = None,
        tree_filter: Optional[str] = None,
        is_root: Optional[bool] = None,
        data_source_type: Optional[str] = None,
    ) -> Dict[str, Any]:
        """Get aggregate statistics over queried runs.

        Takes in similar query parameters to `list_runs` and returns statistics
        based on the runs that match the query.

        Args:
            id (Optional[List[ID_TYPE]]): List of run IDs to filter by.
            trace (Optional[ID_TYPE]): Trace ID to filter by.
            parent_run (Optional[ID_TYPE]): Parent run ID to filter by.
            run_type (Optional[str]): Run type to filter by.
            projects (Optional[List[ID_TYPE]]): List of session IDs to filter by.
            reference_example (Optional[List[ID_TYPE]]): List of reference example IDs to filter by.
            start_time (Optional[str]): Start time to filter by.
            end_time (Optional[str]): End time to filter by.
            error (Optional[bool]): Filter by error status.
            query (Optional[str]): Query string to filter by.
            filter (Optional[str]): Filter string to apply.
            trace_filter (Optional[str]): Trace filter string to apply.
            tree_filter (Optional[str]): Tree filter string to apply.
            is_root (Optional[bool]): Filter by root run status.
            data_source_type (Optional[str]): Data source type to filter by.

        Returns:
            Dict[str, Any]: A dictionary containing the run statistics.
        """  # noqa: E501
        from concurrent.futures import ThreadPoolExecutor, as_completed  # type: ignore

        project_ids = project_ids or []
        if project_names:
            with ThreadPoolExecutor() as executor:
                futures = [
                    executor.submit(self.read_project, project_name=name)
                    for name in project_names
                ]
                for future in as_completed(futures):
                    project_ids.append(future.result().id)
        payload = {
            "id": id,
            "trace": trace,
            "parent_run": parent_run,
            "run_type": run_type,
            "session": project_ids,
            "reference_example": reference_example_ids,
            "start_time": start_time,
            "end_time": end_time,
            "error": error,
            "query": query,
            "filter": filter,
            "trace_filter": trace_filter,
            "tree_filter": tree_filter,
            "is_root": is_root,
            "data_source_type": data_source_type,
        }

        # Remove None values from the payload
        payload = {k: v for k, v in payload.items() if v is not None}

        response = self.request_with_retries(
            "POST",
            "/runs/stats",
            request_kwargs={
                "data": _dumps_json(payload),
            },
        )
        ls_utils.raise_for_status_with_text(response)
        return response.json()

    def get_run_url(
        self,
        *,
        run: ls_schemas.RunBase,
        project_name: Optional[str] = None,
        project_id: Optional[ID_TYPE] = None,
    ) -> str:
        """Get the URL for a run.

        Not recommended for use within your agent runtime.
        More for use interacting with runs after the fact
        for data analysis or ETL workloads.

        Parameters
        ----------
        run : Run
            The run.
        project_name : str or None, default=None
            The name of the project.
        project_id : UUID or None, default=None
            The ID of the project.

        Returns:
        -------
        str
            The URL for the run.
        """
        if session_id := getattr(run, "session_id", None):
            pass
        elif session_name := getattr(run, "session_name", None):
            session_id = self.read_project(project_name=session_name).id
        elif project_id is not None:
            session_id = project_id
        elif project_name is not None:
            session_id = self.read_project(project_name=project_name).id
        else:
            project_name = ls_utils.get_tracer_project()
            session_id = self.read_project(project_name=project_name).id
        session_id_ = _as_uuid(session_id, "session_id")
        return (
            f"{self._host_url}/o/{self._get_tenant_id()}/projects/p/{session_id_}/"
            f"r/{run.id}?poll=true"
        )

    def share_run(self, run_id: ID_TYPE, *, share_id: Optional[ID_TYPE] = None) -> str:
        """Get a share link for a run."""
        run_id_ = _as_uuid(run_id, "run_id")
        data = {
            "run_id": str(run_id_),
            "share_token": share_id or str(uuid.uuid4()),
        }
        response = self.request_with_retries(
            "PUT",
            f"/runs/{run_id_}/share",
            headers=self._headers,
            json=data,
        )
        ls_utils.raise_for_status_with_text(response)
        share_token = response.json()["share_token"]
        return f"{self._host_url}/public/{share_token}/r"

    def unshare_run(self, run_id: ID_TYPE) -> None:
        """Delete share link for a run."""
        response = self.request_with_retries(
            "DELETE",
            f"/runs/{_as_uuid(run_id, 'run_id')}/share",
            headers=self._headers,
        )
        ls_utils.raise_for_status_with_text(response)

    def read_run_shared_link(self, run_id: ID_TYPE) -> Optional[str]:
        """Retrieve the shared link for a specific run.

        Args:
            run_id (ID_TYPE): The ID of the run.

        Returns:
            Optional[str]: The shared link for the run, or None if the link is not
            available.
        """
        response = self.request_with_retries(
            "GET",
            f"/runs/{_as_uuid(run_id, 'run_id')}/share",
            headers=self._headers,
        )
        ls_utils.raise_for_status_with_text(response)
        result = response.json()
        if result is None or "share_token" not in result:
            return None
        return f"{self._host_url}/public/{result['share_token']}/r"

    def run_is_shared(self, run_id: ID_TYPE) -> bool:
        """Get share state for a run."""
        link = self.read_run_shared_link(_as_uuid(run_id, "run_id"))
        return link is not None

    def read_shared_run(
        self, share_token: Union[ID_TYPE, str], run_id: Optional[ID_TYPE] = None
    ) -> ls_schemas.Run:
        """Get shared runs."""
        _, token_uuid = _parse_token_or_url(share_token, "", kind="run")
        path = f"/public/{token_uuid}/run"
        if run_id is not None:
            path += f"/{_as_uuid(run_id, 'run_id')}"
        response = self.request_with_retries(
            "GET",
            path,
            headers=self._headers,
        )
        ls_utils.raise_for_status_with_text(response)
        return ls_schemas.Run(**response.json(), _host_url=self._host_url)

    def list_shared_runs(
        self, share_token: Union[ID_TYPE, str], run_ids: Optional[List[str]] = None
    ) -> Iterator[ls_schemas.Run]:
        """Get shared runs."""
        body = {"id": run_ids} if run_ids else {}
        _, token_uuid = _parse_token_or_url(share_token, "", kind="run")
        for run in self._get_cursor_paginated_list(
            f"/public/{token_uuid}/runs/query", body=body
        ):
            yield ls_schemas.Run(**run, _host_url=self._host_url)

    def read_dataset_shared_schema(
        self,
        dataset_id: Optional[ID_TYPE] = None,
        *,
        dataset_name: Optional[str] = None,
    ) -> ls_schemas.DatasetShareSchema:
        """Retrieve the shared schema of a dataset.

        Args:
            dataset_id (Optional[ID_TYPE]): The ID of the dataset.
                Either `dataset_id` or `dataset_name` must be given.
            dataset_name (Optional[str]): The name of the dataset.
                Either `dataset_id` or `dataset_name` must be given.

        Returns:
            ls_schemas.DatasetShareSchema: The shared schema of the dataset.

        Raises:
            ValueError: If neither `dataset_id` nor `dataset_name` is given.
        """
        if dataset_id is None and dataset_name is None:
            raise ValueError("Either dataset_id or dataset_name must be given")
        if dataset_id is None:
            dataset_id = self.read_dataset(dataset_name=dataset_name).id
        response = self.request_with_retries(
            "GET",
            f"/datasets/{_as_uuid(dataset_id, 'dataset_id')}/share",
            headers=self._headers,
        )
        ls_utils.raise_for_status_with_text(response)
        d = response.json()
        return cast(
            ls_schemas.DatasetShareSchema,
            {
                **d,
                "url": f"{self._host_url}/public/"
                f"{_as_uuid(d['share_token'], 'response.share_token')}/d",
            },
        )

    def share_dataset(
        self,
        dataset_id: Optional[ID_TYPE] = None,
        *,
        dataset_name: Optional[str] = None,
    ) -> ls_schemas.DatasetShareSchema:
        """Get a share link for a dataset."""
        if dataset_id is None and dataset_name is None:
            raise ValueError("Either dataset_id or dataset_name must be given")
        if dataset_id is None:
            dataset_id = self.read_dataset(dataset_name=dataset_name).id
        data = {
            "dataset_id": str(dataset_id),
        }
        response = self.request_with_retries(
            "PUT",
            f"/datasets/{_as_uuid(dataset_id, 'dataset_id')}/share",
            headers=self._headers,
            json=data,
        )
        ls_utils.raise_for_status_with_text(response)
        d: dict = response.json()
        return cast(
            ls_schemas.DatasetShareSchema,
            {**d, "url": f"{self._host_url}/public/{d['share_token']}/d"},
        )

    def unshare_dataset(self, dataset_id: ID_TYPE) -> None:
        """Delete share link for a dataset."""
        response = self.request_with_retries(
            "DELETE",
            f"/datasets/{_as_uuid(dataset_id, 'dataset_id')}/share",
            headers=self._headers,
        )
        ls_utils.raise_for_status_with_text(response)

    def read_shared_dataset(
        self,
        share_token: str,
    ) -> ls_schemas.Dataset:
        """Get shared datasets."""
        response = self.request_with_retries(
            "GET",
            f"/public/{_as_uuid(share_token, 'share_token')}/datasets",
            headers=self._headers,
        )
        ls_utils.raise_for_status_with_text(response)
        return ls_schemas.Dataset(
            **response.json(),
            _host_url=self._host_url,
            _public_path=f"/public/{share_token}/d",
        )

    def list_shared_examples(
        self, share_token: str, *, example_ids: Optional[List[ID_TYPE]] = None
    ) -> List[ls_schemas.Example]:
        """Get shared examples."""
        params = {}
        if example_ids is not None:
            params["id"] = [str(id) for id in example_ids]
        response = self.request_with_retries(
            "GET",
            f"/public/{_as_uuid(share_token, 'share_token')}/examples",
            headers=self._headers,
            params=params,
        )
        ls_utils.raise_for_status_with_text(response)
        return [
            ls_schemas.Example(**dataset, _host_url=self._host_url)
            for dataset in response.json()
        ]

    def list_shared_projects(
        self,
        *,
        dataset_share_token: str,
        project_ids: Optional[List[ID_TYPE]] = None,
        name: Optional[str] = None,
        name_contains: Optional[str] = None,
        limit: Optional[int] = None,
    ) -> Iterator[ls_schemas.TracerSessionResult]:
        """List shared projects.

        Args:
            dataset_share_token : str
                The share token of the dataset.
            project_ids : List[ID_TYPE], optional
                List of project IDs to filter the results, by default None.
            name : str, optional
                Name of the project to filter the results, by default None.
            name_contains : str, optional
                Substring to search for in project names, by default None.
            limit : int, optional

        Yields:
            TracerSessionResult: The shared projects.
        """
        params = {"id": project_ids, "name": name, "name_contains": name_contains}
        share_token = _as_uuid(dataset_share_token, "dataset_share_token")
        for i, project in enumerate(
            self._get_paginated_list(
                f"/public/{share_token}/datasets/sessions",
                params=params,
            )
        ):
            yield ls_schemas.TracerSessionResult(**project, _host_url=self._host_url)
            if limit is not None and i + 1 >= limit:
                break

    def create_project(
        self,
        project_name: str,
        *,
        description: Optional[str] = None,
        metadata: Optional[dict] = None,
        upsert: bool = False,
        project_extra: Optional[dict] = None,
        reference_dataset_id: Optional[ID_TYPE] = None,
    ) -> ls_schemas.TracerSession:
        """Create a project on the LangSmith API.

        Parameters
        ----------
        project_name : str
            The name of the project.
        project_extra : dict or None, default=None
            Additional project information.
        metadata: dict or None, default=None
            Additional metadata to associate with the project.
        description : str or None, default=None
            The description of the project.
        upsert : bool, default=False
            Whether to update the project if it already exists.
        reference_dataset_id: UUID or None, default=None
            The ID of the reference dataset to associate with the project.

        Returns:
        -------
        TracerSession
            The created project.
        """
        endpoint = f"{self.api_url}/sessions"
        extra = project_extra
        if metadata:
            extra = {**(extra or {}), "metadata": metadata}
        body: Dict[str, Any] = {
            "name": project_name,
            "extra": extra,
            "description": description,
            "id": str(uuid.uuid4()),
        }
        params = {}
        if upsert:
            params["upsert"] = True
        if reference_dataset_id is not None:
            body["reference_dataset_id"] = reference_dataset_id
        response = self.request_with_retries(
            "POST",
            endpoint,
            headers={**self._headers, "Content-Type": "application/json"},
            data=_dumps_json(body),
        )
        ls_utils.raise_for_status_with_text(response)
        return ls_schemas.TracerSession(**response.json(), _host_url=self._host_url)

    def update_project(
        self,
        project_id: ID_TYPE,
        *,
        name: Optional[str] = None,
        description: Optional[str] = None,
        metadata: Optional[dict] = None,
        project_extra: Optional[dict] = None,
        end_time: Optional[datetime.datetime] = None,
    ) -> ls_schemas.TracerSession:
        """Update a LangSmith project.

        Parameters
        ----------
        project_id : UUID
            The ID of the project to update.
        name : str or None, default=None
            The new name to give the project. This is only valid if the project
            has been assigned an end_time, meaning it has been completed/closed.
        description : str or None, default=None
            The new description to give the project.
        metadata: dict or None, default=None

        project_extra : dict or None, default=None
            Additional project information.

        Returns:
        -------
        TracerSession
            The updated project.
        """
        endpoint = f"{self.api_url}/sessions/{_as_uuid(project_id, 'project_id')}"
        extra = project_extra
        if metadata:
            extra = {**(extra or {}), "metadata": metadata}
        body: Dict[str, Any] = {
            "name": name,
            "extra": extra,
            "description": description,
            "end_time": end_time.isoformat() if end_time else None,
        }
        response = self.request_with_retries(
            "PATCH",
            endpoint,
            headers={**self._headers, "Content-Type": "application/json"},
            data=_dumps_json(body),
        )
        ls_utils.raise_for_status_with_text(response)
        return ls_schemas.TracerSession(**response.json(), _host_url=self._host_url)

    def _get_optional_tenant_id(self) -> Optional[uuid.UUID]:
        if self._tenant_id is not None:
            return self._tenant_id
        try:
            response = self.request_with_retries(
                "GET", "/sessions", params={"limit": 1}
            )
            result = response.json()
            if isinstance(result, list) and len(result) > 0:
                tracer_session = ls_schemas.TracerSessionResult(
                    **result[0], _host_url=self._host_url
                )
                self._tenant_id = tracer_session.tenant_id
                return self._tenant_id
        except Exception as e:
            logger.warning(
                "Failed to get tenant ID from LangSmith: %s", repr(e), exc_info=True
            )
        return None

    def _get_tenant_id(self) -> uuid.UUID:
        tenant_id = self._get_optional_tenant_id()
        if tenant_id is None:
            raise ls_utils.LangSmithError("No tenant ID found")
        return tenant_id

    @ls_utils.xor_args(("project_id", "project_name"))
    def read_project(
        self,
        *,
        project_id: Optional[str] = None,
        project_name: Optional[str] = None,
        include_stats: bool = False,
    ) -> ls_schemas.TracerSessionResult:
        """Read a project from the LangSmith API.

        Parameters
        ----------
        project_id : str or None, default=None
            The ID of the project to read.
        project_name : str or None, default=None
            The name of the project to read.
                Note: Only one of project_id or project_name may be given.
        include_stats : bool, default=False
            Whether to include a project's aggregate statistics in the response.

        Returns:
        -------
        TracerSessionResult
            The project.
        """
        path = "/sessions"
        params: Dict[str, Any] = {"limit": 1}
        if project_id is not None:
            path += f"/{_as_uuid(project_id, 'project_id')}"
        elif project_name is not None:
            params["name"] = project_name
        else:
            raise ValueError("Must provide project_name or project_id")
        params["include_stats"] = include_stats
        response = self.request_with_retries("GET", path, params=params)
        result = response.json()
        if isinstance(result, list):
            if len(result) == 0:
                raise ls_utils.LangSmithNotFoundError(
                    f"Project {project_name} not found"
                )
            return ls_schemas.TracerSessionResult(**result[0], _host_url=self._host_url)
        return ls_schemas.TracerSessionResult(
            **response.json(), _host_url=self._host_url
        )

    def has_project(
        self, project_name: str, *, project_id: Optional[str] = None
    ) -> bool:
        """Check if a project exists.

        Parameters
        ----------
        project_name : str
            The name of the project to check for.
        project_id : str or None, default=None
            The ID of the project to check for.

        Returns:
        -------
        bool
            Whether the project exists.
        """
        try:
            self.read_project(project_name=project_name)
        except ls_utils.LangSmithNotFoundError:
            return False
        return True

    def get_test_results(
        self,
        *,
        project_id: Optional[ID_TYPE] = None,
        project_name: Optional[str] = None,
    ) -> pd.DataFrame:
        """Read the record-level information from an experiment into a Pandas DF.

        Note: this will fetch whatever data exists in the DB. Results are not
        immediately available in the DB upon evaluation run completion.

        Returns:
        --------
        pd.DataFrame
            A dataframe containing the test results.
        """
        warnings.warn(
            "Function get_test_results is in beta.", UserWarning, stacklevel=2
        )
        from concurrent.futures import ThreadPoolExecutor, as_completed  # type: ignore

        import pandas as pd  # type: ignore

        runs = self.list_runs(
            project_id=project_id,
            project_name=project_name,
            is_root=True,
            select=[
                "id",
                "reference_example_id",
                "inputs",
                "outputs",
                "error",
                "feedback_stats",
                "start_time",
                "end_time",
            ],
        )
        results: list[dict] = []
        example_ids = []

        def fetch_examples(batch):
            examples = self.list_examples(example_ids=batch)
            return [
                {
                    "example_id": example.id,
                    **{f"reference.{k}": v for k, v in (example.outputs or {}).items()},
                }
                for example in examples
            ]

        batch_size = 50
        cursor = 0
        with ThreadPoolExecutor() as executor:
            futures = []
            for r in runs:
                row = {
                    "example_id": r.reference_example_id,
                    **{f"input.{k}": v for k, v in r.inputs.items()},
                    **{f"outputs.{k}": v for k, v in (r.outputs or {}).items()},
                    "execution_time": (
                        (r.end_time - r.start_time).total_seconds()
                        if r.end_time
                        else None
                    ),
                    "error": r.error,
                    "id": r.id,
                }
                if r.feedback_stats:
                    row.update(
                        {
                            f"feedback.{k}": v.get("avg")
                            for k, v in r.feedback_stats.items()
                        }
                    )
                if r.reference_example_id:
                    example_ids.append(r.reference_example_id)
                else:
                    logger.warning(f"Run {r.id} has no reference example ID.")
                if len(example_ids) % batch_size == 0:
                    # Ensure not empty
                    if batch := example_ids[cursor : cursor + batch_size]:
                        futures.append(executor.submit(fetch_examples, batch))
                        cursor += batch_size
                results.append(row)

            # Handle any remaining examples
            if example_ids[cursor:]:
                futures.append(executor.submit(fetch_examples, example_ids[cursor:]))
        result_df = pd.DataFrame(results).set_index("example_id")
        example_outputs = [
            output for future in as_completed(futures) for output in future.result()
        ]
        if example_outputs:
            example_df = pd.DataFrame(example_outputs).set_index("example_id")
            result_df = example_df.merge(result_df, left_index=True, right_index=True)

        # Flatten dict columns into dot syntax for easier access
        return pd.json_normalize(result_df.to_dict(orient="records"))

    def list_projects(
        self,
        project_ids: Optional[List[ID_TYPE]] = None,
        name: Optional[str] = None,
        name_contains: Optional[str] = None,
        reference_dataset_id: Optional[ID_TYPE] = None,
        reference_dataset_name: Optional[str] = None,
        reference_free: Optional[bool] = None,
        limit: Optional[int] = None,
        metadata: Optional[Dict[str, Any]] = None,
    ) -> Iterator[ls_schemas.TracerSession]:
        """List projects from the LangSmith API.

        Parameters
        ----------
        project_ids : Optional[List[ID_TYPE]], optional
            A list of project IDs to filter by, by default None
        name : Optional[str], optional
            The name of the project to filter by, by default None
        name_contains : Optional[str], optional
            A string to search for in the project name, by default None
        reference_dataset_id : Optional[List[ID_TYPE]], optional
            A dataset ID to filter by, by default None
        reference_dataset_name : Optional[str], optional
            The name of the reference dataset to filter by, by default None
        reference_free : Optional[bool], optional
            Whether to filter for only projects not associated with a dataset.
        limit : Optional[int], optional
            The maximum number of projects to return, by default None
        metadata: Optional[Dict[str, Any]], optional
            Metadata to filter by.

        Yields:
        ------
        TracerSession
            The projects.
        """
        params: Dict[str, Any] = {
            "limit": min(limit, 100) if limit is not None else 100
        }
        if project_ids is not None:
            params["id"] = project_ids
        if name is not None:
            params["name"] = name
        if name_contains is not None:
            params["name_contains"] = name_contains
        if reference_dataset_id is not None:
            if reference_dataset_name is not None:
                raise ValueError(
                    "Only one of reference_dataset_id or"
                    " reference_dataset_name may be given"
                )
            params["reference_dataset"] = reference_dataset_id
        elif reference_dataset_name is not None:
            reference_dataset_id = self.read_dataset(
                dataset_name=reference_dataset_name
            ).id
            params["reference_dataset"] = reference_dataset_id
        if reference_free is not None:
            params["reference_free"] = reference_free
        if metadata is not None:
            params["metadata"] = json.dumps(metadata)
        for i, project in enumerate(
            self._get_paginated_list("/sessions", params=params)
        ):
            yield ls_schemas.TracerSession(**project, _host_url=self._host_url)
            if limit is not None and i + 1 >= limit:
                break

    @ls_utils.xor_args(("project_name", "project_id"))
    def delete_project(
        self, *, project_name: Optional[str] = None, project_id: Optional[str] = None
    ) -> None:
        """Delete a project from LangSmith.

        Parameters
        ----------
        project_name : str or None, default=None
            The name of the project to delete.
        project_id : str or None, default=None
            The ID of the project to delete.
        """
        if project_name is not None:
            project_id = str(self.read_project(project_name=project_name).id)
        elif project_id is None:
            raise ValueError("Must provide project_name or project_id")
        response = self.request_with_retries(
            "DELETE",
            f"/sessions/{_as_uuid(project_id, 'project_id')}",
            headers=self._headers,
        )
        ls_utils.raise_for_status_with_text(response)

    def create_dataset(
        self,
        dataset_name: str,
        *,
        description: Optional[str] = None,
        data_type: ls_schemas.DataType = ls_schemas.DataType.kv,
        inputs_schema: Optional[Dict[str, Any]] = None,
        outputs_schema: Optional[Dict[str, Any]] = None,
        metadata: Optional[dict] = None,
    ) -> ls_schemas.Dataset:
        """Create a dataset in the LangSmith API.

        Parameters
        ----------
        dataset_name : str
            The name of the dataset.
        description : str or None, default=None
            The description of the dataset.
        data_type : DataType or None, default=DataType.kv
            The data type of the dataset.
        metadata: dict or None, default=None
            Additional metadata to associate with the dataset.

        Returns:
        -------
        Dataset
            The created dataset.
        """
        dataset: Dict[str, Any] = {
            "name": dataset_name,
            "data_type": data_type.value,
            "created_at": datetime.datetime.now().isoformat(),
            "extra": {"metadata": metadata} if metadata else None,
        }
        if description is not None:
            dataset["description"] = description

        if inputs_schema is not None:
            dataset["inputs_schema_definition"] = inputs_schema

        if outputs_schema is not None:
            dataset["outputs_schema_definition"] = outputs_schema

        response = self.request_with_retries(
            "POST",
            "/datasets",
            headers={**self._headers, "Content-Type": "application/json"},
            data=orjson.dumps(dataset),
        )
        ls_utils.raise_for_status_with_text(response)

        return ls_schemas.Dataset(
            **response.json(),
            _host_url=self._host_url,
            _tenant_id=self._get_optional_tenant_id(),
        )

    def has_dataset(
        self, *, dataset_name: Optional[str] = None, dataset_id: Optional[str] = None
    ) -> bool:
        """Check whether a dataset exists in your tenant.

        Parameters
        ----------
        dataset_name : str or None, default=None
            The name of the dataset to check.
        dataset_id : str or None, default=None
            The ID of the dataset to check.

        Returns:
        -------
        bool
            Whether the dataset exists.
        """
        try:
            self.read_dataset(dataset_name=dataset_name, dataset_id=dataset_id)
            return True
        except ls_utils.LangSmithNotFoundError:
            return False

    @ls_utils.xor_args(("dataset_name", "dataset_id"))
    def read_dataset(
        self,
        *,
        dataset_name: Optional[str] = None,
        dataset_id: Optional[ID_TYPE] = None,
    ) -> ls_schemas.Dataset:
        """Read a dataset from the LangSmith API.

        Parameters
        ----------
        dataset_name : str or None, default=None
            The name of the dataset to read.
        dataset_id : UUID or None, default=None
            The ID of the dataset to read.

        Returns:
        -------
        Dataset
            The dataset.
        """
        path = "/datasets"
        params: Dict[str, Any] = {"limit": 1}
        if dataset_id is not None:
            path += f"/{_as_uuid(dataset_id, 'dataset_id')}"
        elif dataset_name is not None:
            params["name"] = dataset_name
        else:
            raise ValueError("Must provide dataset_name or dataset_id")
        response = self.request_with_retries(
            "GET",
            path,
            params=params,
        )
        result = response.json()
        if isinstance(result, list):
            if len(result) == 0:
                raise ls_utils.LangSmithNotFoundError(
                    f"Dataset {dataset_name} not found"
                )
            return ls_schemas.Dataset(
                **result[0],
                _host_url=self._host_url,
                _tenant_id=self._get_optional_tenant_id(),
            )
        return ls_schemas.Dataset(
            **result,
            _host_url=self._host_url,
            _tenant_id=self._get_optional_tenant_id(),
        )

    def diff_dataset_versions(
        self,
        dataset_id: Optional[ID_TYPE] = None,
        *,
        dataset_name: Optional[str] = None,
        from_version: Union[str, datetime.datetime],
        to_version: Union[str, datetime.datetime],
    ) -> ls_schemas.DatasetDiffInfo:
        """Get the difference between two versions of a dataset.

        Parameters
        ----------
        dataset_id : str or None, default=None
            The ID of the dataset.
        dataset_name : str or None, default=None
            The name of the dataset.
        from_version : str or datetime.datetime
            The starting version for the diff.
        to_version : str or datetime.datetime
            The ending version for the diff.

        Returns:
        -------
        DatasetDiffInfo
            The difference between the two versions of the dataset.

        Examples:
        --------
        .. code-block:: python

            # Get the difference between two tagged versions of a dataset
            from_version = "prod"
            to_version = "dev"
            diff = client.diff_dataset_versions(
                dataset_name="my-dataset",
                from_version=from_version,
                to_version=to_version,
            )
            print(diff)

            # Get the difference between two timestamped versions of a dataset
            from_version = datetime.datetime(2024, 1, 1)
            to_version = datetime.datetime(2024, 2, 1)
            diff = client.diff_dataset_versions(
                dataset_name="my-dataset",
                from_version=from_version,
                to_version=to_version,
            )
            print(diff)
        """
        if dataset_id is None:
            if dataset_name is None:
                raise ValueError("Must provide either dataset name or ID")
            dataset_id = self.read_dataset(dataset_name=dataset_name).id
        dsid = _as_uuid(dataset_id, "dataset_id")
        response = self.request_with_retries(
            "GET",
            f"/datasets/{dsid}/versions/diff",
            headers=self._headers,
            params={
                "from_version": (
                    from_version.isoformat()
                    if isinstance(from_version, datetime.datetime)
                    else from_version
                ),
                "to_version": (
                    to_version.isoformat()
                    if isinstance(to_version, datetime.datetime)
                    else to_version
                ),
            },
        )
        ls_utils.raise_for_status_with_text(response)
        return ls_schemas.DatasetDiffInfo(**response.json())

    def read_dataset_openai_finetuning(
        self, dataset_id: Optional[str] = None, *, dataset_name: Optional[str] = None
    ) -> list:
        """Download a dataset in OpenAI Jsonl format and load it as a list of dicts.

        Parameters
        ----------
        dataset_id : str
            The ID of the dataset to download.
        dataset_name : str
            The name of the dataset to download.

        Returns:
        -------
        list
            The dataset loaded as a list of dicts.
        """
        path = "/datasets"
        if dataset_id is not None:
            pass
        elif dataset_name is not None:
            dataset_id = self.read_dataset(dataset_name=dataset_name).id
        else:
            raise ValueError("Must provide dataset_name or dataset_id")
        response = self.request_with_retries(
            "GET",
            f"{path}/{_as_uuid(dataset_id, 'dataset_id')}/openai_ft",
        )
        dataset = [json.loads(line) for line in response.text.strip().split("\n")]
        return dataset

    def list_datasets(
        self,
        *,
        dataset_ids: Optional[List[ID_TYPE]] = None,
        data_type: Optional[str] = None,
        dataset_name: Optional[str] = None,
        dataset_name_contains: Optional[str] = None,
        metadata: Optional[Dict[str, Any]] = None,
        limit: Optional[int] = None,
    ) -> Iterator[ls_schemas.Dataset]:
        """List the datasets on the LangSmith API.

        Yields:
        -------
        Dataset
            The datasets.
        """
        params: Dict[str, Any] = {
            "limit": min(limit, 100) if limit is not None else 100
        }
        if dataset_ids is not None:
            params["id"] = dataset_ids
        if data_type is not None:
            params["data_type"] = data_type
        if dataset_name is not None:
            params["name"] = dataset_name
        if dataset_name_contains is not None:
            params["name_contains"] = dataset_name_contains
        if metadata is not None:
            params["metadata"] = json.dumps(metadata)
        for i, dataset in enumerate(
            self._get_paginated_list("/datasets", params=params)
        ):
            yield ls_schemas.Dataset(
                **dataset,
                _host_url=self._host_url,
                _tenant_id=self._get_optional_tenant_id(),
            )
            if limit is not None and i + 1 >= limit:
                break

    @ls_utils.xor_args(("dataset_id", "dataset_name"))
    def delete_dataset(
        self,
        *,
        dataset_id: Optional[ID_TYPE] = None,
        dataset_name: Optional[str] = None,
    ) -> None:
        """Delete a dataset from the LangSmith API.

        Parameters
        ----------
        dataset_id : UUID or None, default=None
            The ID of the dataset to delete.
        dataset_name : str or None, default=None
            The name of the dataset to delete.
        """
        if dataset_name is not None:
            dataset_id = self.read_dataset(dataset_name=dataset_name).id
        if dataset_id is None:
            raise ValueError("Must provide either dataset name or ID")
        response = self.request_with_retries(
            "DELETE",
            f"/datasets/{_as_uuid(dataset_id, 'dataset_id')}",
            headers=self._headers,
        )
        ls_utils.raise_for_status_with_text(response)

    def update_dataset_tag(
        self,
        *,
        dataset_id: Optional[ID_TYPE] = None,
        dataset_name: Optional[str] = None,
        as_of: datetime.datetime,
        tag: str,
    ) -> None:
        """Update the tags of a dataset.

        If the tag is already assigned to a different version of this dataset,
        the tag will be moved to the new version. The as_of parameter is used to
        determine which version of the dataset to apply the new tags to.
        It must be an exact version of the dataset to succeed. You can
        use the read_dataset_version method to find the exact version
        to apply the tags to.

        Parameters
        ----------
        dataset_id : UUID
            The ID of the dataset to update.
        as_of : datetime.datetime
            The timestamp of the dataset to apply the new tags to.
        tag : str
            The new tag to apply to the dataset.

        Examples:
        --------
        .. code-block:: python

            dataset_name = "my-dataset"
            # Get the version of a dataset <= a given timestamp
            dataset_version = client.read_dataset_version(
                dataset_name=dataset_name, as_of=datetime.datetime(2024, 1, 1)
            )
            # Assign that version a new tag
            client.update_dataset_tags(
                dataset_name="my-dataset",
                as_of=dataset_version.as_of,
                tag="prod",
            )
        """
        if dataset_name is not None:
            dataset_id = self.read_dataset(dataset_name=dataset_name).id
        if dataset_id is None:
            raise ValueError("Must provide either dataset name or ID")
        response = self.request_with_retries(
            "PUT",
            f"/datasets/{_as_uuid(dataset_id, 'dataset_id')}/tags",
            headers=self._headers,
            json={
                "as_of": as_of.isoformat(),
                "tag": tag,
            },
        )
        ls_utils.raise_for_status_with_text(response)

    def list_dataset_versions(
        self,
        *,
        dataset_id: Optional[ID_TYPE] = None,
        dataset_name: Optional[str] = None,
        search: Optional[str] = None,
        limit: Optional[int] = None,
    ) -> Iterator[ls_schemas.DatasetVersion]:
        """List dataset versions.

        Args:
            dataset_id (Optional[ID_TYPE]): The ID of the dataset.
            dataset_name (Optional[str]): The name of the dataset.
            search (Optional[str]): The search query.
            limit (Optional[int]): The maximum number of versions to return.

        Returns:
            Iterator[ls_schemas.DatasetVersion]: An iterator of dataset versions.
        """
        if dataset_id is None:
            dataset_id = self.read_dataset(dataset_name=dataset_name).id
        params = {
            "search": search,
            "limit": min(limit, 100) if limit is not None else 100,
        }
        for i, version in enumerate(
            self._get_paginated_list(
                f"/datasets/{_as_uuid(dataset_id, 'dataset_id')}/versions",
                params=params,
            )
        ):
            yield ls_schemas.DatasetVersion(**version)
            if limit is not None and i + 1 >= limit:
                break

    def read_dataset_version(
        self,
        *,
        dataset_id: Optional[ID_TYPE] = None,
        dataset_name: Optional[str] = None,
        as_of: Optional[datetime.datetime] = None,
        tag: Optional[str] = None,
    ) -> ls_schemas.DatasetVersion:
        """Get dataset version by as_of or exact tag.

        Ues this to resolve the nearest version to a given timestamp or for a given tag.

        Args:
            dataset_id (Optional[ID_TYPE]): The ID of the dataset.
            dataset_name (Optional[str]): The name of the dataset.
            as_of (Optional[datetime.datetime]): The timestamp of the dataset
                to retrieve.
            tag (Optional[str]): The tag of the dataset to retrieve.

        Returns:
            ls_schemas.DatasetVersion: The dataset version.


        Examples:
        ---------
        .. code-block:: python

            # Get the latest version of a dataset
            client.read_dataset_version(dataset_name="my-dataset", tag="latest")

            # Get the version of a dataset <= a given timestamp
            client.read_dataset_version(
                dataset_name="my-dataset",
                as_of=datetime.datetime(2024, 1, 1),
            )


            # Get the version of a dataset with a specific tag
            client.read_dataset_version(dataset_name="my-dataset", tag="prod")
        """
        if dataset_id is None:
            dataset_id = self.read_dataset(dataset_name=dataset_name).id
        if (as_of and tag) or (as_of is None and tag is None):
            raise ValueError("Exactly one of as_of and tag must be specified.")
        response = self.request_with_retries(
            "GET",
            f"/datasets/{_as_uuid(dataset_id, 'dataset_id')}/version",
            params={"as_of": as_of, "tag": tag},
        )
        return ls_schemas.DatasetVersion(**response.json())

    def clone_public_dataset(
        self,
        token_or_url: str,
        *,
        source_api_url: Optional[str] = None,
        dataset_name: Optional[str] = None,
    ) -> ls_schemas.Dataset:
        """Clone a public dataset to your own langsmith tenant.

        This operation is idempotent. If you already have a dataset with the given name,
        this function will do nothing.

        Args:
            token_or_url (str): The token of the public dataset to clone.
            source_api_url: The URL of the langsmith server where the data is hosted.
                Defaults to the API URL of your current client.
            dataset_name (str): The name of the dataset to create in your tenant.
                Defaults to the name of the public dataset.
        """
        source_api_url = source_api_url or self.api_url
        source_api_url, token_uuid = _parse_token_or_url(token_or_url, source_api_url)
        source_client = Client(
            # Placeholder API key not needed anymore in most cases, but
            # some private deployments may have API key-based rate limiting
            # that would cause this to fail if we provide no value.
            api_url=source_api_url,
            api_key="placeholder",
        )
        ds = source_client.read_shared_dataset(token_uuid)
        dataset_name = dataset_name or ds.name
        try:
            ds = self.read_dataset(dataset_name=dataset_name)
            logger.info(
                f"Dataset {dataset_name} already exists in your tenant. Skipping."
            )
            return ds
        except ls_utils.LangSmithNotFoundError:
            pass

        try:
            # Fetch examples first
            examples = list(source_client.list_shared_examples(token_uuid))
            dataset = self.create_dataset(
                dataset_name=dataset_name,
                description=ds.description,
                data_type=ds.data_type or ls_schemas.DataType.kv,
            )
            try:
                self.create_examples(
                    inputs=[e.inputs for e in examples],
                    outputs=[e.outputs for e in examples],
                    dataset_id=dataset.id,
                )
            except BaseException as e:
                # Let's not do automatic clean up for now in case there might be
                # some other reasons why create_examples fails (i.e., not network issue
                # or keyboard interrupt).
                # The risk is that this is an existing dataset that has valid examples
                # populated from another source so we don't want to delete it.
                logger.error(
                    f"An error occurred while creating dataset {dataset_name}. "
                    "You should delete it manually."
                )
                raise e
        finally:
            del source_client
        return dataset

    def _get_data_type(self, dataset_id: ID_TYPE) -> ls_schemas.DataType:
        dataset = self.read_dataset(dataset_id=dataset_id)
        return dataset.data_type

    @ls_utils.xor_args(("dataset_id", "dataset_name"))
    def create_llm_example(
        self,
        prompt: str,
        generation: Optional[str] = None,
        dataset_id: Optional[ID_TYPE] = None,
        dataset_name: Optional[str] = None,
        created_at: Optional[datetime.datetime] = None,
    ) -> ls_schemas.Example:
        """Add an example (row) to an LLM-type dataset."""
        return self.create_example(
            inputs={"input": prompt},
            outputs={"output": generation},
            dataset_id=dataset_id,
            dataset_name=dataset_name,
            created_at=created_at,
        )

    @ls_utils.xor_args(("dataset_id", "dataset_name"))
    def create_chat_example(
        self,
        messages: List[Union[Mapping[str, Any], ls_schemas.BaseMessageLike]],
        generations: Optional[
            Union[Mapping[str, Any], ls_schemas.BaseMessageLike]
        ] = None,
        dataset_id: Optional[ID_TYPE] = None,
        dataset_name: Optional[str] = None,
        created_at: Optional[datetime.datetime] = None,
    ) -> ls_schemas.Example:
        """Add an example (row) to a Chat-type dataset."""
        final_input = []
        for message in messages:
            if ls_utils.is_base_message_like(message):
                final_input.append(
                    ls_utils.convert_langchain_message(
                        cast(ls_schemas.BaseMessageLike, message)
                    )
                )
            else:
                final_input.append(cast(dict, message))
        final_generations = None
        if generations is not None:
            if ls_utils.is_base_message_like(generations):
                final_generations = ls_utils.convert_langchain_message(
                    cast(ls_schemas.BaseMessageLike, generations)
                )
            else:
                final_generations = cast(dict, generations)
        return self.create_example(
            inputs={"input": final_input},
            outputs=(
                {"output": final_generations} if final_generations is not None else None
            ),
            dataset_id=dataset_id,
            dataset_name=dataset_name,
            created_at=created_at,
        )

    def create_example_from_run(
        self,
        run: ls_schemas.Run,
        dataset_id: Optional[ID_TYPE] = None,
        dataset_name: Optional[str] = None,
        created_at: Optional[datetime.datetime] = None,
    ) -> ls_schemas.Example:
        """Add an example (row) to a dataset from a run."""
        if dataset_id is None:
            dataset_id = self.read_dataset(dataset_name=dataset_name).id
            dataset_name = None  # Nested call expects only 1 defined
        dataset_type = self._get_data_type_cached(dataset_id)
        if dataset_type == ls_schemas.DataType.llm:
            if run.run_type != "llm":
                raise ValueError(
                    f"Run type {run.run_type} is not supported"
                    " for dataset of type 'LLM'"
                )
            try:
                prompt = ls_utils.get_prompt_from_inputs(run.inputs)
            except ValueError:
                raise ValueError(
                    "Error converting LLM run inputs to prompt for run"
                    f" {run.id} with inputs {run.inputs}"
                )
            inputs: Dict[str, Any] = {"input": prompt}
            if not run.outputs:
                outputs: Optional[Dict[str, Any]] = None
            else:
                try:
                    generation = ls_utils.get_llm_generation_from_outputs(run.outputs)
                except ValueError:
                    raise ValueError(
                        "Error converting LLM run outputs to generation for run"
                        f" {run.id} with outputs {run.outputs}"
                    )
                outputs = {"output": generation}
        elif dataset_type == ls_schemas.DataType.chat:
            if run.run_type != "llm":
                raise ValueError(
                    f"Run type {run.run_type} is not supported"
                    " for dataset of type 'chat'"
                )
            try:
                inputs = {"input": ls_utils.get_messages_from_inputs(run.inputs)}
            except ValueError:
                raise ValueError(
                    "Error converting LLM run inputs to chat messages for run"
                    f" {run.id} with inputs {run.inputs}"
                )
            if not run.outputs:
                outputs = None
            else:
                try:
                    outputs = {
                        "output": ls_utils.get_message_generation_from_outputs(
                            run.outputs
                        )
                    }
                except ValueError:
                    raise ValueError(
                        "Error converting LLM run outputs to chat generations"
                        f" for run {run.id} with outputs {run.outputs}"
                    )
        elif dataset_type == ls_schemas.DataType.kv:
            # Anything goes
            inputs = run.inputs
            outputs = run.outputs

        else:
            raise ValueError(f"Dataset type {dataset_type} not recognized.")
        return self.create_example(
            inputs=inputs,
            outputs=outputs,
            dataset_id=dataset_id,
            dataset_name=dataset_name,
            created_at=created_at,
        )

    def create_examples(
        self,
        *,
        inputs: Sequence[Mapping[str, Any]],
        outputs: Optional[Sequence[Optional[Mapping[str, Any]]]] = None,
        metadata: Optional[Sequence[Optional[Mapping[str, Any]]]] = None,
        splits: Optional[Sequence[Optional[str | List[str]]]] = None,
        source_run_ids: Optional[Sequence[Optional[ID_TYPE]]] = None,
        ids: Optional[Sequence[Optional[ID_TYPE]]] = None,
        dataset_id: Optional[ID_TYPE] = None,
        dataset_name: Optional[str] = None,
        **kwargs: Any,
    ) -> None:
        """Create examples in a dataset.

        Parameters
        ----------
        inputs : Sequence[Mapping[str, Any]]
            The input values for the examples.
        outputs : Optional[Sequence[Optional[Mapping[str, Any]]]], default=None
            The output values for the examples.
        metadata : Optional[Sequence[Optional[Mapping[str, Any]]]], default=None
            The metadata for the examples.
        splits :  Optional[Sequence[Optional[str | List[str]]]], default=None
            The splits for the examples, which are divisions
            of your dataset such as 'train', 'test', or 'validation'.
        source_run_ids : Optional[Sequence[Optional[ID_TYPE]]], default=None
                The IDs of the source runs associated with the examples.
        ids : Optional[Sequence[ID_TYPE]], default=None
            The IDs of the examples.
        dataset_id : Optional[ID_TYPE], default=None
            The ID of the dataset to create the examples in.
        dataset_name : Optional[str], default=None
            The name of the dataset to create the examples in.
        """
        if dataset_id is None and dataset_name is None:
            raise ValueError("Either dataset_id or dataset_name must be provided.")

        if dataset_id is None:
            dataset_id = self.read_dataset(dataset_name=dataset_name).id
        examples = [
            {
                "inputs": in_,
                "outputs": out_,
                "dataset_id": dataset_id,
                "metadata": metadata_,
                "split": split_,
                "id": id_ or str(uuid.uuid4()),
                "source_run_id": source_run_id_,
            }
            for in_, out_, metadata_, split_, id_, source_run_id_ in zip(
                inputs,
                outputs or [None] * len(inputs),
                metadata or [None] * len(inputs),
                splits or [None] * len(inputs),
                ids or [None] * len(inputs),
                source_run_ids or [None] * len(inputs),
            )
        ]

        response = self.request_with_retries(
            "POST",
            "/examples/bulk",
            headers={**self._headers, "Content-Type": "application/json"},
            data=_dumps_json(examples),
        )
        ls_utils.raise_for_status_with_text(response)

    @ls_utils.xor_args(("dataset_id", "dataset_name"))
    def create_example(
        self,
        inputs: Mapping[str, Any],
        dataset_id: Optional[ID_TYPE] = None,
        dataset_name: Optional[str] = None,
        created_at: Optional[datetime.datetime] = None,
        outputs: Optional[Mapping[str, Any]] = None,
        metadata: Optional[Mapping[str, Any]] = None,
        split: Optional[str | List[str]] = None,
        example_id: Optional[ID_TYPE] = None,
        source_run_id: Optional[ID_TYPE] = None,
    ) -> ls_schemas.Example:
        """Create a dataset example in the LangSmith API.

        Examples are rows in a dataset, containing the inputs
        and expected outputs (or other reference information)
        for a model or chain.

        Args:
            inputs : Mapping[str, Any]
                The input values for the example.
            dataset_id : UUID or None, default=None
                The ID of the dataset to create the example in.
            dataset_name : str or None, default=None
                The name of the dataset to create the example in.
            created_at : datetime or None, default=None
                The creation timestamp of the example.
            outputs : Mapping[str, Any] or None, default=None
                The output values for the example.
            metadata : Mapping[str, Any] or None, default=None
                The metadata for the example.
            split : str or List[str] or None, default=None
                The splits for the example, which are divisions
                of your dataset such as 'train', 'test', or 'validation'.
            example_id : UUID or None, default=None
                The ID of the example to create. If not provided, a new
                example will be created.
            source_run_id : UUID or None, default=None
                The ID of the source run associated with this example.

        Returns:
            Example: The created example.
        """
        if dataset_id is None:
            dataset_id = self.read_dataset(dataset_name=dataset_name).id

        data = {
            "inputs": inputs,
            "outputs": outputs,
            "dataset_id": dataset_id,
            "metadata": metadata,
            "split": split,
            "source_run_id": source_run_id,
        }
        if created_at:
            data["created_at"] = created_at.isoformat()
        data["id"] = example_id or str(uuid.uuid4())
        response = self.request_with_retries(
            "POST",
            "/examples",
            headers={**self._headers, "Content-Type": "application/json"},
            data=_dumps_json({k: v for k, v in data.items() if v is not None}),
        )
        ls_utils.raise_for_status_with_text(response)
        result = response.json()
        return ls_schemas.Example(
            **result,
            _host_url=self._host_url,
            _tenant_id=self._get_optional_tenant_id(),
        )

    def read_example(
        self, example_id: ID_TYPE, *, as_of: Optional[datetime.datetime] = None
    ) -> ls_schemas.Example:
        """Read an example from the LangSmith API.

        Args:
            example_id (UUID): The ID of the example to read.

        Returns:
            Example: The example.
        """
        response = self.request_with_retries(
            "GET",
            f"/examples/{_as_uuid(example_id, 'example_id')}",
            params={
                "as_of": as_of.isoformat() if as_of else None,
            },
        )
        return ls_schemas.Example(
            **response.json(),
            _host_url=self._host_url,
            _tenant_id=self._get_optional_tenant_id(),
        )

    def list_examples(
        self,
        dataset_id: Optional[ID_TYPE] = None,
        dataset_name: Optional[str] = None,
        example_ids: Optional[Sequence[ID_TYPE]] = None,
        as_of: Optional[Union[datetime.datetime, str]] = None,
        splits: Optional[Sequence[str]] = None,
        inline_s3_urls: bool = True,
        *,
        offset: int = 0,
        limit: Optional[int] = None,
        metadata: Optional[dict] = None,
        filter: Optional[str] = None,
        **kwargs: Any,
    ) -> Iterator[ls_schemas.Example]:
        """Retrieve the example rows of the specified dataset.

        Args:
            dataset_id (UUID, optional): The ID of the dataset to filter by.
                Defaults to None.
            dataset_name (str, optional): The name of the dataset to filter by.
                Defaults to None.
            example_ids (List[UUID], optional): The IDs of the examples to filter by.
                Defaults to None.
            as_of (datetime, str, or optional): The dataset version tag OR
                timestamp to retrieve the examples as of.
                Response examples will only be those that were present at the time
                of the tagged (or timestamped) version.
            splits (List[str], optional): A list of dataset splits, which are
                divisions of your dataset such as 'train', 'test', or 'validation'.
                Returns examples only from the specified splits.
            inline_s3_urls (bool, optional): Whether to inline S3 URLs.
                Defaults to True.
            offset (int): The offset to start from. Defaults to 0.
            limit (int, optional): The maximum number of examples to return.
            filter (str, optional): A structured fileter string to apply to
                the examples.

        Yields:
            Example: The examples.
        """
        params: Dict[str, Any] = {
            **kwargs,
            "offset": offset,
            "id": example_ids,
            "as_of": (
                as_of.isoformat() if isinstance(as_of, datetime.datetime) else as_of
            ),
            "splits": splits,
            "inline_s3_urls": inline_s3_urls,
            "limit": min(limit, 100) if limit is not None else 100,
            "filter": filter,
        }
        if metadata is not None:
            params["metadata"] = _dumps_json(metadata)
        if dataset_id is not None:
            params["dataset"] = dataset_id
        elif dataset_name is not None:
            dataset_id = self.read_dataset(dataset_name=dataset_name).id
            params["dataset"] = dataset_id
        else:
            pass
        for i, example in enumerate(
            self._get_paginated_list("/examples", params=params)
        ):
            yield ls_schemas.Example(
                **example,
                _host_url=self._host_url,
                _tenant_id=self._get_optional_tenant_id(),
            )
            if limit is not None and i + 1 >= limit:
                break

    @warn_beta
    def index_dataset(
        self,
        *,
        dataset_id: ID_TYPE,
        tag: str = "latest",
        **kwargs: Any,
    ) -> None:
        """Enable dataset indexing. Examples are indexed by their inputs.

        This enables searching for similar examples by inputs with
        ``client.similar_examples()``.

        Args:
            dataset_id (UUID): The ID of the dataset to index.
            tag (str, optional): The version of the dataset to index. If 'latest'
                then any updates to the dataset (additions, updates, deletions of
                examples) will be reflected in the index.

        Returns:
            None

        Raises:
            requests.HTTPError
        """  # noqa: E501
        dataset_id = _as_uuid(dataset_id, "dataset_id")
        resp = self.request_with_retries(
            "POST",
            f"/datasets/{dataset_id}/index",
            headers=self._headers,
            data=json.dumps({"tag": tag, **kwargs}),
        )
        ls_utils.raise_for_status_with_text(resp)

    # NOTE: dataset_name arg explicitly not supported to avoid extra API calls.
    @warn_beta
    def similar_examples(
        self,
        inputs: dict,
        /,
        *,
        limit: int,
        dataset_id: ID_TYPE,
        filter: Optional[str] = None,
        **kwargs: Any,
    ) -> List[ls_schemas.ExampleSearch]:
        r"""Retrieve the dataset examples whose inputs best match the current inputs.

        **Note**: Must have few-shot indexing enabled for the dataset. See
        `client.index_dataset()`.

        Args:
            inputs (dict): The inputs to use as a search query. Must match the dataset
                input schema. Must be JSON serializable.
            limit (int): The maximum number of examples to return.
            dataset_id (str or UUID): The ID of the dataset to search over.
            filter (str, optional): A filter string to apply to the search results. Uses
                the same syntax as the `filter` parameter in `list_runs()`. Only a subset
                of operations are supported. Defaults to None.

                For example, you can use ``and(eq(metadata.some_tag, 'some_value'), neq(metadata.env, 'dev'))``
                to filter only examples where some_tag has some_value, and the environment is not dev.
                kwargs (Any): Additional keyword args to pass as part of request body.

        Examples:
            .. code-block:: python

                from langsmith import Client

                client = Client()
                client.similar_examples(
                    {"question": "When would i use the runnable generator"},
                    limit=3,
                    dataset_id="...",
                )

            .. code-block:: pycon

                [
                    ExampleSearch(
                        inputs={'question': 'How do I cache a Chat model? What caches can I use?'},
                        outputs={'answer': 'You can use LangChain\'s caching layer for Chat Models. This can save you money by reducing the number of API calls you make to the LLM provider, if you\'re often requesting the same completion multiple times, and speed up your application.\n\nfrom langchain.cache import InMemoryCache\nlangchain.llm_cache = InMemoryCache()\n\n# The first time, it is not yet in cache, so it should take longer\nllm.predict(\'Tell me a joke\')\n\nYou can also use SQLite Cache which uses a SQLite database:\n\nrm .langchain.db\n\nfrom langchain.cache import SQLiteCache\nlangchain.llm_cache = SQLiteCache(database_path=".langchain.db")\n\n# The first time, it is not yet in cache, so it should take longer\nllm.predict(\'Tell me a joke\') \n'},
                        metadata=None,
                        id=UUID('b2ddd1c4-dff6-49ae-8544-f48e39053398'),
                        dataset_id=UUID('01b6ce0f-bfb6-4f48-bbb8-f19272135d40')
                    ),
                    ExampleSearch(
                        inputs={'question': "What's a runnable lambda?"},
                        outputs={'answer': "A runnable lambda is an object that implements LangChain's `Runnable` interface and runs a callbale (i.e., a function). Note the function must accept a single argument."},
                        metadata=None,
                        id=UUID('f94104a7-2434-4ba7-8293-6a283f4860b4'),
                        dataset_id=UUID('01b6ce0f-bfb6-4f48-bbb8-f19272135d40')
                    ),
                    ExampleSearch(
                        inputs={'question': 'Show me how to use RecursiveURLLoader'},
                        outputs={'answer': 'The RecursiveURLLoader comes from the langchain.document_loaders.recursive_url_loader module. Here\'s an example of how to use it:\n\nfrom langchain.document_loaders.recursive_url_loader import RecursiveUrlLoader\n\n# Create an instance of RecursiveUrlLoader with the URL you want to load\nloader = RecursiveUrlLoader(url="https://example.com")\n\n# Load all child links from the URL page\nchild_links = loader.load()\n\n# Print the child links\nfor link in child_links:\n    print(link)\n\nMake sure to replace "https://example.com" with the actual URL you want to load. The load() method returns a list of child links found on the URL page. You can iterate over this list to access each child link.'},
                        metadata=None,
                        id=UUID('0308ea70-a803-4181-a37d-39e95f138f8c'),
                        dataset_id=UUID('01b6ce0f-bfb6-4f48-bbb8-f19272135d40')
                    ),
                ]

        """
        dataset_id = _as_uuid(dataset_id, "dataset_id")
        req = {
            "inputs": inputs,
            "limit": limit,
            **kwargs,
        }
        if filter is not None:
            req["filter"] = filter

        resp = self.request_with_retries(
            "POST",
            f"/datasets/{dataset_id}/search",
            headers=self._headers,
            data=json.dumps(req),
        )
        ls_utils.raise_for_status_with_text(resp)
        examples = []
        for ex in resp.json()["examples"]:
            examples.append(ls_schemas.ExampleSearch(**ex, dataset_id=dataset_id))
        return examples

    def update_example(
        self,
        example_id: ID_TYPE,
        *,
        inputs: Optional[Dict[str, Any]] = None,
        outputs: Optional[Mapping[str, Any]] = None,
        metadata: Optional[Dict] = None,
        split: Optional[str | List[str]] = None,
        dataset_id: Optional[ID_TYPE] = None,
    ) -> Dict[str, Any]:
        """Update a specific example.

        Parameters
        ----------
        example_id : str or UUID
            The ID of the example to update.
        inputs : Dict[str, Any] or None, default=None
            The input values to update.
        outputs : Mapping[str, Any] or None, default=None
            The output values to update.
        metadata : Dict or None, default=None
            The metadata to update.
        split : str or List[str] or None, default=None
            The dataset split to update, such as
            'train', 'test', or 'validation'.
        dataset_id : UUID or None, default=None
            The ID of the dataset to update.

        Returns:
        -------
        Dict[str, Any]
            The updated example.
        """
        example = dict(
            inputs=inputs,
            outputs=outputs,
            dataset_id=dataset_id,
            metadata=metadata,
            split=split,
        )
        response = self.request_with_retries(
            "PATCH",
            f"/examples/{_as_uuid(example_id, 'example_id')}",
            headers={**self._headers, "Content-Type": "application/json"},
            data=_dumps_json({k: v for k, v in example.items() if v is not None}),
        )
        ls_utils.raise_for_status_with_text(response)
        return response.json()

    def update_examples(
        self,
        *,
        example_ids: Sequence[ID_TYPE],
        inputs: Optional[Sequence[Optional[Dict[str, Any]]]] = None,
        outputs: Optional[Sequence[Optional[Mapping[str, Any]]]] = None,
        metadata: Optional[Sequence[Optional[Dict]]] = None,
        splits: Optional[Sequence[Optional[str | List[str]]]] = None,
        dataset_ids: Optional[Sequence[Optional[ID_TYPE]]] = None,
    ) -> Dict[str, Any]:
        """Update multiple examples.

        Parameters
        ----------
        example_ids : Sequence[ID_TYPE]
            The IDs of the examples to update.
        inputs : Optional[Sequence[Optional[Dict[str, Any]]], default=None
            The input values for the examples.
        outputs : Optional[Sequence[Optional[Mapping[str, Any]]]], default=None
            The output values for the examples.
        metadata : Optional[Sequence[Optional[Mapping[str, Any]]]], default=None
            The metadata for the examples.
        split :  Optional[Sequence[Optional[str | List[str]]]], default=None
            The splits for the examples, which are divisions
            of your dataset such as 'train', 'test', or 'validation'.
        dataset_ids : Optional[Sequence[Optional[ID_TYPE]]], default=None
            The IDs of the datasets to move the examples to.

        Returns:
        -------
        Dict[str, Any]
            The response from the server (specifies the number of examples updated).
        """
        examples = [
            {
                "id": id_,
                "inputs": in_,
                "outputs": out_,
                "dataset_id": dataset_id_,
                "metadata": metadata_,
                "split": split_,
            }
            for id_, in_, out_, metadata_, split_, dataset_id_ in zip(
                example_ids,
                inputs or [None] * len(example_ids),
                outputs or [None] * len(example_ids),
                metadata or [None] * len(example_ids),
                splits or [None] * len(example_ids),
                dataset_ids or [None] * len(example_ids),
            )
        ]
        response = self.request_with_retries(
            "PATCH",
            "/examples/bulk",
            headers={**self._headers, "Content-Type": "application/json"},
            data=(
                _dumps_json(
                    [
                        {k: v for k, v in example.items() if v is not None}
                        for example in examples
                    ]
                )
            ),
        )
        ls_utils.raise_for_status_with_text(response)
        return response.json()

    def delete_example(self, example_id: ID_TYPE) -> None:
        """Delete an example by ID.

        Parameters
        ----------
        example_id : str or UUID
            The ID of the example to delete.
        """
        response = self.request_with_retries(
            "DELETE",
            f"/examples/{_as_uuid(example_id, 'example_id')}",
            headers=self._headers,
        )
        ls_utils.raise_for_status_with_text(response)

    def list_dataset_splits(
        self,
        *,
        dataset_id: Optional[ID_TYPE] = None,
        dataset_name: Optional[str] = None,
        as_of: Optional[Union[str, datetime.datetime]] = None,
    ) -> List[str]:
        """Get the splits for a dataset.

        Args:
            dataset_id (ID_TYPE): The ID of the dataset.
            as_of (Optional[Union[str, datetime.datetime]], optional): The version
                of the dataset to retrieve splits for. Can be a timestamp or a
                string tag. Defaults to "latest".

        Returns:
            List[str]: The names of this dataset's.
        """
        if dataset_id is None:
            if dataset_name is None:
                raise ValueError("Must provide dataset name or ID")
            dataset_id = self.read_dataset(dataset_name=dataset_name).id
        params = {}
        if as_of is not None:
            params["as_of"] = (
                as_of.isoformat() if isinstance(as_of, datetime.datetime) else as_of
            )

        response = self.request_with_retries(
            "GET",
            f"/datasets/{_as_uuid(dataset_id, 'dataset_id')}/splits",
            params=params,
        )
        ls_utils.raise_for_status_with_text(response)
        return response.json()

    def update_dataset_splits(
        self,
        *,
        dataset_id: Optional[ID_TYPE] = None,
        dataset_name: Optional[str] = None,
        split_name: str,
        example_ids: List[ID_TYPE],
        remove: bool = False,
    ) -> None:
        """Update the splits for a dataset.

        Args:
            dataset_id (ID_TYPE): The ID of the dataset to update.
            split_name (str): The name of the split to update.
            example_ids (List[ID_TYPE]): The IDs of the examples to add to or
                remove from the split.
            remove (bool, optional): If True, remove the examples from the split.
                If False, add the examples to the split. Defaults to False.

        Returns:
            None
        """
        if dataset_id is None:
            if dataset_name is None:
                raise ValueError("Must provide dataset name or ID")
            dataset_id = self.read_dataset(dataset_name=dataset_name).id
        data = {
            "split_name": split_name,
            "examples": [
                str(_as_uuid(id_, f"example_ids[{i}]"))
                for i, id_ in enumerate(example_ids)
            ],
            "remove": remove,
        }

        response = self.request_with_retries(
            "PUT", f"/datasets/{_as_uuid(dataset_id, 'dataset_id')}/splits", json=data
        )
        ls_utils.raise_for_status_with_text(response)

    def _resolve_run_id(
        self,
        run: Union[ls_schemas.Run, ls_schemas.RunBase, str, uuid.UUID],
        load_child_runs: bool,
    ) -> ls_schemas.Run:
        """Resolve the run ID.

        Parameters
        ----------
        run : Run or RunBase or str or UUID
            The run to resolve.
        load_child_runs : bool
            Whether to load child runs.

        Returns:
        -------
        Run
            The resolved run.

        Raises:
        ------
        TypeError
            If the run type is invalid.
        """
        if isinstance(run, (str, uuid.UUID)):
            run_ = self.read_run(run, load_child_runs=load_child_runs)
        else:
            run_ = cast(ls_schemas.Run, run)
        return run_

    def _resolve_example_id(
        self,
        example: Union[ls_schemas.Example, str, uuid.UUID, dict, None],
        run: ls_schemas.Run,
    ) -> Optional[ls_schemas.Example]:
        """Resolve the example ID.

        Parameters
        ----------
        example : Example or str or UUID or dict or None
            The example to resolve.
        run : Run
            The run associated with the example.

        Returns:
        -------
        Example or None
            The resolved example.
        """
        if isinstance(example, (str, uuid.UUID)):
            reference_example_ = self.read_example(example)
        elif isinstance(example, ls_schemas.Example):
            reference_example_ = example
        elif isinstance(example, dict):
            reference_example_ = ls_schemas.Example(
                **example,
                _host_url=self._host_url,
                _tenant_id=self._get_optional_tenant_id(),
            )
        elif run.reference_example_id is not None:
            reference_example_ = self.read_example(run.reference_example_id)
        else:
            reference_example_ = None
        return reference_example_

    def _select_eval_results(
        self,
        results: Union[
            ls_evaluator.EvaluationResult, ls_evaluator.EvaluationResults, dict
        ],
        *,
        fn_name: Optional[str] = None,
    ) -> List[ls_evaluator.EvaluationResult]:
        from langsmith.evaluation import evaluator as ls_evaluator  # noqa: F811

        def _cast_result(
            single_result: Union[ls_evaluator.EvaluationResult, dict],
        ) -> ls_evaluator.EvaluationResult:
            if isinstance(single_result, dict):
                return ls_evaluator.EvaluationResult(
                    **{
                        "key": fn_name,
                        "comment": single_result.get("reasoning"),
                        **single_result,
                    }
                )
            return single_result

        def _is_eval_results(results: Any) -> TypeGuard[ls_evaluator.EvaluationResults]:
            return isinstance(results, dict) and "results" in results

        if isinstance(results, ls_evaluator.EvaluationResult):
            results_ = [results]
        elif _is_eval_results(results):
            results_ = [_cast_result(r) for r in results["results"]]
        elif isinstance(results, dict):
            results_ = [_cast_result(cast(dict, results))]
        else:
            raise ValueError(
                f"Invalid evaluation results type: {type(results)}."
                " Must be EvaluationResult, EvaluationResults."
            )
        return results_

    def evaluate_run(
        self,
        run: Union[ls_schemas.Run, ls_schemas.RunBase, str, uuid.UUID],
        evaluator: ls_evaluator.RunEvaluator,
        *,
        source_info: Optional[Dict[str, Any]] = None,
        reference_example: Optional[
            Union[ls_schemas.Example, str, dict, uuid.UUID]
        ] = None,
        load_child_runs: bool = False,
    ) -> ls_evaluator.EvaluationResult:
        """Evaluate a run.

        Parameters
        ----------
        run : Run or RunBase or str or UUID
            The run to evaluate.
        evaluator : RunEvaluator
            The evaluator to use.
        source_info : Dict[str, Any] or None, default=None
            Additional information about the source of the evaluation to log
            as feedback metadata.
        reference_example : Example or str or dict or UUID or None, default=None
            The example to use as a reference for the evaluation.
            If not provided, the run's reference example will be used.
        load_child_runs : bool, default=False
            Whether to load child runs when resolving the run ID.

        Returns:
        -------
        Feedback
            The feedback object created by the evaluation.
        """
        run_ = self._resolve_run_id(run, load_child_runs=load_child_runs)
        reference_example_ = self._resolve_example_id(reference_example, run_)
        evaluator_response = evaluator.evaluate_run(
            run_,
            example=reference_example_,
        )
        results = self._log_evaluation_feedback(
            evaluator_response,
            run_,
            source_info=source_info,
        )
        # TODO: Return all results
        return results[0]

    def _log_evaluation_feedback(
        self,
        evaluator_response: Union[
            ls_evaluator.EvaluationResult, ls_evaluator.EvaluationResults, dict
        ],
        run: Optional[ls_schemas.Run] = None,
        source_info: Optional[Dict[str, Any]] = None,
        project_id: Optional[ID_TYPE] = None,
        *,
        _executor: Optional[cf.ThreadPoolExecutor] = None,
    ) -> List[ls_evaluator.EvaluationResult]:
        results = self._select_eval_results(evaluator_response)

        def _submit_feedback(**kwargs):
            if _executor:
                _executor.submit(self.create_feedback, **kwargs)
            else:
                self.create_feedback(**kwargs)

        for res in results:
            source_info_ = source_info or {}
            if res.evaluator_info:
                source_info_ = {**res.evaluator_info, **source_info_}
            run_id_ = None
            if res.target_run_id:
                run_id_ = res.target_run_id
            elif run is not None:
                run_id_ = run.id

            _submit_feedback(
                run_id=run_id_,
                key=res.key,
                score=res.score,
                value=res.value,
                comment=res.comment,
                correction=res.correction,
                source_info=source_info_,
                source_run_id=res.source_run_id,
                feedback_config=cast(
                    Optional[ls_schemas.FeedbackConfig], res.feedback_config
                ),
                feedback_source_type=ls_schemas.FeedbackSourceType.MODEL,
                project_id=project_id,
                trace_id=run.trace_id if run else None,
            )
        return results

    async def aevaluate_run(
        self,
        run: Union[ls_schemas.Run, str, uuid.UUID],
        evaluator: ls_evaluator.RunEvaluator,
        *,
        source_info: Optional[Dict[str, Any]] = None,
        reference_example: Optional[
            Union[ls_schemas.Example, str, dict, uuid.UUID]
        ] = None,
        load_child_runs: bool = False,
    ) -> ls_evaluator.EvaluationResult:
        """Evaluate a run asynchronously.

        Parameters
        ----------
        run : Run or str or UUID
            The run to evaluate.
        evaluator : RunEvaluator
            The evaluator to use.
        source_info : Dict[str, Any] or None, default=None
            Additional information about the source of the evaluation to log
            as feedback metadata.
        reference_example : Optional Example or UUID, default=None
            The example to use as a reference for the evaluation.
            If not provided, the run's reference example will be used.
        load_child_runs : bool, default=False
            Whether to load child runs when resolving the run ID.

        Returns:
        -------
        EvaluationResult
            The evaluation result object created by the evaluation.
        """
        run_ = self._resolve_run_id(run, load_child_runs=load_child_runs)
        reference_example_ = self._resolve_example_id(reference_example, run_)
        evaluator_response = await evaluator.aevaluate_run(
            run_,
            example=reference_example_,
        )
        # TODO: Return all results and use async API
        results = self._log_evaluation_feedback(
            evaluator_response,
            run_,
            source_info=source_info,
        )
        return results[0]

    def create_feedback(
        self,
        run_id: Optional[ID_TYPE],
        key: str,
        *,
        score: Union[float, int, bool, None] = None,
        value: Union[str, dict, None] = None,
        correction: Union[dict, None] = None,
        comment: Union[str, None] = None,
        source_info: Optional[Dict[str, Any]] = None,
        feedback_source_type: Union[
            ls_schemas.FeedbackSourceType, str
        ] = ls_schemas.FeedbackSourceType.API,
        source_run_id: Optional[ID_TYPE] = None,
        feedback_id: Optional[ID_TYPE] = None,
        feedback_config: Optional[ls_schemas.FeedbackConfig] = None,
        stop_after_attempt: int = 10,
        project_id: Optional[ID_TYPE] = None,
        comparative_experiment_id: Optional[ID_TYPE] = None,
        feedback_group_id: Optional[ID_TYPE] = None,
        trace_id: Optional[ID_TYPE] = None,
        **kwargs: Any,
    ) -> ls_schemas.Feedback:
        """Create a feedback in the LangSmith API.

        Parameters
        ----------
        run_id : str or UUID
            The ID of the run to provide feedback for. Either the run_id OR
            the project_id must be provided.
        trace_id : str or UUID
            The trace ID of the run to provide feedback for. This is optional.
        key : str
            The name of the metric or 'aspect' this feedback is about.
        score : float or int or bool or None, default=None
            The score to rate this run on the metric or aspect.
        value : float or int or bool or str or dict or None, default=None
            The display value or non-numeric value for this feedback.
        correction : dict or None, default=None
            The proper ground truth for this run.
        comment : str or None, default=None
            A comment about this feedback, such as a justification for the score or
            chain-of-thought trajectory for an LLM judge.
        source_info : Dict[str, Any] or None, default=None
            Information about the source of this feedback.
        feedback_source_type : FeedbackSourceType or str, default=FeedbackSourceType.API
            The type of feedback source, such as model (for model-generated feedback)
                or API.
        source_run_id : str or UUID or None, default=None,
            The ID of the run that generated this feedback, if a "model" type.
        feedback_id : str or UUID or None, default=None
            The ID of the feedback to create. If not provided, a random UUID will be
            generated.
        feedback_config: langsmith.schemas.FeedbackConfig or None, default=None,
            The configuration specifying how to interpret feedback with this key.
            Examples include continuous (with min/max bounds), categorical,
            or freeform.
        stop_after_attempt : int, default=10
            The number of times to retry the request before giving up.
        project_id : str or UUID
            The ID of the project_id to provide feedback on. One - and only one - of
            this and run_id must be provided.
        comparative_experiment_id : str or UUID
            If this feedback was logged as a part of a comparative experiment, this
            associates the feedback with that experiment.
        feedback_group_id : str or UUID
            When logging preferences, ranking runs, or other comparative feedback,
            this is used to group feedback together.
        """
        if run_id is None and project_id is None:
            raise ValueError("One of run_id and project_id must be provided")
        if run_id is not None and project_id is not None:
            raise ValueError("Only one of run_id and project_id must be provided")
        if kwargs:
            warnings.warn(
                "The following arguments are no longer used in the create_feedback"
                f" endpoint: {sorted(kwargs)}",
                DeprecationWarning,
            )
        try:
            if not isinstance(feedback_source_type, ls_schemas.FeedbackSourceType):
                feedback_source_type = ls_schemas.FeedbackSourceType(
                    feedback_source_type
                )
            if feedback_source_type == ls_schemas.FeedbackSourceType.API:
                feedback_source: ls_schemas.FeedbackSourceBase = (
                    ls_schemas.APIFeedbackSource(metadata=source_info)
                )
            elif feedback_source_type == ls_schemas.FeedbackSourceType.MODEL:
                feedback_source = ls_schemas.ModelFeedbackSource(metadata=source_info)
            else:
                raise ValueError(f"Unknown feedback source type {feedback_source_type}")
            feedback_source.metadata = (
                feedback_source.metadata if feedback_source.metadata is not None else {}
            )
            if source_run_id is not None and "__run" not in feedback_source.metadata:
                feedback_source.metadata["__run"] = {"run_id": str(source_run_id)}
            if feedback_source.metadata and "__run" in feedback_source.metadata:
                # Validate that the linked run ID is a valid UUID
                # Run info may be a base model or dict.
                _run_meta: Union[dict, Any] = feedback_source.metadata["__run"]
                if hasattr(_run_meta, "dict") and callable(_run_meta):
                    _run_meta = _run_meta.dict()
                if "run_id" in _run_meta:
                    _run_meta["run_id"] = str(
                        _as_uuid(
                            feedback_source.metadata["__run"]["run_id"],
                            "feedback_source.metadata['__run']['run_id']",
                        )
                    )
                feedback_source.metadata["__run"] = _run_meta
            feedback = ls_schemas.FeedbackCreate(
                id=_ensure_uuid(feedback_id),
                # If run_id is None, this is interpreted as session-level
                # feedback.
                run_id=_ensure_uuid(run_id, accept_null=True),
                trace_id=_ensure_uuid(trace_id, accept_null=True),
                key=key,
                score=score,
                value=value,
                correction=correction,
                comment=comment,
                feedback_source=feedback_source,
                created_at=datetime.datetime.now(datetime.timezone.utc),
                modified_at=datetime.datetime.now(datetime.timezone.utc),
                feedback_config=feedback_config,
                session_id=_ensure_uuid(project_id, accept_null=True),
                comparative_experiment_id=_ensure_uuid(
                    comparative_experiment_id, accept_null=True
                ),
                feedback_group_id=_ensure_uuid(feedback_group_id, accept_null=True),
            )

            feedback_block = _dumps_json(feedback.dict(exclude_none=True))
            use_multipart = (self.info.batch_ingest_config or {}).get(
                "use_multipart_endpoint", False
            )

            if (
                use_multipart
                and self.tracing_queue is not None
                and feedback.trace_id is not None
            ):
                self.tracing_queue.put(
                    TracingQueueItem(str(feedback.id), "feedback", feedback)
                )
            else:
                self.request_with_retries(
                    "POST",
                    "/feedback",
                    request_kwargs={
                        "data": feedback_block,
                    },
                    stop_after_attempt=stop_after_attempt,
                    retry_on=(ls_utils.LangSmithNotFoundError,),
                )
            return ls_schemas.Feedback(**feedback.dict())
        except Exception as e:
            logger.error("Error creating feedback", exc_info=True)
            raise e

    def update_feedback(
        self,
        feedback_id: ID_TYPE,
        *,
        score: Union[float, int, bool, None] = None,
        value: Union[float, int, bool, str, dict, None] = None,
        correction: Union[dict, None] = None,
        comment: Union[str, None] = None,
    ) -> None:
        """Update a feedback in the LangSmith API.

        Parameters
        ----------
        feedback_id : str or UUID
            The ID of the feedback to update.
        score : float or int or bool or None, default=None
            The score to update the feedback with.
        value : float or int or bool or str or dict or None, default=None
            The value to update the feedback with.
        correction : dict or None, default=None
            The correction to update the feedback with.
        comment : str or None, default=None
            The comment to update the feedback with.
        """
        feedback_update: Dict[str, Any] = {}
        if score is not None:
            feedback_update["score"] = score
        if value is not None:
            feedback_update["value"] = value
        if correction is not None:
            feedback_update["correction"] = correction
        if comment is not None:
            feedback_update["comment"] = comment
        response = self.request_with_retries(
            "PATCH",
            f"/feedback/{_as_uuid(feedback_id, 'feedback_id')}",
            headers={**self._headers, "Content-Type": "application/json"},
            data=_dumps_json(feedback_update),
        )
        ls_utils.raise_for_status_with_text(response)

    def read_feedback(self, feedback_id: ID_TYPE) -> ls_schemas.Feedback:
        """Read a feedback from the LangSmith API.

        Parameters
        ----------
        feedback_id : str or UUID
            The ID of the feedback to read.

        Returns:
        -------
        Feedback
            The feedback.
        """
        response = self.request_with_retries(
            "GET",
            f"/feedback/{_as_uuid(feedback_id, 'feedback_id')}",
        )
        return ls_schemas.Feedback(**response.json())

    def list_feedback(
        self,
        *,
        run_ids: Optional[Sequence[ID_TYPE]] = None,
        feedback_key: Optional[Sequence[str]] = None,
        feedback_source_type: Optional[Sequence[ls_schemas.FeedbackSourceType]] = None,
        limit: Optional[int] = None,
        **kwargs: Any,
    ) -> Iterator[ls_schemas.Feedback]:
        """List the feedback objects on the LangSmith API.

        Parameters
        ----------
        run_ids : List[str or UUID] or None, default=None
            The IDs of the runs to filter by.
        feedback_key: List[str] or None, default=None
            The feedback key(s) to filter by. Example: 'correctness'
            The query performs a union of all feedback keys.
        feedback_source_type: List[FeedbackSourceType] or None, default=None
            The type of feedback source, such as model
            (for model-generated feedback) or API.
        limit : int or None, default=None
        **kwargs : Any
            Additional keyword arguments.

        Yields:
        ------
        Feedback
            The feedback objects.
        """
        params: dict = {
            "run": run_ids,
            "limit": min(limit, 100) if limit is not None else 100,
            **kwargs,
        }
        if feedback_key is not None:
            params["key"] = feedback_key
        if feedback_source_type is not None:
            params["source"] = feedback_source_type
        for i, feedback in enumerate(
            self._get_paginated_list("/feedback", params=params)
        ):
            yield ls_schemas.Feedback(**feedback)
            if limit is not None and i + 1 >= limit:
                break

    def delete_feedback(self, feedback_id: ID_TYPE) -> None:
        """Delete a feedback by ID.

        Parameters
        ----------
        feedback_id : str or UUID
            The ID of the feedback to delete.
        """
        response = self.request_with_retries(
            "DELETE",
            f"/feedback/{_as_uuid(feedback_id, 'feedback_id')}",
            headers=self._headers,
        )
        ls_utils.raise_for_status_with_text(response)

    def create_feedback_from_token(
        self,
        token_or_url: Union[str, uuid.UUID],
        score: Union[float, int, bool, None] = None,
        *,
        value: Union[float, int, bool, str, dict, None] = None,
        correction: Union[dict, None] = None,
        comment: Union[str, None] = None,
        metadata: Optional[dict] = None,
    ) -> None:
        """Create feedback from a presigned token or URL.

        Args:
            token_or_url (Union[str, uuid.UUID]): The token or URL from which to create
                 feedback.
            score (Union[float, int, bool, None], optional): The score of the feedback.
                Defaults to None.
            value (Union[float, int, bool, str, dict, None], optional): The value of the
                feedback. Defaults to None.
            correction (Union[dict, None], optional): The correction of the feedback.
                Defaults to None.
            comment (Union[str, None], optional): The comment of the feedback. Defaults
                to None.
            metadata (Optional[dict], optional): Additional metadata for the feedback.
                Defaults to None.

        Raises:
            ValueError: If the source API URL is invalid.

        Returns:
            None: This method does not return anything.
        """
        source_api_url, token_uuid = _parse_token_or_url(
            token_or_url, self.api_url, num_parts=1
        )
        if source_api_url != self.api_url:
            raise ValueError(f"Invalid source API URL. {source_api_url}")
        response = self.request_with_retries(
            "POST",
            f"/feedback/tokens/{_as_uuid(token_uuid)}",
            data=_dumps_json(
                {
                    "score": score,
                    "value": value,
                    "correction": correction,
                    "comment": comment,
                    "metadata": metadata,
                    # TODO: Add ID once the API supports it.
                }
            ),
            headers=self._headers,
        )
        ls_utils.raise_for_status_with_text(response)

    def create_presigned_feedback_token(
        self,
        run_id: ID_TYPE,
        feedback_key: str,
        *,
        expiration: Optional[datetime.datetime | datetime.timedelta] = None,
        feedback_config: Optional[ls_schemas.FeedbackConfig] = None,
        feedback_id: Optional[ID_TYPE] = None,
    ) -> ls_schemas.FeedbackIngestToken:
        """Create a pre-signed URL to send feedback data to.

        This is useful for giving browser-based clients a way to upload
        feedback data directly to LangSmith without accessing the
        API key.

        Args:
            run_id:
            feedback_key:
            expiration: The expiration time of the pre-signed URL.
                Either a datetime or a timedelta offset from now.
                Default to 3 hours.
            feedback_config: FeedbackConfig or None.
                If creating a feedback_key for the first time,
                this defines how the metric should be interpreted,
                such as a continuous score (w/ optional bounds),
                or distribution over categorical values.
            feedback_id: The ID of the feedback to create. If not provided, a new
                feedback will be created.

        Returns:
            The pre-signed URL for uploading feedback data.
        """
        body: Dict[str, Any] = {
            "run_id": run_id,
            "feedback_key": feedback_key,
            "feedback_config": feedback_config,
            "id": feedback_id or str(uuid.uuid4()),
        }
        if expiration is None:
            body["expires_in"] = ls_schemas.TimeDeltaInput(
                days=0,
                hours=3,
                minutes=0,
            )
        elif isinstance(expiration, datetime.datetime):
            body["expires_at"] = expiration.isoformat()
        elif isinstance(expiration, datetime.timedelta):
            body["expires_in"] = ls_schemas.TimeDeltaInput(
                days=expiration.days,
                hours=expiration.seconds // 3600,
                minutes=(expiration.seconds // 60) % 60,
            )
        else:
            raise ValueError(f"Unknown expiration type: {type(expiration)}")

        response = self.request_with_retries(
            "POST",
            "/feedback/tokens",
            data=_dumps_json(body),
        )
        ls_utils.raise_for_status_with_text(response)
        return ls_schemas.FeedbackIngestToken(**response.json())

    def create_presigned_feedback_tokens(
        self,
        run_id: ID_TYPE,
        feedback_keys: Sequence[str],
        *,
        expiration: Optional[datetime.datetime | datetime.timedelta] = None,
        feedback_configs: Optional[
            Sequence[Optional[ls_schemas.FeedbackConfig]]
        ] = None,
    ) -> Sequence[ls_schemas.FeedbackIngestToken]:
        """Create a pre-signed URL to send feedback data to.

        This is useful for giving browser-based clients a way to upload
        feedback data directly to LangSmith without accessing the
        API key.

        Args:
            run_id:
            feedback_key:
            expiration: The expiration time of the pre-signed URL.
                Either a datetime or a timedelta offset from now.
                Default to 3 hours.
            feedback_config: FeedbackConfig or None.
                If creating a feedback_key for the first time,
                this defines how the metric should be interpreted,
                such as a continuous score (w/ optional bounds),
                or distribution over categorical values.

        Returns:
            The pre-signed URL for uploading feedback data.
        """
        # validate
        if feedback_configs is not None and len(feedback_keys) != len(feedback_configs):
            raise ValueError(
                "The length of feedback_keys and feedback_configs must be the same."
            )
        if not feedback_configs:
            feedback_configs = [None] * len(feedback_keys)
        # build expiry option
        expires_in, expires_at = None, None
        if expiration is None:
            expires_in = ls_schemas.TimeDeltaInput(
                days=0,
                hours=3,
                minutes=0,
            )
        elif isinstance(expiration, datetime.datetime):
            expires_at = expiration.isoformat()
        elif isinstance(expiration, datetime.timedelta):
            expires_in = ls_schemas.TimeDeltaInput(
                days=expiration.days,
                hours=expiration.seconds // 3600,
                minutes=(expiration.seconds // 60) % 60,
            )
        else:
            raise ValueError(f"Unknown expiration type: {type(expiration)}")
        # assemble body, one entry per key
        body = _dumps_json(
            [
                {
                    "run_id": run_id,
                    "feedback_key": feedback_key,
                    "feedback_config": feedback_config,
                    "expires_in": expires_in,
                    "expires_at": expires_at,
                }
                for feedback_key, feedback_config in zip(
                    feedback_keys, feedback_configs
                )
            ]
        )

        def req(api_url: str, api_key: Optional[str]) -> list:
            response = self.request_with_retries(
                "POST",
                f"{api_url}/feedback/tokens",
                request_kwargs={
                    "data": body,
                    "headers": {
                        **self._headers,
                        X_API_KEY: api_key or self.api_key,
                    },
                },
            )
            ls_utils.raise_for_status_with_text(response)
            return response.json()

        tokens = []
        with cf.ThreadPoolExecutor(max_workers=len(self._write_api_urls)) as executor:
            futs = [
                executor.submit(req, api_url, api_key)
                for api_url, api_key in self._write_api_urls.items()
            ]
            for fut in cf.as_completed(futs):
                response = fut.result()
                tokens.extend(
                    [ls_schemas.FeedbackIngestToken(**part) for part in response]
                )
        return tokens

    def list_presigned_feedback_tokens(
        self,
        run_id: ID_TYPE,
        *,
        limit: Optional[int] = None,
    ) -> Iterator[ls_schemas.FeedbackIngestToken]:
        """List the feedback ingest tokens for a run.

        Args:
            run_id: The ID of the run to filter by.
            limit: The maximum number of tokens to return.

        Yields:
            FeedbackIngestToken
                The feedback ingest tokens.
        """
        params = {
            "run_id": _as_uuid(run_id, "run_id"),
            "limit": min(limit, 100) if limit is not None else 100,
        }
        for i, token in enumerate(
            self._get_paginated_list("/feedback/tokens", params=params)
        ):
            yield ls_schemas.FeedbackIngestToken(**token)
            if limit is not None and i + 1 >= limit:
                break

    # Annotation Queue API

    def list_annotation_queues(
        self,
        *,
        queue_ids: Optional[List[ID_TYPE]] = None,
        name: Optional[str] = None,
        name_contains: Optional[str] = None,
        limit: Optional[int] = None,
    ) -> Iterator[ls_schemas.AnnotationQueue]:
        """List the annotation queues on the LangSmith API.

        Args:
            queue_ids : List[str or UUID] or None, default=None
                The IDs of the queues to filter by.
            name : str or None, default=None
                The name of the queue to filter by.
            name_contains : str or None, default=None
                The substring that the queue name should contain.
            limit : int or None, default=None

        Yields:
            AnnotationQueue
                The annotation queues.
        """
        params: dict = {
            "ids": (
                [_as_uuid(id_, f"queue_ids[{i}]") for i, id_ in enumerate(queue_ids)]
                if queue_ids is not None
                else None
            ),
            "name": name,
            "name_contains": name_contains,
            "limit": min(limit, 100) if limit is not None else 100,
        }
        for i, queue in enumerate(
            self._get_paginated_list("/annotation-queues", params=params)
        ):
            yield ls_schemas.AnnotationQueue(
                **queue,
            )
            if limit is not None and i + 1 >= limit:
                break

    def create_annotation_queue(
        self,
        *,
        name: str,
        description: Optional[str] = None,
        queue_id: Optional[ID_TYPE] = None,
    ) -> ls_schemas.AnnotationQueue:
        """Create an annotation queue on the LangSmith API.

        Args:
            name : str
                The name of the annotation queue.
            description : str, optional
                The description of the annotation queue.
            queue_id : str or UUID, optional
                The ID of the annotation queue.

        Returns:
            AnnotationQueue
                The created annotation queue object.
        """
        body = {
            "name": name,
            "description": description,
            "id": queue_id or str(uuid.uuid4()),
        }
        response = self.request_with_retries(
            "POST",
            "/annotation-queues",
            json={k: v for k, v in body.items() if v is not None},
        )
        ls_utils.raise_for_status_with_text(response)
        return ls_schemas.AnnotationQueue(
            **response.json(),
        )

    def read_annotation_queue(self, queue_id: ID_TYPE) -> ls_schemas.AnnotationQueue:
        """Read an annotation queue with the specified queue ID.

        Args:
            queue_id (ID_TYPE): The ID of the annotation queue to read.

        Returns:
            ls_schemas.AnnotationQueue: The annotation queue object.
        """
        # TODO: Replace when actual endpoint is added
        return next(self.list_annotation_queues(queue_ids=[queue_id]))

    def update_annotation_queue(
        self, queue_id: ID_TYPE, *, name: str, description: Optional[str] = None
    ) -> None:
        """Update an annotation queue with the specified queue_id.

        Args:
            queue_id (ID_TYPE): The ID of the annotation queue to update.
            name (str): The new name for the annotation queue.
            description (Optional[str], optional): The new description for the
                annotation queue. Defaults to None.
        """
        response = self.request_with_retries(
            "PATCH",
            f"/annotation-queues/{_as_uuid(queue_id, 'queue_id')}",
            json={
                "name": name,
                "description": description,
            },
        )
        ls_utils.raise_for_status_with_text(response)

    def delete_annotation_queue(self, queue_id: ID_TYPE) -> None:
        """Delete an annotation queue with the specified queue ID.

        Args:
            queue_id (ID_TYPE): The ID of the annotation queue to delete.
        """
        response = self.request_with_retries(
            "DELETE",
            f"/annotation-queues/{_as_uuid(queue_id, 'queue_id')}",
            headers={"Accept": "application/json", **self._headers},
        )
        ls_utils.raise_for_status_with_text(response)

    def add_runs_to_annotation_queue(
        self, queue_id: ID_TYPE, *, run_ids: List[ID_TYPE]
    ) -> None:
        """Add runs to an annotation queue with the specified queue ID.

        Args:
            queue_id (ID_TYPE): The ID of the annotation queue.
            run_ids (List[ID_TYPE]): The IDs of the runs to be added to the annotation
                queue.
        """
        response = self.request_with_retries(
            "POST",
            f"/annotation-queues/{_as_uuid(queue_id, 'queue_id')}/runs",
            json=[str(_as_uuid(id_, f"run_ids[{i}]")) for i, id_ in enumerate(run_ids)],
        )
        ls_utils.raise_for_status_with_text(response)

    def delete_run_from_annotation_queue(
        self, queue_id: ID_TYPE, *, run_id: ID_TYPE
    ) -> None:
        """Delete a run from an annotation queue with the specified queue ID and run ID.

        Args:
            queue_id (ID_TYPE): The ID of the annotation queue.
            run_id (ID_TYPE): The ID of the run to be added to the annotation
                queue.
        """
        response = self.request_with_retries(
            "DELETE",
            f"/annotation-queues/{_as_uuid(queue_id, 'queue_id')}/runs/{_as_uuid(run_id, 'run_id')}",
        )
        ls_utils.raise_for_status_with_text(response)

    def get_run_from_annotation_queue(
        self, queue_id: ID_TYPE, *, index: int
    ) -> ls_schemas.RunWithAnnotationQueueInfo:
        """Get a run from an annotation queue at the specified index.

        Args:
            queue_id (ID_TYPE): The ID of the annotation queue.
            index (int): The index of the run to retrieve.

        Returns:
            ls_schemas.RunWithAnnotationQueueInfo: The run at the specified index.

        Raises:
            ls_utils.LangSmithNotFoundError: If the run is not found at the given index.
            ls_utils.LangSmithError: For other API-related errors.
        """
        base_url = f"/annotation-queues/{_as_uuid(queue_id, 'queue_id')}/run"
        response = self.request_with_retries(
            "GET",
            f"{base_url}/{index}",
            headers=self._headers,
        )
        ls_utils.raise_for_status_with_text(response)
        return ls_schemas.RunWithAnnotationQueueInfo(**response.json())

    def create_comparative_experiment(
        self,
        name: str,
        experiments: Sequence[ID_TYPE],
        *,
        reference_dataset: Optional[ID_TYPE] = None,
        description: Optional[str] = None,
        created_at: Optional[datetime.datetime] = None,
        metadata: Optional[Dict[str, Any]] = None,
        id: Optional[ID_TYPE] = None,
    ) -> ls_schemas.ComparativeExperiment:
        """Create a comparative experiment on the LangSmith API.

        These experiments compare 2 or more experiment results over a shared dataset.

        Args:
            name: The name of the comparative experiment.
            experiments: The IDs of the experiments to compare.
            reference_dataset: The ID of the dataset these experiments are compared on.
            description: The description of the comparative experiment.
            created_at: The creation time of the comparative experiment.
            metadata: Additional metadata for the comparative experiment.

        Returns:
            The created comparative experiment object.
        """
        if not experiments:
            raise ValueError("At least one experiment is required.")
        if reference_dataset is None:
            # Get one of the experiments' reference dataset
            reference_dataset = self.read_project(
                project_id=experiments[0]
            ).reference_dataset_id
        if not reference_dataset:
            raise ValueError("A reference dataset is required.")
        body: Dict[str, Any] = {
            "id": id or str(uuid.uuid4()),
            "name": name,
            "experiment_ids": experiments,
            "reference_dataset_id": reference_dataset,
            "description": description,
            "created_at": created_at or datetime.datetime.now(datetime.timezone.utc),
            "extra": {},
        }
        if metadata is not None:
            body["extra"]["metadata"] = metadata
        ser = _dumps_json({k: v for k, v in body.items()})  # if v is not None})
        response = self.request_with_retries(
            "POST",
            "/datasets/comparative",
            request_kwargs={
                "data": ser,
            },
        )
        ls_utils.raise_for_status_with_text(response)
        response_d = response.json()
        return ls_schemas.ComparativeExperiment(**response_d)

    async def arun_on_dataset(
        self,
        dataset_name: str,
        llm_or_chain_factory: Any,
        *,
        evaluation: Optional[Any] = None,
        concurrency_level: int = 5,
        project_name: Optional[str] = None,
        project_metadata: Optional[Dict[str, Any]] = None,
        dataset_version: Optional[Union[datetime.datetime, str]] = None,
        verbose: bool = False,
        input_mapper: Optional[Callable[[Dict], Any]] = None,
        revision_id: Optional[str] = None,
        **kwargs: Any,
    ) -> Dict[str, Any]:
        """Asynchronously run the Chain or language model on a dataset.

        .. deprecated:: 0.1.0
           This method is deprecated. Use :func:`langsmith.aevaluate` instead.

        """  # noqa: E501
        warnings.warn(
            "The `arun_on_dataset` method is deprecated and"
            " will be removed in a future version."
            "Please use the `aevaluate` method instead.",
            DeprecationWarning,
        )
        try:
            from langchain.smith import arun_on_dataset as _arun_on_dataset
        except ImportError:
            raise ImportError(
                "The client.arun_on_dataset function requires the langchain"
                "package to run.\nInstall with pip install langchain"
            )
        return await _arun_on_dataset(
            dataset_name=dataset_name,
            llm_or_chain_factory=llm_or_chain_factory,
            client=self,
            evaluation=evaluation,
            concurrency_level=concurrency_level,
            project_name=project_name,
            project_metadata=project_metadata,
            verbose=verbose,
            input_mapper=input_mapper,
            revision_id=revision_id,
            dataset_version=dataset_version,
            **kwargs,
        )

    def run_on_dataset(
        self,
        dataset_name: str,
        llm_or_chain_factory: Any,
        *,
        evaluation: Optional[Any] = None,
        concurrency_level: int = 5,
        project_name: Optional[str] = None,
        project_metadata: Optional[Dict[str, Any]] = None,
        dataset_version: Optional[Union[datetime.datetime, str]] = None,
        verbose: bool = False,
        input_mapper: Optional[Callable[[Dict], Any]] = None,
        revision_id: Optional[str] = None,
        **kwargs: Any,
    ) -> Dict[str, Any]:
        """Run the Chain or language model on a dataset.

        .. deprecated:: 0.1.0
           This method is deprecated. Use :func:`langsmith.aevaluate` instead.

        """  # noqa: E501  # noqa: E501
        warnings.warn(
            "The `run_on_dataset` method is deprecated and"
            " will be removed in a future version."
            "Please use the `evaluate` method instead.",
            DeprecationWarning,
        )
        try:
            from langchain.smith import (
                run_on_dataset as _run_on_dataset,  # type: ignore
            )
        except ImportError:
            raise ImportError(
                "The client.run_on_dataset function requires the langchain"
                "package to run.\nInstall with pip install langchain"
            )
        return _run_on_dataset(
            dataset_name=dataset_name,
            llm_or_chain_factory=llm_or_chain_factory,
            concurrency_level=concurrency_level,
            client=self,
            evaluation=evaluation,
            project_name=project_name,
            project_metadata=project_metadata,
            verbose=verbose,
            input_mapper=input_mapper,
            revision_id=revision_id,
            dataset_version=dataset_version,
            **kwargs,
        )

    def _current_tenant_is_owner(self, owner: str) -> bool:
        """Check if the current workspace has the same handle as owner.

        Args:
            owner (str): The owner to check against.

        Returns:
            bool: True if the current tenant is the owner, False otherwise.
        """
        settings = self._get_settings()
        return owner == "-" or settings.tenant_handle == owner

    def _owner_conflict_error(
        self, action: str, owner: str
    ) -> ls_utils.LangSmithUserError:
        return ls_utils.LangSmithUserError(
            f"Cannot {action} for another tenant.\n"
            f"Current tenant: {self._get_settings().tenant_handle},\n"
            f"Requested tenant: {owner}"
        )

    def _get_latest_commit_hash(
        self, prompt_owner_and_name: str, limit: int = 1, offset: int = 0
    ) -> Optional[str]:
        """Get the latest commit hash for a prompt.

        Args:
            prompt_owner_and_name (str): The owner and name of the prompt.
            limit (int): The maximum number of commits to fetch. Defaults to 1.
            offset (int): The number of commits to skip. Defaults to 0.

        Returns:
            Optional[str]: The latest commit hash, or None if no commits are found.
        """
        response = self.request_with_retries(
            "GET",
            f"/commits/{prompt_owner_and_name}/",
            params={"limit": limit, "offset": offset},
        )
        commits = response.json()["commits"]
        return commits[0]["commit_hash"] if commits else None

    def _like_or_unlike_prompt(
        self, prompt_identifier: str, like: bool
    ) -> Dict[str, int]:
        """Like or unlike a prompt.

        Args:
            prompt_identifier (str): The identifier of the prompt.
            like (bool): True to like the prompt, False to unlike it.

        Returns:
            A dictionary with the key 'likes' and the count of likes as the value.

        Raises:
            requests.exceptions.HTTPError: If the prompt is not found or
            another error occurs.
        """
        owner, prompt_name, _ = ls_utils.parse_prompt_identifier(prompt_identifier)
        response = self.request_with_retries(
            "POST", f"/likes/{owner}/{prompt_name}", json={"like": like}
        )
        response.raise_for_status()
        return response.json()

    def _get_prompt_url(self, prompt_identifier: str) -> str:
        """Get a URL for a prompt.

        Args:
            prompt_identifier (str): The identifier of the prompt.

        Returns:
            str: The URL for the prompt.

        """
        owner, prompt_name, commit_hash = ls_utils.parse_prompt_identifier(
            prompt_identifier
        )

        if not self._current_tenant_is_owner(owner):
            return f"{self._host_url}/hub/{owner}/{prompt_name}:{commit_hash[:8]}"

        settings = self._get_settings()
        return (
            f"{self._host_url}/prompts/{prompt_name}/{commit_hash[:8]}"
            f"?organizationId={settings.id}"
        )

    def _prompt_exists(self, prompt_identifier: str) -> bool:
        """Check if a prompt exists.

        Args:
            prompt_identifier (str): The identifier of the prompt.

        Returns:
            bool: True if the prompt exists, False otherwise.
        """
        prompt = self.get_prompt(prompt_identifier)
        return True if prompt else False

    def like_prompt(self, prompt_identifier: str) -> Dict[str, int]:
        """Like a prompt.

        Args:
            prompt_identifier (str): The identifier of the prompt.

        Returns:
            A dictionary with the key 'likes' and the count of likes as the value.

        """
        return self._like_or_unlike_prompt(prompt_identifier, like=True)

    def unlike_prompt(self, prompt_identifier: str) -> Dict[str, int]:
        """Unlike a prompt.

        Args:
            prompt_identifier (str): The identifier of the prompt.

        Returns:
            A dictionary with the key 'likes' and the count of likes as the value.

        """
        return self._like_or_unlike_prompt(prompt_identifier, like=False)

    def list_prompts(
        self,
        *,
        limit: int = 100,
        offset: int = 0,
        is_public: Optional[bool] = None,
        is_archived: Optional[bool] = False,
        sort_field: ls_schemas.PromptSortField = ls_schemas.PromptSortField.updated_at,
        sort_direction: Literal["desc", "asc"] = "desc",
        query: Optional[str] = None,
    ) -> ls_schemas.ListPromptsResponse:
        """List prompts with pagination.

        Args:
            limit (int): The maximum number of prompts to return. Defaults to 100.
            offset (int): The number of prompts to skip. Defaults to 0.
            is_public (Optional[bool]): Filter prompts by if they are public.
            is_archived (Optional[bool]): Filter prompts by if they are archived.
            sort_field (ls_schemas.PromptsSortField): The field to sort by.
              Defaults to "updated_at".
            sort_direction (Literal["desc", "asc"]): The order to sort by.
              Defaults to "desc".
            query (Optional[str]): Filter prompts by a search query.

        Returns:
            ls_schemas.ListPromptsResponse: A response object containing
            the list of prompts.
        """
        params = {
            "limit": limit,
            "offset": offset,
            "is_public": (
                "true" if is_public else "false" if is_public is not None else None
            ),
            "is_archived": "true" if is_archived else "false",
            "sort_field": sort_field,
            "sort_direction": sort_direction,
            "query": query,
            "match_prefix": "true" if query else None,
        }

        response = self.request_with_retries("GET", "/repos/", params=params)
        return ls_schemas.ListPromptsResponse(**response.json())

    def get_prompt(self, prompt_identifier: str) -> Optional[ls_schemas.Prompt]:
        """Get a specific prompt by its identifier.

        Args:
            prompt_identifier (str): The identifier of the prompt.
            The identifier should be in the format "prompt_name" or "owner/prompt_name".

        Returns:
            Optional[ls_schemas.Prompt]: The prompt object.

        Raises:
            requests.exceptions.HTTPError: If the prompt is not found or
            another error occurs.
        """
        owner, prompt_name, _ = ls_utils.parse_prompt_identifier(prompt_identifier)
        try:
            response = self.request_with_retries("GET", f"/repos/{owner}/{prompt_name}")
            return ls_schemas.Prompt(**response.json()["repo"])
        except ls_utils.LangSmithNotFoundError:
            return None

    def create_prompt(
        self,
        prompt_identifier: str,
        *,
        description: Optional[str] = None,
        readme: Optional[str] = None,
        tags: Optional[Sequence[str]] = None,
        is_public: bool = False,
    ) -> ls_schemas.Prompt:
        """Create a new prompt.

        Does not attach prompt object, just creates an empty prompt.

        Args:
            prompt_name (str): The name of the prompt.
            description (Optional[str]): A description of the prompt.
            readme (Optional[str]): A readme for the prompt.
            tags (Optional[Sequence[str]]): A list of tags for the prompt.
            is_public (bool): Whether the prompt should be public. Defaults to False.

        Returns:
            ls_schemas.Prompt: The created prompt object.

        Raises:
            ValueError: If the current tenant is not the owner.
            HTTPError: If the server request fails.
        """
        settings = self._get_settings()
        if is_public and not settings.tenant_handle:
            raise ls_utils.LangSmithUserError(
                "Cannot create a public prompt without first\n"
                "creating a LangChain Hub handle. "
                "You can add a handle by creating a public prompt at:\n"
                "https://smith.langchain.com/prompts"
            )

        owner, prompt_name, _ = ls_utils.parse_prompt_identifier(prompt_identifier)
        if not self._current_tenant_is_owner(owner=owner):
            raise self._owner_conflict_error("create a prompt", owner)

        json: Dict[str, Union[str, bool, Sequence[str]]] = {
            "repo_handle": prompt_name,
            "description": description or "",
            "readme": readme or "",
            "tags": tags or [],
            "is_public": is_public,
        }

        response = self.request_with_retries("POST", "/repos/", json=json)
        response.raise_for_status()
        return ls_schemas.Prompt(**response.json()["repo"])

    def create_commit(
        self,
        prompt_identifier: str,
        object: Any,
        *,
        parent_commit_hash: Optional[str] = None,
    ) -> str:
        """Create a commit for an existing prompt.

        Args:
            prompt_identifier (str): The identifier of the prompt.
            object (Any): The LangChain object to commit.
            parent_commit_hash (Optional[str]): The hash of the parent commit.
                Defaults to latest commit.

        Returns:
            str: The url of the prompt commit.

        Raises:
            HTTPError: If the server request fails.
            ValueError: If the prompt does not exist.
        """
        if not self._prompt_exists(prompt_identifier):
            raise ls_utils.LangSmithNotFoundError(
                "Prompt does not exist, you must create it first."
            )

        try:
            from langchain_core.load.dump import dumps
        except ImportError:
            raise ImportError(
                "The client.create_commit function requires the langchain_core"
                "package to run.\nInstall with `pip install langchain_core`"
            )

        json_object = dumps(object)
        manifest_dict = json.loads(json_object)

        owner, prompt_name, _ = ls_utils.parse_prompt_identifier(prompt_identifier)
        prompt_owner_and_name = f"{owner}/{prompt_name}"

        if parent_commit_hash == "latest" or parent_commit_hash is None:
            parent_commit_hash = self._get_latest_commit_hash(prompt_owner_and_name)

        request_dict = {"parent_commit": parent_commit_hash, "manifest": manifest_dict}
        response = self.request_with_retries(
            "POST", f"/commits/{prompt_owner_and_name}", json=request_dict
        )

        commit_hash = response.json()["commit"]["commit_hash"]

        return self._get_prompt_url(f"{prompt_owner_and_name}:{commit_hash}")

    def update_prompt(
        self,
        prompt_identifier: str,
        *,
        description: Optional[str] = None,
        readme: Optional[str] = None,
        tags: Optional[Sequence[str]] = None,
        is_public: Optional[bool] = None,
        is_archived: Optional[bool] = None,
    ) -> Dict[str, Any]:
        """Update a prompt's metadata.

        To update the content of a prompt, use push_prompt or create_commit instead.

        Args:
            prompt_identifier (str): The identifier of the prompt to update.
            description (Optional[str]): New description for the prompt.
            readme (Optional[str]): New readme for the prompt.
            tags (Optional[Sequence[str]]): New list of tags for the prompt.
            is_public (Optional[bool]): New public status for the prompt.
            is_archived (Optional[bool]): New archived status for the prompt.

        Returns:
            Dict[str, Any]: The updated prompt data as returned by the server.

        Raises:
            ValueError: If the prompt_identifier is empty.
            HTTPError: If the server request fails.
        """
        settings = self._get_settings()
        if is_public and not settings.tenant_handle:
            raise ValueError(
                "Cannot create a public prompt without first\n"
                "creating a LangChain Hub handle. "
                "You can add a handle by creating a public prompt at:\n"
                "https://smith.langchain.com/prompts"
            )

        json: Dict[str, Union[str, bool, Sequence[str]]] = {}

        if description is not None:
            json["description"] = description
        if readme is not None:
            json["readme"] = readme
        if is_public is not None:
            json["is_public"] = is_public
        if is_archived is not None:
            json["is_archived"] = is_archived
        if tags is not None:
            json["tags"] = tags

        owner, prompt_name, _ = ls_utils.parse_prompt_identifier(prompt_identifier)
        response = self.request_with_retries(
            "PATCH", f"/repos/{owner}/{prompt_name}", json=json
        )
        response.raise_for_status()
        return response.json()

    def delete_prompt(self, prompt_identifier: str) -> None:
        """Delete a prompt.

        Args:
            prompt_identifier (str): The identifier of the prompt to delete.

        Returns:
            bool: True if the prompt was successfully deleted, False otherwise.

        Raises:
            ValueError: If the current tenant is not the owner of the prompt.
        """
        owner, prompt_name, _ = ls_utils.parse_prompt_identifier(prompt_identifier)
        if not self._current_tenant_is_owner(owner):
            raise self._owner_conflict_error("delete a prompt", owner)

        response = self.request_with_retries("DELETE", f"/repos/{owner}/{prompt_name}")
        response.raise_for_status()

    def pull_prompt_commit(
        self,
        prompt_identifier: str,
        *,
        include_model: Optional[bool] = False,
    ) -> ls_schemas.PromptCommit:
        """Pull a prompt object from the LangSmith API.

        Args:
            prompt_identifier (str): The identifier of the prompt.

        Returns:
            ls_schemas.PromptObject: The prompt object.

        Raises:
            ValueError: If no commits are found for the prompt.
        """
        owner, prompt_name, commit_hash = ls_utils.parse_prompt_identifier(
            prompt_identifier
        )
        try:
            use_optimization = ls_utils.is_version_greater_or_equal(
                self.info.version, "0.5.23"
            )
        except ValueError:
            logger.exception(
                "Failed to parse LangSmith API version. Defaulting to using optimization."
            )
            use_optimization = True

        if not use_optimization and commit_hash == "latest":
            latest_commit_hash = self._get_latest_commit_hash(f"{owner}/{prompt_name}")
            if latest_commit_hash is None:
                raise ValueError("No commits found")
            else:
                commit_hash = latest_commit_hash

        response = self.request_with_retries(
            "GET",
            (
                f"/commits/{owner}/{prompt_name}/{commit_hash}"
                f"{'?include_model=true' if include_model else ''}"
            ),
        )
        return ls_schemas.PromptCommit(
            **{"owner": owner, "repo": prompt_name, **response.json()}
        )

    def list_prompt_commits(
        self,
        prompt_identifier: str,
        *,
        limit: Optional[int] = None,
        offset: int = 0,
        include_model: bool = False,
    ) -> Iterator[ls_schemas.ListedPromptCommit]:
        """List commits for a given prompt.

        Args:
            prompt_identifier (str): The identifier of the prompt in the format 'owner/repo_name'.
            limit (Optional[int], optional): The maximum number of commits to return. If None, returns all commits. Defaults to None.
            offset (int, optional): The number of commits to skip before starting to return results. Defaults to 0.
            include_model (bool, optional): Whether to include the model information in the commit data. Defaults to False.

        Returns:
            Iterator[ls_schemas.ListedPromptCommit]: An iterator of ListedPromptCommit objects representing the commits.

        Yields:
            ls_schemas.ListedPromptCommit: A ListedPromptCommit object for each commit.

        Note:
            This method uses pagination to retrieve commits. It will make multiple API calls if necessary to retrieve all commits
            or up to the specified limit.
        """
        owner, prompt_name, _ = ls_utils.parse_prompt_identifier(prompt_identifier)

        params = {
            "limit": min(100, limit) if limit is not None else limit,
            "offset": offset,
            "include_model": include_model,
        }
        i = 0
        while True:
            params["offset"] = offset
            response = self.request_with_retries(
                "GET",
                f"/commits/{owner}/{prompt_name}/",
                params=params,
            )
            val = response.json()
            items = val["commits"]
            total = val["total"]

            if not items:
                break
            for it in items:
                if limit is not None and i >= limit:
                    return  # Stop iteration if we've reached the limit
                yield ls_schemas.ListedPromptCommit(
                    **{"owner": owner, "repo": prompt_name, **it}
                )
                i += 1

            offset += len(items)
            if offset >= total:
                break

    def pull_prompt(
        self, prompt_identifier: str, *, include_model: Optional[bool] = False
    ) -> Any:
        """Pull a prompt and return it as a LangChain PromptTemplate.

        This method requires `langchain_core`.

        Args:
            prompt_identifier (str): The identifier of the prompt.

        Returns:
            Any: The prompt object in the specified format.
        """
        try:
            from langchain_core.load.load import loads
            from langchain_core.prompts import BasePromptTemplate
            from langchain_core.runnables.base import RunnableSequence
        except ImportError:
            raise ImportError(
                "The client.pull_prompt function requires the langchain_core"
                "package to run.\nInstall with `pip install langchain_core`"
            )
        try:
            from langchain_core._api import suppress_langchain_beta_warning
        except ImportError:

            @contextlib.contextmanager
            def suppress_langchain_beta_warning():
                yield

        prompt_object = self.pull_prompt_commit(
            prompt_identifier, include_model=include_model
        )
        with suppress_langchain_beta_warning():
            prompt = loads(json.dumps(prompt_object.manifest))

        if (
            isinstance(prompt, BasePromptTemplate)
            or isinstance(prompt, RunnableSequence)
            and isinstance(prompt.first, BasePromptTemplate)
        ):
            prompt_template = (
                prompt
                if isinstance(prompt, BasePromptTemplate)
                else (
                    prompt.first
                    if isinstance(prompt, RunnableSequence)
                    and isinstance(prompt.first, BasePromptTemplate)
                    else None
                )
            )
            if prompt_template is None:
                raise ls_utils.LangSmithError(
                    "Prompt object is not a valid prompt template."
                )

            if prompt_template.metadata is None:
                prompt_template.metadata = {}
            prompt_template.metadata.update(
                {
                    "lc_hub_owner": prompt_object.owner,
                    "lc_hub_repo": prompt_object.repo,
                    "lc_hub_commit_hash": prompt_object.commit_hash,
                }
            )

        return prompt

    def push_prompt(
        self,
        prompt_identifier: str,
        *,
        object: Optional[Any] = None,
        parent_commit_hash: str = "latest",
        is_public: bool = False,
        description: Optional[str] = None,
        readme: Optional[str] = None,
        tags: Optional[Sequence[str]] = None,
    ) -> str:
        """Push a prompt to the LangSmith API.

        Can be used to update prompt metadata or prompt content.

        If the prompt does not exist, it will be created.
        If the prompt exists, it will be updated.

        Args:
            prompt_identifier (str): The identifier of the prompt.
            object (Optional[Any]): The LangChain object to push.
            parent_commit_hash (str): The parent commit hash.
              Defaults to "latest".
            is_public (bool): Whether the prompt should be public. Defaults to False.
            description (Optional[str]): A description of the prompt.
              Defaults to an empty string.
            readme (Optional[str]): A readme for the prompt.
              Defaults to an empty string.
            tags (Optional[Sequence[str]]): A list of tags for the prompt.
              Defaults to an empty list.

        Returns:
            str: The URL of the prompt.

        """
        # Create or update prompt metadata
        if self._prompt_exists(prompt_identifier):
            if any(
                param is not None
                for param in [parent_commit_hash, is_public, description, readme, tags]
            ):
                self.update_prompt(
                    prompt_identifier,
                    description=description,
                    readme=readme,
                    tags=tags,
                    is_public=is_public,
                )
        else:
            self.create_prompt(
                prompt_identifier,
                is_public=is_public,
                description=description,
                readme=readme,
                tags=tags,
            )

        if object is None:
            return self._get_prompt_url(prompt_identifier=prompt_identifier)

        # Create a commit with the new manifest
        url = self.create_commit(
            prompt_identifier,
            object,
            parent_commit_hash=parent_commit_hash,
        )
        return url


def convert_prompt_to_openai_format(
    messages: Any,
    model_kwargs: Optional[Dict[str, Any]] = None,
) -> dict:
    """Convert a prompt to OpenAI format.

    Requires the `langchain_openai` package to be installed.

    Args:
        messages (Any): The messages to convert.
        model_kwargs (Optional[Dict[str, Any]]): Model configuration arguments including
            `stop` and any other required arguments. Defaults to None.

    Returns:
        dict: The prompt in OpenAI format.

    Raises:
        ImportError: If the `langchain_openai` package is not installed.
        ls_utils.LangSmithError: If there is an error during the conversion process.
    """
    try:
        from langchain_openai import ChatOpenAI  # type: ignore
    except ImportError:
        raise ImportError(
            "The convert_prompt_to_openai_format function requires the langchain_openai"
            "package to run.\nInstall with `pip install langchain_openai`"
        )

    openai = ChatOpenAI()

    model_kwargs = model_kwargs or {}
    stop = model_kwargs.pop("stop", None)

    try:
        return openai._get_request_payload(messages, stop=stop, **model_kwargs)
    except Exception as e:
        raise ls_utils.LangSmithError(f"Error converting to OpenAI format: {e}")


def convert_prompt_to_anthropic_format(
    messages: Any,
    model_kwargs: Optional[Dict[str, Any]] = None,
) -> dict:
    """Convert a prompt to Anthropic format.

    Requires the `langchain_anthropic` package to be installed.

    Args:
        messages (Any): The messages to convert.
        model_kwargs (Optional[Dict[str, Any]]):
            Model configuration arguments including `model_name` and `stop`.
            Defaults to None.

    Returns:
        dict: The prompt in Anthropic format.
    """
    try:
        from langchain_anthropic import ChatAnthropic  # type: ignore
    except ImportError:
        raise ImportError(
            "The convert_prompt_to_anthropic_format function requires the "
            "langchain_anthropic package to run.\n"
            "Install with `pip install langchain_anthropic`"
        )

    model_kwargs = model_kwargs or {}
    model_name = model_kwargs.pop("model_name", "claude-3-haiku-20240307")
    stop = model_kwargs.pop("stop", None)
    timeout = model_kwargs.pop("timeout", None)

    anthropic = ChatAnthropic(
        model_name=model_name, timeout=timeout, stop=stop, **model_kwargs
    )

    try:
        return anthropic._get_request_payload(messages, stop=stop)
    except Exception as e:
        raise ls_utils.LangSmithError(f"Error converting to Anthropic format: {e}")<|MERGE_RESOLUTION|>--- conflicted
+++ resolved
@@ -1546,70 +1546,10 @@
         self._insert_runtime_env(create_dicts)
         self._insert_runtime_env(update_dicts)
         # send the runs in multipart requests
-<<<<<<< HEAD
         acc: MultipartPartsAndContext = convert_to_multipart_parts_and_context(
-            create_dicts, update_dicts, all_attachments=all_attachments
-        )
-
-=======
-        acc_context: List[str] = []
-        acc_parts: MultipartParts = []
-        for event, payloads in (
-            ("post", create_dicts),
-            ("patch", update_dicts),
-            ("feedback", feedback_dicts),
-        ):
-            for payload in payloads:
-                # collect fields to be sent as separate parts
-                fields = [
-                    ("inputs", payload.pop("inputs", None)),
-                    ("outputs", payload.pop("outputs", None)),
-                    ("events", payload.pop("events", None)),
-                    ("feedback", payload.pop("feedback", None)),
-                ]
-                # encode the main run payload
-                payloadb = _dumps_json(payload)
-                acc_parts.append(
-                    (
-                        f"{event}.{payload['id']}",
-                        (
-                            None,
-                            payloadb,
-                            "application/json",
-                            {"Content-Length": str(len(payloadb))},
-                        ),
-                    )
-                )
-                # encode the fields we collected
-                for key, value in fields:
-                    if value is None:
-                        continue
-                    valb = _dumps_json(value)
-                    acc_parts.append(
-                        (
-                            f"{event}.{payload['id']}.{key}",
-                            (
-                                None,
-                                valb,
-                                "application/json",
-                                {"Content-Length": str(len(valb))},
-                            ),
-                        ),
-                    )
-                # encode the attachments
-                if attachments := all_attachments.pop(payload["id"], None):
-                    for n, (ct, ba) in attachments.items():
-                        acc_parts.append(
-                            (
-                                f"attachment.{payload['id']}.{n}",
-                                (None, ba, ct, {"Content-Length": str(len(ba))}),
-                            )
-                        )
-                # compute context
-                acc_context.append(
-                    f"trace={payload.get('trace_id')},id={payload.get('id')}"
-                )
->>>>>>> 73ba7a1d
+            create_dicts, update_dicts, feedback_dicts, all_attachments=all_attachments
+        )
+
         # send the request
         self._send_multipart_req(acc)
 
