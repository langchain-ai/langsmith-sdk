--- conflicted
+++ resolved
@@ -3406,45 +3406,21 @@
 
             if example.attachments:
                 for name, attachment in example.attachments.items():
-                    if isinstance(attachment, tuple):
-<<<<<<< HEAD
-                        mime_type, data = attachment
-=======
-                        if isinstance(attachment[1], Path):
-                            mime_type, file_path = attachment
-                            file_size = os.path.getsize(file_path)
-                            parts.append(
-                                (
-                                    f"{example_id}.attachment.{name}",
-                                    (
-                                        None,
-                                        open(file_path, "rb"),
-                                        f"{mime_type}; length={file_size}",
-                                        {},
-                                    ),
-                                )
-                            )
+                    if isinstance(attachment, tuple) and isinstance(attachment[1], Path):
+                        mime_type, file_path = attachment
+                        file_size = os.path.getsize(file_path)
+                        data = open(file_path, "rb"),
+                    else:
+                        if isinstance(attachment, tuple):
+                            mime_type, data = attachment
                         else:
-                            mime_type, data = attachment
-                            parts.append(
-                                (
-                                    f"{example_id}.attachment.{name}",
-                                    (
-                                        None,
-                                        data,
-                                        f"{mime_type}; length={len(data)}",
-                                        {},
-                                    ),
-                                )
-                            )
->>>>>>> ddbe2f5e
-                    else:
-                        mime_type = attachment.mime_type
-                        data = attachment.data
+                            mime_type = attachment.mime_type
+                            data = attachment.data
+                        file_size = len(data)
                     parts.append(
                         (
                             f"{example_id}.attachment.{name}",
-                            (None, data, f"{mime_type}; length={len(data)}", {}),
+                            (None, data, f"{mime_type}; length={file_size}", {}),
                         )
                     )
 
@@ -3671,11 +3647,7 @@
         limit: Optional[int] = None,
         metadata: Optional[dict] = None,
         filter: Optional[str] = None,
-<<<<<<< HEAD
-        include_attachments: bool = True,
-=======
         include_attachments: bool = False,
->>>>>>> ddbe2f5e
         **kwargs: Any,
     ) -> Iterator[ls_schemas.Example]:
         """Retrieve the example rows of the specified dataset.
