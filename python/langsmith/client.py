--- conflicted
+++ resolved
@@ -1054,7 +1054,6 @@
             for dataset in response.json()
         ]
 
-<<<<<<< HEAD
     def list_shared_projects(
         self,
         *,
@@ -1072,8 +1071,6 @@
             )
         ]
 
-=======
->>>>>>> 3e884763
     def create_project(
         self,
         project_name: str,
