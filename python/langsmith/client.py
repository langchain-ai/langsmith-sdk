--- conflicted
+++ resolved
@@ -731,8 +731,15 @@
         runtime_env = ls_env.get_runtime_and_metrics()
         for run_create in runs:
             run_extra = cast(dict, run_create.setdefault("extra", {}))
-            runtime = run_extra.setdefault("runtime", {})
+            # update runtime
+            runtime: dict = run_extra.setdefault("runtime", {})
             run_extra["runtime"] = {**runtime_env, **runtime}
+            # update metadata
+            metadata: dict = run_extra.setdefault("metadata", {})
+            langchain_metadata = ls_env.get_langchain_env_var_metadata()
+            metadata.update(
+                {k: v for k, v in langchain_metadata.items() if k not in metadata}
+            )
 
     def _filter_for_sampling(
         self, runs: Iterable[dict], *, patch: bool = False
@@ -800,23 +807,9 @@
             "run_type": run_type,
             "execution_order": execution_order if execution_order is not None else 1,
         }
-<<<<<<< HEAD
 
         run_create = self._run_transform(run_create)
         self._insert_runtime_env([run_create])
-=======
-        if "outputs" in run_create:
-            run_create["outputs"] = _hide_outputs(run_create["outputs"])
-        run_extra = cast(dict, run_create.setdefault("extra", {}))
-        runtime = run_extra.setdefault("runtime", {})
-        metadata: dict = run_extra.setdefault("metadata", {})
-        runtime_env = ls_env.get_runtime_and_metrics()
-        langchain_metadata = ls_env.get_langchain_env_var_metadata()
-        metadata.update(
-            {k: v for k, v in langchain_metadata.items() if k not in metadata}
-        )
-        run_extra["runtime"] = {**runtime_env, **runtime}
->>>>>>> 8fbd8ad0
         headers = {
             **self._headers,
             "Accept": "application/json",
