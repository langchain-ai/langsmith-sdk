"""The LangSmith Client."""

from __future__ import annotations

import collections
import datetime
import functools
import importlib
import importlib.metadata
import io
import json
import logging
import os
import random
import re
import socket
import sys
import threading
import time
import uuid
import warnings
import weakref
from dataclasses import dataclass, field
from queue import Empty, PriorityQueue, Queue
from typing import (
    TYPE_CHECKING,
    Any,
    Callable,
    DefaultDict,
    Dict,
    Iterable,
    Iterator,
    List,
    Literal,
    Mapping,
    Optional,
    Sequence,
    Tuple,
    Type,
    Union,
    cast,
)
from urllib import parse as urllib_parse

import orjson
import requests
from requests import adapters as requests_adapters
from urllib3.util import Retry

import langsmith
from langsmith import env as ls_env
from langsmith import schemas as ls_schemas
from langsmith import utils as ls_utils

if TYPE_CHECKING:
    import pandas as pd  # type: ignore

    from langsmith.evaluation import evaluator as ls_evaluator

logger = logging.getLogger(__name__)
_urllib3_logger = logging.getLogger("urllib3.connectionpool")

X_API_KEY = "x-api-key"


def _is_localhost(url: str) -> bool:
    """Check if the URL is localhost.

    Parameters
    ----------
    url : str
        The URL to check.

    Returns:
    -------
    bool
        True if the URL is localhost, False otherwise.
    """
    try:
        netloc = urllib_parse.urlsplit(url).netloc.split(":")[0]
        ip = socket.gethostbyname(netloc)
        return ip == "127.0.0.1" or ip.startswith("0.0.0.0") or ip.startswith("::")
    except socket.gaierror:
        return False


def _parse_token_or_url(
    url_or_token: Union[str, uuid.UUID], api_url: str, num_parts: int = 2
) -> Tuple[str, str]:
    """Parse a public dataset URL or share token."""
    try:
        if isinstance(url_or_token, uuid.UUID) or uuid.UUID(url_or_token):
            return api_url, str(url_or_token)
    except ValueError:
        pass

    # Then it's a URL
    parsed_url = urllib_parse.urlparse(str(url_or_token))
    # Extract the UUID from the path
    path_parts = parsed_url.path.split("/")
    if len(path_parts) >= num_parts:
        token_uuid = path_parts[-num_parts]
    else:
        raise ls_utils.LangSmithUserError(f"Invalid public dataset URL: {url_or_token}")
    return api_url, token_uuid


def _is_langchain_hosted(url: str) -> bool:
    """Check if the URL is langchain hosted.

    Parameters
    ----------
    url : str
        The URL to check.

    Returns:
    -------
    bool
        True if the URL is langchain hosted, False otherwise.
    """
    try:
        netloc = urllib_parse.urlsplit(url).netloc.split(":")[0]
        return netloc.endswith("langchain.com")
    except Exception:
        return False


ID_TYPE = Union[uuid.UUID, str]
RUN_TYPE_T = Literal[
    "tool", "chain", "llm", "retriever", "embedding", "prompt", "parser"
]


def _default_retry_config() -> Retry:
    """Get the default retry configuration.

    If urllib3 version is 1.26 or greater, retry on all methods.

    Returns:
    -------
    Retry
        The default retry configuration.
    """
    retry_params = dict(
        total=3,
        status_forcelist=[502, 503, 504, 408, 425],
        backoff_factor=0.5,
        # Sadly urllib3 1.x doesn't support backoff_jitter
        raise_on_redirect=False,
        raise_on_status=False,
    )

    # the `allowed_methods` keyword is not available in urllib3 < 1.26

    # check to see if urllib3 version is 1.26 or greater
    urllib3_version = importlib.metadata.version("urllib3")
    use_allowed_methods = tuple(map(int, urllib3_version.split("."))) >= (1, 26)

    if use_allowed_methods:
        # Retry on all methods
        retry_params["allowed_methods"] = None

    return ls_utils.LangSmithRetry(**retry_params)  # type: ignore


_MAX_DEPTH = 2


<<<<<<< HEAD
def _simple_default(obj: Any) -> Any:
    # Don't traverse into nested objects
    try:
        if isinstance(obj, datetime.datetime):
            return obj.isoformat()
        if isinstance(obj, uuid.UUID):
            return str(obj)
        return json.loads(json.dumps(obj))
    except BaseException as e:
        logger.debug(f"Failed to serialize {type(obj)} to JSON: {e}")
        return repr(obj)


def _serialize_json(obj: Any, depth: int = 0) -> Any:
=======
def _serialize_json(obj: Any, depth: int = 0, serialize_py: bool = True) -> Any:
>>>>>>> acc04060
    try:
        if depth >= _MAX_DEPTH:
            try:
                return orjson.loads(_dumps_json_single(obj))
            except BaseException:
                return repr(obj)
        if isinstance(obj, bytes):
            return obj.decode("utf-8")
        if isinstance(obj, (set, tuple)):
            return orjson.loads(_dumps_json_single(list(obj)))

        serialization_methods = [
            ("model_dump_json", True),  # Pydantic V2
            ("json", True),  # Pydantic V1
            ("to_json", False),  # dataclass_json
            ("model_dump", True),  # Pydantic V2 with non-serializable fields
            ("dict", False),  # Pydantic V1 with non-serializable fields
        ]
        for attr, exclude_none in serialization_methods:
            if hasattr(obj, attr) and callable(getattr(obj, attr)):
                try:
                    method = getattr(obj, attr)
                    json_str = (
                        method(exclude_none=exclude_none) if exclude_none else method()
                    )
                    if isinstance(json_str, str):
                        return json.loads(json_str)
                    return orjson.loads(
                        _dumps_json(
                            json_str, depth=depth + 1, serialize_py=serialize_py
                        )
                    )
                except Exception as e:
                    logger.debug(f"Failed to serialize {type(obj)} to JSON: {e}")
                    pass
        if serialize_py:
            all_attrs = {}
            if hasattr(obj, "__slots__"):
                all_attrs.update(
                    {slot: getattr(obj, slot, None) for slot in obj.__slots__}
                )
            if hasattr(obj, "__dict__"):
                all_attrs.update(vars(obj))
            if all_attrs:
                filtered = {
                    k: v if v is not obj else repr(v) for k, v in all_attrs.items()
                }
                return orjson.loads(
                    _dumps_json(filtered, depth=depth + 1, serialize_py=serialize_py)
                )
        return repr(obj)
    except BaseException as e:
        logger.debug(f"Failed to serialize {type(obj)} to JSON: {e}")
        return repr(obj)


def _elide_surrogates(s: bytes) -> bytes:
    pattern = re.compile(rb"\\ud[89a-f][0-9a-f]{2}", re.IGNORECASE)
    result = pattern.sub(b"", s)
    return result


def _dumps_json_single(
    obj: Any, default: Optional[Callable[[Any], Any]] = None
) -> bytes:
    try:
        return orjson.dumps(
            obj,
            default=default,
            option=orjson.OPT_SERIALIZE_NUMPY
            | orjson.OPT_SERIALIZE_DATACLASS
            | orjson.OPT_SERIALIZE_UUID
            | orjson.OPT_NON_STR_KEYS,
        )
    except TypeError as e:
        # Usually caused by UTF surrogate characters
        logger.debug(f"Orjson serialization failed: {repr(e)}. Falling back to json.")
        result = json.dumps(
            obj,
            default=_simple_default,
            ensure_ascii=True,
        ).encode("utf-8")
        try:
            result = orjson.dumps(orjson.loads(result.decode("utf-8", errors="lossy")))
        except orjson.JSONDecodeError:
            result = _elide_surrogates(result)
        return result


def _dumps_json(obj: Any, depth: int = 0, serialize_py: bool = True) -> bytes:
    """Serialize an object to a JSON formatted string.

    Parameters
    ----------
    obj : Any
        The object to serialize.
    default : Callable[[Any], Any] or None, default=None
        The default function to use for serialization.

    Returns:
    -------
    str
        The JSON formatted string.
    """
    return _dumps_json_single(
        obj, functools.partial(_serialize_json, depth=depth, serialize_py=serialize_py)
    )


def close_session(session: requests.Session) -> None:
    """Close the session.

    Parameters
    ----------
    session : Session
        The session to close.
    """
    logger.debug("Closing Client.session")
    session.close()


def _validate_api_key_if_hosted(api_url: str, api_key: Optional[str]) -> None:
    """Verify API key is provided if url not localhost.

    Parameters
    ----------
    api_url : str
        The API URL.
    api_key : str or None
        The API key.

    Raises:
    ------
    LangSmithUserError
        If the API key is not provided when using the hosted service.
    """
    # If the domain is langchain.com, raise error if no api_key
    if not api_key:
        if _is_langchain_hosted(api_url):
            raise ls_utils.LangSmithUserError(
                "API key must be provided when using hosted LangSmith API"
            )


def _get_tracing_sampling_rate() -> float | None:
    """Get the tracing sampling rate.

    Returns:
    -------
    float
        The tracing sampling rate.
    """
    sampling_rate_str = ls_utils.get_env_var("TRACING_SAMPLING_RATE")
    if sampling_rate_str is None:
        return None
    sampling_rate = float(sampling_rate_str)
    if sampling_rate < 0 or sampling_rate > 1:
        raise ls_utils.LangSmithUserError(
            "LANGSMITH_TRACING_SAMPLING_RATE must be between 0 and 1 if set."
            f" Got: {sampling_rate}"
        )
    return sampling_rate


def _get_env(var_names: Sequence[str], default: Optional[str] = None) -> Optional[str]:
    for var_name in var_names:
        var = os.getenv(var_name)
        if var is not None:
            return var
    return default


def _get_api_key(api_key: Optional[str]) -> Optional[str]:
    api_key_ = (
        api_key
        if api_key is not None
        else _get_env(("LANGSMITH_API_KEY", "LANGCHAIN_API_KEY"))
    )
    if api_key_ is None or not api_key_.strip():
        return None
    return api_key_.strip().strip('"').strip("'")


def _get_api_url(api_url: Optional[str]) -> str:
    _api_url = api_url or cast(
        str,
        _get_env(
            ("LANGSMITH_ENDPOINT", "LANGCHAIN_ENDPOINT"),
            "https://api.smith.langchain.com",
        ),
    )
    if not _api_url.strip():
        raise ls_utils.LangSmithUserError("LangSmith API URL cannot be empty")
    return _api_url.strip().strip('"').strip("'").rstrip("/")


def _get_write_api_urls(_write_api_urls: Optional[Dict[str, str]]) -> Dict[str, str]:
    _write_api_urls = _write_api_urls or json.loads(
        os.getenv("LANGSMITH_RUNS_ENDPOINTS", "{}")
    )
    processed_write_api_urls = {}
    for url, api_key in _write_api_urls.items():
        processed_url = url.strip()
        if not processed_url:
            raise ls_utils.LangSmithUserError(
                "LangSmith runs API URL within LANGSMITH_RUNS_ENDPOINTS cannot be empty"
            )
        processed_url = processed_url.strip().strip('"').strip("'").rstrip("/")
        processed_api_key = api_key.strip().strip('"').strip("'")
        _validate_api_key_if_hosted(processed_url, processed_api_key)
        processed_write_api_urls[processed_url] = processed_api_key

    return processed_write_api_urls


def _as_uuid(value: ID_TYPE, var: Optional[str] = None) -> uuid.UUID:
    try:
        return uuid.UUID(value) if not isinstance(value, uuid.UUID) else value
    except ValueError as e:
        var = var or "value"
        raise ls_utils.LangSmithUserError(
            f"{var} must be a valid UUID or UUID string. Got {value}"
        ) from e


@functools.lru_cache(maxsize=1)
def _parse_url(url):
    parsed_url = urllib_parse.urlparse(url)
    host = parsed_url.netloc.split(":")[0]
    return host


@dataclass(order=True)
class TracingQueueItem:
    """An item in the tracing queue.

    Attributes:
        priority (str): The priority of the item.
        action (str): The action associated with the item.
        item (Any): The item itself.
    """

    priority: str
    action: str
    item: Any = field(compare=False)


class Client:
    """Client for interacting with the LangSmith API."""

    __slots__ = [
        "__weakref__",
        "api_url",
        "api_key",
        "retry_config",
        "timeout_ms",
        "session",
        "_get_data_type_cached",
        "_web_url",
        "_tenant_id",
        "tracing_sample_rate",
        "_sampled_post_uuids",
        "tracing_queue",
        "_hide_inputs",
        "_hide_outputs",
        "_info",
        "_write_api_urls",
    ]

    def __init__(
        self,
        api_url: Optional[str] = None,
        *,
        api_key: Optional[str] = None,
        retry_config: Optional[Retry] = None,
        timeout_ms: Optional[Union[int, Tuple[int, int]]] = None,
        web_url: Optional[str] = None,
        session: Optional[requests.Session] = None,
        auto_batch_tracing: bool = True,
        hide_inputs: Optional[Union[Callable[[dict], dict], bool]] = None,
        hide_outputs: Optional[Union[Callable[[dict], dict], bool]] = None,
        info: Optional[Union[dict, ls_schemas.LangSmithInfo]] = None,
        api_urls: Optional[Dict[str, str]] = None,
    ) -> None:
        """Initialize a Client instance.

        Parameters
        ----------
        api_url : str or None, default=None
            URL for the LangSmith API. Defaults to the LANGCHAIN_ENDPOINT
            environment variable or https://api.smith.langchain.com if not set.
        api_key : str or None, default=None
            API key for the LangSmith API. Defaults to the LANGCHAIN_API_KEY
            environment variable.
        retry_config : Retry or None, default=None
            Retry configuration for the HTTPAdapter.
        timeout_ms : int or None, default=None
            Timeout in milliseconds for the HTTPAdapter.
        web_url : str or None, default=None
            URL for the LangSmith web app. Default is auto-inferred from
            the ENDPOINT.
        session: requests.Session or None, default=None
            The session to use for requests. If None, a new session will be
            created.
        hide_inputs: Whether to hide run inputs when tracing with this client.
            If True, hides the entire inputs. If a function, applied to
            all run inputs when creating runs.
        hide_outputs: Whether to hide run outputs when tracing with this client.
            If True, hides the entire outputs. If a function, applied to
            all run outputs when creating runs.
        info: Optional[ls_schemas.LangSmithInfo]
            The information about the LangSmith API. If not provided, it will
            be fetched from the API.
        api_urls: Optional[Dict[str, str]]
            A dictionary of write API URLs and their corresponding API keys.
            Useful for multi-tenant setups. Data is only read from the first
            URL in the dictionary. However, ONLY Runs are written (POST and PATCH)
            to all URLs in the dictionary. Feedback, sessions, datasets, examples,
            annotation queues and evaluation results are only written to the first.

        Raises:
        ------
        LangSmithUserError
            If the API key is not provided when using the hosted service.
            If both api_url and api_urls are provided.
        """
        if api_url and api_urls:
            raise ls_utils.LangSmithUserError(
                "You cannot provide both api_url and api_urls."
            )

        if (
            os.getenv("LANGSMITH_ENDPOINT") or os.getenv("LANGCHAIN_ENDPOINT")
        ) and os.getenv("LANGSMITH_RUNS_ENDPOINTS"):
            raise ls_utils.LangSmithUserError(
                "You cannot provide both LANGSMITH_ENDPOINT / LANGCHAIN_ENDPOINT "
                "and LANGSMITH_RUNS_ENDPOINTS."
            )

        self.tracing_sample_rate = _get_tracing_sampling_rate()
        self._sampled_post_uuids: set[uuid.UUID] = set()
        self._write_api_urls: Mapping[str, Optional[str]] = _get_write_api_urls(
            api_urls
        )
        if self._write_api_urls:
            self.api_url = next(iter(self._write_api_urls))
            self.api_key: Optional[str] = self._write_api_urls[self.api_url]
        else:
            self.api_url = _get_api_url(api_url)
            self.api_key = _get_api_key(api_key)
            _validate_api_key_if_hosted(self.api_url, self.api_key)
            self._write_api_urls = {self.api_url: self.api_key}
        self.retry_config = retry_config or _default_retry_config()
        self.timeout_ms = (
            (timeout_ms, timeout_ms)
            if isinstance(timeout_ms, int)
            else (timeout_ms or (10_000, 90_001))
        )
        self._web_url = web_url
        self._tenant_id: Optional[uuid.UUID] = None
        # Create a session and register a finalizer to close it
        self.session = session if session else requests.Session()
        self._info = (
            info
            if info is None or isinstance(info, ls_schemas.LangSmithInfo)
            else ls_schemas.LangSmithInfo(**info)
        )
        weakref.finalize(self, close_session, self.session)
        # Initialize auto batching
        if auto_batch_tracing:
            self.tracing_queue: Optional[PriorityQueue] = PriorityQueue()

            threading.Thread(
                target=_tracing_control_thread_func,
                # arg must be a weakref to self to avoid the Thread object
                # preventing garbage collection of the Client object
                args=(weakref.ref(self),),
            ).start()
        else:
            self.tracing_queue = None

        # Mount the HTTPAdapter with the retry configuration.
        adapter = requests_adapters.HTTPAdapter(max_retries=self.retry_config)
        # Don't overwrite if session already has an adapter
        if not self.session.get_adapter("http://"):
            self.session.mount("http://", adapter)
        if not self.session.get_adapter("https://"):
            self.session.mount("https://", adapter)
        self._get_data_type_cached = functools.lru_cache(maxsize=10)(
            self._get_data_type
        )
        self._hide_inputs = (
            hide_inputs
            if hide_inputs is not None
            else ls_utils.get_env_var("HIDE_INPUTS") == "true"
        )
        self._hide_outputs = (
            hide_outputs
            if hide_outputs is not None
            else ls_utils.get_env_var("HIDE_OUTPUTS") == "true"
        )

    def _repr_html_(self) -> str:
        """Return an HTML representation of the instance with a link to the URL.

        Returns:
        -------
        str
            The HTML representation of the instance.
        """
        link = self._host_url
        return f'<a href="{link}", target="_blank" rel="noopener">LangSmith Client</a>'

    def __repr__(self) -> str:
        """Return a string representation of the instance with a link to the URL.

        Returns:
        -------
        str
            The string representation of the instance.
        """
        return f"Client (API URL: {self.api_url})"

    @property
    def _host(self) -> str:
        return _parse_url(self.api_url)

    @property
    def _host_url(self) -> str:
        """The web host url."""
        if self._web_url:
            link = self._web_url
        else:
            parsed_url = urllib_parse.urlparse(self.api_url)
            if _is_localhost(self.api_url):
                link = "http://localhost"
            elif parsed_url.path.endswith("/api"):
                new_path = parsed_url.path.rsplit("/api", 1)[0]
                link = urllib_parse.urlunparse(parsed_url._replace(path=new_path))
            elif parsed_url.netloc.startswith("dev."):
                link = "https://dev.smith.langchain.com"
            else:
                link = "https://smith.langchain.com"
        return link

    @property
    def _headers(self) -> Dict[str, str]:
        """Get the headers for the API request.

        Returns:
        -------
        Dict[str, str]
            The headers for the API request.
        """
        headers = {
            "User-Agent": f"langsmith-py/{langsmith.__version__}",
            "Accept": "application/json",
        }
        if self.api_key:
            headers[X_API_KEY] = self.api_key
        return headers

    @property
    def info(self) -> ls_schemas.LangSmithInfo:
        """Get the information about the LangSmith API.

        Returns:
        -------
        Optional[ls_schemas.LangSmithInfo]
            The information about the LangSmith API, or None if the API is
                not available.
        """
        if self._info is None:
            try:
                response = self.session.get(
                    self.api_url + "/info",
                    headers={"Accept": "application/json"},
                    timeout=(self.timeout_ms[0] / 1000, self.timeout_ms[1] / 1000),
                )
                ls_utils.raise_for_status_with_text(response)
                self._info = ls_schemas.LangSmithInfo(**response.json())
            except BaseException as e:
                logger.warning(
                    f"Failed to get info from {self.api_url}: {repr(e)}",
                )
                self._info = ls_schemas.LangSmithInfo()
        return self._info

    def request_with_retries(
        self,
        /,
        method: Literal["GET", "POST", "PUT", "PATCH", "DELETE"],
        pathname: str,
        *,
        request_kwargs: Optional[Mapping] = None,
        stop_after_attempt: int = 1,
        retry_on: Optional[Sequence[Type[BaseException]]] = None,
        to_ignore: Optional[Sequence[Type[BaseException]]] = None,
        handle_response: Optional[Callable[[requests.Response, int], Any]] = None,
        **kwargs: Any,
    ) -> requests.Response:
        """Send a request with retries.

        Parameters
        ----------
        request_method : str
            The HTTP request method.
        pathname : str
            The pathname of the request URL. Will be appended to the API URL.
        request_kwargs : Mapping
            Additional request parameters.
        stop_after_attempt : int, default=1
            The number of attempts to make.
        retry_on : Sequence[Type[BaseException]] or None, default=None
            The exceptions to retry on. In addition to:
            [LangSmithConnectionError, LangSmithAPIError].
        to_ignore : Sequence[Type[BaseException]] or None, default=None
            The exceptions to ignore / pass on.
        handle_response : Callable[[requests.Response, int], Any] or None, default=None
            A function to handle the response and return whether to continue
            retrying.
        **kwargs : Any
            Additional keyword arguments to pass to the request.

        Returns:
        -------
        Response
            The response object.

        Raises:
        ------
        LangSmithAPIError
            If a server error occurs.
        LangSmithUserError
            If the request fails.
        LangSmithConnectionError
            If a connection error occurs.
        LangSmithError
            If the request fails.
        """
        request_kwargs = request_kwargs or {}
        request_kwargs = {
            "headers": {
                **self._headers,
                **request_kwargs.get("headers", {}),
                **kwargs.get("headers", {}),
            },
            "timeout": (self.timeout_ms[0] / 1000, self.timeout_ms[1] / 1000),
            **request_kwargs,
            **kwargs,
        }
        if (
            method != "GET"
            and "data" in request_kwargs
            and not request_kwargs["headers"].get("Content-Type")
        ):
            request_kwargs["headers"]["Content-Type"] = "application/json"
        logging_filters = [
            ls_utils.FilterLangSmithRetry(),
            ls_utils.FilterPoolFullWarning(host=str(self._host)),
        ]
        retry_on_: Tuple[Type[BaseException], ...] = (
            *(retry_on or []),
            *(ls_utils.LangSmithConnectionError, ls_utils.LangSmithAPIError),
        )
        to_ignore_: Tuple[Type[BaseException], ...] = (*(to_ignore or ()),)
        response = None

        for idx in range(stop_after_attempt):
            try:
                try:
                    with ls_utils.filter_logs(_urllib3_logger, logging_filters):
                        response = self.session.request(
                            method,
                            (
                                self.api_url + pathname
                                if not pathname.startswith("http")
                                else pathname
                            ),
                            stream=False,
                            **request_kwargs,
                        )
                    ls_utils.raise_for_status_with_text(response)
                    return response
                except requests.exceptions.ReadTimeout as e:
                    logger.debug("Passing on exception %s", e)
                    if idx + 1 == stop_after_attempt:
                        raise
                    sleep_time = 2**idx + (random.random() * 0.5)
                    time.sleep(sleep_time)
                    continue

                except requests.HTTPError as e:
                    if response is not None:
                        if handle_response is not None:
                            if idx + 1 < stop_after_attempt:
                                should_continue = handle_response(response, idx + 1)
                                if should_continue:
                                    continue
                        if response.status_code == 500:
                            raise ls_utils.LangSmithAPIError(
                                f"Server error caused failure to {method}"
                                f" {pathname} in"
                                f" LangSmith API. {repr(e)}"
                            )
                        elif response.status_code == 429:
                            raise ls_utils.LangSmithRateLimitError(
                                f"Rate limit exceeded for {pathname}. {repr(e)}"
                            )
                        elif response.status_code == 401:
                            raise ls_utils.LangSmithAuthError(
                                f"Authentication failed for {pathname}. {repr(e)}"
                            )
                        elif response.status_code == 404:
                            raise ls_utils.LangSmithNotFoundError(
                                f"Resource not found for {pathname}. {repr(e)}"
                            )
                        elif response.status_code == 409:
                            raise ls_utils.LangSmithConflictError(
                                f"Conflict for {pathname}. {repr(e)}"
                            )
                        else:
                            raise ls_utils.LangSmithError(
                                f"Failed to {method} {pathname} in LangSmith"
                                f" API. {repr(e)}"
                            )

                    else:
                        raise ls_utils.LangSmithUserError(
                            f"Failed to {method} {pathname} in LangSmith API."
                            f" {repr(e)}"
                        )
                except requests.ConnectionError as e:
                    recommendation = (
                        "Please confirm your LANGCHAIN_ENDPOINT"
                        if self.api_url != "https://api.smith.langchain.com"
                        else "Please confirm your internet connection."
                    )
                    raise ls_utils.LangSmithConnectionError(
                        f"Connection error caused failure to {method} {pathname}"
                        f"  in LangSmith API. {recommendation}."
                        f" {repr(e)}"
                    ) from e
                except Exception as e:
                    args = list(e.args)
                    msg = args[1] if len(args) > 1 else ""
                    msg = msg.replace("session", "session (project)")
                    emsg = "\n".join(
                        [str(args[0])] + [msg] + [str(arg) for arg in args[2:]]
                    )
                    raise ls_utils.LangSmithError(
                        f"Failed to {method} {pathname} in LangSmith API. {emsg}"
                    ) from e
            except to_ignore_ as e:
                if response is not None:
                    logger.debug("Passing on exception %s", e)
                    return response
                # Else we still raise an error
            except retry_on_:
                if idx + 1 == stop_after_attempt:
                    raise
                sleep_time = 2**idx + (random.random() * 0.5)
                time.sleep(sleep_time)
                continue

        raise ls_utils.LangSmithError(
            f"Failed to {method} {pathname} in LangSmith API."
        )

    def _get_paginated_list(
        self, path: str, *, params: Optional[dict] = None
    ) -> Iterator[dict]:
        """Get a paginated list of items.

        Parameters
        ----------
        path : str
            The path of the request URL.
        params : dict or None, default=None
            The query parameters.

        Yields:
        ------
        dict
            The items in the paginated list.
        """
        params_ = params.copy() if params else {}
        offset = params_.get("offset", 0)
        params_["limit"] = params_.get("limit", 100)
        while True:
            params_["offset"] = offset
            response = self.request_with_retries(
                "GET",
                path,
                params=params_,
            )
            items = response.json()

            if not items:
                break
            yield from items
            if len(items) < params_["limit"]:
                # offset and limit isn't respected if we're
                # querying for specific values
                break
            offset += len(items)

    def _get_cursor_paginated_list(
        self,
        path: str,
        *,
        body: Optional[dict] = None,
        request_method: Literal["GET", "POST"] = "POST",
        data_key: str = "runs",
    ) -> Iterator[dict]:
        """Get a cursor paginated list of items.

        Parameters
        ----------
        path : str
            The path of the request URL.
        body : dict or None, default=None
            The query body.
        request_method : str, default="post"
            The HTTP request method.
        data_key : str, default="runs"

        Yields:
        ------
        dict
            The items in the paginated list.
        """
        params_ = body.copy() if body else {}
        while True:
            response = self.request_with_retries(
                request_method,
                path,
                request_kwargs={
                    "data": _dumps_json(params_),
                },
            )
            response_body = response.json()
            if not response_body:
                break
            if not response_body.get(data_key):
                break
            yield from response_body[data_key]
            cursors = response_body.get("cursors")
            if not cursors:
                break
            if not cursors.get("next"):
                break
            params_["cursor"] = cursors["next"]

    def upload_dataframe(
        self,
        df: pd.DataFrame,
        name: str,
        input_keys: Sequence[str],
        output_keys: Sequence[str],
        *,
        description: Optional[str] = None,
        data_type: Optional[ls_schemas.DataType] = ls_schemas.DataType.kv,
    ) -> ls_schemas.Dataset:
        """Upload a dataframe as individual examples to the LangSmith API.

        Parameters
        ----------
        df : pd.DataFrame
            The dataframe to upload.
        name : str
            The name of the dataset.
        input_keys : Sequence[str]
            The input keys.
        output_keys : Sequence[str]
            The output keys.
        description : str or None, default=None
            The description of the dataset.
        data_type : DataType or None, default=DataType.kv
            The data type of the dataset.

        Returns:
        -------
        Dataset
            The uploaded dataset.

        Raises:
        ------
        ValueError
            If the csv_file is not a string or tuple.
        """
        csv_file = io.BytesIO()
        df.to_csv(csv_file, index=False)
        csv_file.seek(0)
        return self.upload_csv(
            ("data.csv", csv_file),
            input_keys=input_keys,
            output_keys=output_keys,
            description=description,
            name=name,
            data_type=data_type,
        )

    def upload_csv(
        self,
        csv_file: Union[str, Tuple[str, io.BytesIO]],
        input_keys: Sequence[str],
        output_keys: Sequence[str],
        *,
        name: Optional[str] = None,
        description: Optional[str] = None,
        data_type: Optional[ls_schemas.DataType] = ls_schemas.DataType.kv,
    ) -> ls_schemas.Dataset:
        """Upload a CSV file to the LangSmith API.

        Parameters
        ----------
        csv_file : str or Tuple[str, BytesIO]
            The CSV file to upload. If a string, it should be the path
            If a tuple, it should be a tuple containing the filename
            and a BytesIO object.
        input_keys : Sequence[str]
            The input keys.
        output_keys : Sequence[str]
            The output keys.
        name : str or None, default=None
            The name of the dataset.
        description : str or None, default=None
            The description of the dataset.
        data_type : DataType or None, default=DataType.kv
            The data type of the dataset.

        Returns:
        -------
        Dataset
            The uploaded dataset.

        Raises:
        ------
        ValueError
            If the csv_file is not a string or tuple.
        """
        data = {
            "input_keys": input_keys,
            "output_keys": output_keys,
        }
        if name:
            data["name"] = name
        if description:
            data["description"] = description
        if data_type:
            data["data_type"] = ls_utils.get_enum_value(data_type)
        if isinstance(csv_file, str):
            with open(csv_file, "rb") as f:
                file_ = {"file": f}
                response = self.session.post(
                    self.api_url + "/datasets/upload",
                    headers=self._headers,
                    data=data,
                    files=file_,
                )
        elif isinstance(csv_file, tuple):
            response = self.session.post(
                self.api_url + "/datasets/upload",
                headers=self._headers,
                data=data,
                files={"file": csv_file},
            )
        else:
            raise ValueError("csv_file must be a string or tuple")
        ls_utils.raise_for_status_with_text(response)
        result = response.json()
        # TODO: Make this more robust server-side
        if "detail" in result and "already exists" in result["detail"]:
            file_name = csv_file if isinstance(csv_file, str) else csv_file[0]
            file_name = file_name.split("/")[-1]
            raise ValueError(f"Dataset {file_name} already exists")
        return ls_schemas.Dataset(
            **result,
            _host_url=self._host_url,
            _tenant_id=self._get_optional_tenant_id(),
        )

    def _run_transform(
        self,
        run: Union[ls_schemas.Run, dict, ls_schemas.RunLikeDict],
        update: bool = False,
    ) -> dict:
        """Transform the given run object into a dictionary representation.

        Args:
            run (Union[ls_schemas.Run, dict]): The run object to transform.

        Returns:
            dict: The transformed run object as a dictionary.
        """
        if hasattr(run, "dict") and callable(getattr(run, "dict")):
            run_create: dict = run.dict()  # type: ignore
        else:
            run_create = cast(dict, run)
        if "id" not in run_create:
            run_create["id"] = uuid.uuid4()
        elif isinstance(run_create["id"], str):
            run_create["id"] = uuid.UUID(run_create["id"])
        if "inputs" in run_create and run_create["inputs"] is not None:
            run_create["inputs"] = self._hide_run_inputs(run_create["inputs"])
        if "outputs" in run_create and run_create["outputs"] is not None:
            run_create["outputs"] = self._hide_run_outputs(run_create["outputs"])
        if not update and not run_create.get("start_time"):
            run_create["start_time"] = datetime.datetime.now(datetime.timezone.utc)
        return run_create

    @staticmethod
    def _insert_runtime_env(runs: Sequence[dict]) -> None:
        runtime_env = ls_env.get_runtime_and_metrics()
        for run_create in runs:
            run_extra = cast(dict, run_create.setdefault("extra", {}))
            # update runtime
            runtime: dict = run_extra.setdefault("runtime", {})
            run_extra["runtime"] = {**runtime_env, **runtime}
            # update metadata
            metadata: dict = run_extra.setdefault("metadata", {})
            langchain_metadata = ls_env.get_langchain_env_var_metadata()
            metadata.update(
                {k: v for k, v in langchain_metadata.items() if k not in metadata}
            )

    def _filter_for_sampling(
        self, runs: Iterable[dict], *, patch: bool = False
    ) -> list[dict]:
        if self.tracing_sample_rate is None:
            return list(runs)

        if patch:
            sampled = []
            for run in runs:
                run_id = _as_uuid(run["id"])
                if run_id in self._sampled_post_uuids:
                    sampled.append(run)
                    self._sampled_post_uuids.remove(run_id)
            return sampled
        else:
            sampled = []
            for run in runs:
                if random.random() < self.tracing_sample_rate:
                    sampled.append(run)
                    self._sampled_post_uuids.add(_as_uuid(run["id"]))
            return sampled

    def create_run(
        self,
        name: str,
        inputs: Dict[str, Any],
        run_type: RUN_TYPE_T,
        *,
        project_name: Optional[str] = None,
        revision_id: Optional[str] = None,
        **kwargs: Any,
    ) -> None:
        """Persist a run to the LangSmith API.

        Parameters
        ----------
        name : str
            The name of the run.
        inputs : Dict[str, Any]
            The input values for the run.
        run_type : str
            The type of the run, such as tool, chain, llm, retriever,
            embedding, prompt, or parser.
        revision_id : ID_TYPE or None, default=None
            The revision ID of the run.
        **kwargs : Any
            Additional keyword arguments.

        Raises:
        ------
        LangSmithUserError
            If the API key is not provided when using the hosted service.
        """
        project_name = project_name or kwargs.pop(
            "session_name",
            # if the project is not provided, use the environment's project
            ls_utils.get_tracer_project(),
        )
        run_create = {
            **kwargs,
            "session_name": project_name,
            "name": name,
            "inputs": inputs,
            "run_type": run_type,
        }
        if not self._filter_for_sampling([run_create]):
            return
        run_create = self._run_transform(run_create)
        self._insert_runtime_env([run_create])

        if revision_id is not None:
            run_create["extra"]["metadata"]["revision_id"] = revision_id
        if (
            self.tracing_queue is not None
            # batch ingest requires trace_id and dotted_order to be set
            and run_create.get("trace_id") is not None
            and run_create.get("dotted_order") is not None
        ):
            return self.tracing_queue.put(
                TracingQueueItem(run_create["dotted_order"], "create", run_create)
            )
        self._create_run(run_create)

    def _create_run(self, run_create: dict):
        for api_url, api_key in self._write_api_urls.items():
            headers = {**self._headers, X_API_KEY: api_key}
            self.request_with_retries(
                "POST",
                f"{api_url}/runs",
                request_kwargs={
                    "data": _dumps_json(run_create),
                    "headers": headers,
                },
                to_ignore=(ls_utils.LangSmithConflictError,),
            )

    def _hide_run_inputs(self, inputs: dict):
        if self._hide_inputs is False:
            return inputs
        if self._hide_inputs is True:
            return {}
        return self._hide_inputs(inputs)

    def _hide_run_outputs(self, outputs: dict):
        if self._hide_outputs is False:
            return outputs
        if self._hide_outputs is True:
            return {}
        return self._hide_outputs(outputs)

    def batch_ingest_runs(
        self,
        create: Optional[
            Sequence[Union[ls_schemas.Run, ls_schemas.RunLikeDict, Dict]]
        ] = None,
        update: Optional[
            Sequence[Union[ls_schemas.Run, ls_schemas.RunLikeDict, Dict]]
        ] = None,
        *,
        pre_sampled: bool = False,
    ):
        """Batch ingest/upsert multiple runs in the Langsmith system.

        Args:
            create (Optional[Sequence[Union[ls_schemas.Run, RunLikeDict]]]):
                A sequence of `Run` objects or equivalent dictionaries representing
                runs to be created / posted.
            update (Optional[Sequence[Union[ls_schemas.Run, RunLikeDict]]]):
                A sequence of `Run` objects or equivalent dictionaries representing
                runs that have already been created and should be updated / patched.
            pre_sampled (bool, optional): Whether the runs have already been subject
                to sampling, and therefore should not be sampled again.
                Defaults to False.

        Returns:
            None: If both `create` and `update` are None.

        Raises:
            LangsmithAPIError: If there is an error in the API request.

        Note:
            - The run objects MUST contain the dotted_order and trace_id fields
                to be accepted by the API.
        """
        if not create and not update:
            return
        # transform and convert to dicts
        create_dicts = [self._run_transform(run) for run in create or []]
        update_dicts = [self._run_transform(run, update=True) for run in update or []]
        # combine post and patch dicts where possible
        if update_dicts and create_dicts:
            create_by_id = {run["id"]: run for run in create_dicts}
            standalone_updates: list[dict] = []
            for run in update_dicts:
                if run["id"] in create_by_id:
                    create_by_id[run["id"]].update(
                        {k: v for k, v in run.items() if v is not None}
                    )
                else:
                    standalone_updates.append(run)
            update_dicts = standalone_updates
        for run in create_dicts:
            if not run.get("trace_id") or not run.get("dotted_order"):
                raise ls_utils.LangSmithUserError(
                    "Batch ingest requires trace_id and dotted_order to be set."
                )
        for run in update_dicts:
            if not run.get("trace_id") or not run.get("dotted_order"):
                raise ls_utils.LangSmithUserError(
                    "Batch ingest requires trace_id and dotted_order to be set."
                )
        # filter out runs that are not sampled
        if pre_sampled:
            raw_body = {
                "post": create_dicts,
                "patch": update_dicts,
            }
        else:
            raw_body = {
                "post": self._filter_for_sampling(create_dicts),
                "patch": self._filter_for_sampling(update_dicts, patch=True),
            }
        if not raw_body["post"] and not raw_body["patch"]:
            return

        self._insert_runtime_env(raw_body["post"] + raw_body["patch"])
        info = self.info

        size_limit_bytes = (info.batch_ingest_config or {}).get(
            "size_limit_bytes"
            # 20 MB max by default
        ) or 20_971_520
        # Get orjson fragments to avoid going over the max request size
        partial_body = {
            "post": [_dumps_json(run) for run in raw_body["post"]],
            "patch": [_dumps_json(run) for run in raw_body["patch"]],
        }
        body_chunks: DefaultDict[str, list] = collections.defaultdict(list)
        body_size = 0
        for key in ["post", "patch"]:
            body = collections.deque(partial_body[key])
            while body:
                if body_size > 0 and body_size + len(body[0]) > size_limit_bytes:
                    self._post_batch_ingest_runs(orjson.dumps(body_chunks))
                    body_size = 0
                    body_chunks.clear()
                body_size += len(body[0])
                body_chunks[key].append(orjson.Fragment(body.popleft()))
        if body_size:
            self._post_batch_ingest_runs(orjson.dumps(body_chunks))

    def _post_batch_ingest_runs(self, body: bytes):
        def handle_429(response: requests.Response, attempt: int) -> bool:
            # Min of 30 seconds, max of 1 minute
            if response.status_code == 429:
                try:
                    retry_after = float(response.headers.get("retry-after", "30"))
                except ValueError:
                    logger.warning(
                        "Invalid retry-after header value: %s",
                        response.headers.get("retry-after"),
                    )
                    retry_after = 30
                # Add exponential backoff
                retry_after = retry_after * 2 ** (attempt - 1) + random.random()
                time.sleep(retry_after)
                return True
            return False

        try:
            for api_url, api_key in self._write_api_urls.items():
                self.request_with_retries(
                    "POST",
                    f"{api_url}/runs/batch",
                    request_kwargs={
                        "data": body,
                        "headers": {
                            **self._headers,
                            X_API_KEY: api_key,
                        },
                    },
                    to_ignore=(ls_utils.LangSmithConflictError,),
                    stop_after_attempt=3,
                    handle_response=handle_429,
                )
        except Exception as e:
            logger.warning(f"Failed to batch ingest runs: {repr(e)}")

    def update_run(
        self,
        run_id: ID_TYPE,
        *,
        end_time: Optional[datetime.datetime] = None,
        error: Optional[str] = None,
        inputs: Optional[Dict] = None,
        outputs: Optional[Dict] = None,
        events: Optional[Sequence[dict]] = None,
        extra: Optional[Dict] = None,
        tags: Optional[List[str]] = None,
        **kwargs: Any,
    ) -> None:
        """Update a run in the LangSmith API.

        Parameters
        ----------
        run_id : str or UUID
            The ID of the run to update.
        end_time : datetime or None
            The end time of the run.
        error : str or None, default=None
            The error message of the run.
        inputs : Dict or None, default=None
            The input values for the run.
        outputs : Dict or None, default=None
            The output values for the run.
        events : Sequence[dict] or None, default=None
            The events for the run.
        extra : Dict or None, default=None
            The extra information for the run.
        tags : List[str] or None, default=None
            The tags for the run.
        **kwargs : Any
            Kwargs are ignored.
        """
        data: Dict[str, Any] = {
            "id": _as_uuid(run_id, "run_id"),
            "trace_id": kwargs.pop("trace_id", None),
            "parent_run_id": kwargs.pop("parent_run_id", None),
            "dotted_order": kwargs.pop("dotted_order", None),
            "tags": tags,
            "extra": extra,
        }
        if not self._filter_for_sampling([data], patch=True):
            return
        if end_time is not None:
            data["end_time"] = end_time.isoformat()
        else:
            data["end_time"] = datetime.datetime.now(datetime.timezone.utc).isoformat()
        if error is not None:
            data["error"] = error
        if inputs is not None:
            data["inputs"] = self._hide_run_inputs(inputs)
        if outputs is not None:
            data["outputs"] = self._hide_run_outputs(outputs)
        if events is not None:
            data["events"] = events
        if (
            self.tracing_queue is not None
            # batch ingest requires trace_id and dotted_order to be set
            and data["trace_id"] is not None
            and data["dotted_order"] is not None
        ):
            return self.tracing_queue.put(
                TracingQueueItem(data["dotted_order"], "update", data)
            )
        return self._update_run(data)

    def _update_run(self, run_update: dict) -> None:
        for api_url, api_key in self._write_api_urls.items():
            headers = {
                **self._headers,
                X_API_KEY: api_key,
            }

            self.request_with_retries(
                "PATCH",
                f"{api_url}/runs/{run_update['id']}",
                request_kwargs={
                    "data": _dumps_json(run_update),
                    "headers": headers,
                },
            )

    def _load_child_runs(self, run: ls_schemas.Run) -> ls_schemas.Run:
        """Load child runs for a given run.

        Parameters
        ----------
        run : Run
            The run to load child runs for.

        Returns:
        -------
        Run
            The run with loaded child runs.

        Raises:
        ------
        LangSmithError
            If a child run has no parent.
        """
        child_runs = self.list_runs(id=run.child_run_ids)
        treemap: DefaultDict[uuid.UUID, List[ls_schemas.Run]] = collections.defaultdict(
            list
        )
        runs: Dict[uuid.UUID, ls_schemas.Run] = {}
        for child_run in sorted(
            child_runs,
            key=lambda r: r.dotted_order,
        ):
            if child_run.parent_run_id is None:
                raise ls_utils.LangSmithError(f"Child run {child_run.id} has no parent")
            treemap[child_run.parent_run_id].append(child_run)
            runs[child_run.id] = child_run
        run.child_runs = treemap.pop(run.id, [])
        for run_id, children in treemap.items():
            runs[run_id].child_runs = children
        return run

    def read_run(
        self, run_id: ID_TYPE, load_child_runs: bool = False
    ) -> ls_schemas.Run:
        """Read a run from the LangSmith API.

        Parameters
        ----------
        run_id : str or UUID
            The ID of the run to read.
        load_child_runs : bool, default=False
            Whether to load nested child runs.

        Returns:
        -------
        Run
            The run.
        """
        response = self.request_with_retries(
            "GET", f"/runs/{_as_uuid(run_id, 'run_id')}"
        )
        run = ls_schemas.Run(**response.json(), _host_url=self._host_url)
        if load_child_runs and run.child_run_ids:
            run = self._load_child_runs(run)
        return run

    def list_runs(
        self,
        *,
        project_id: Optional[Union[ID_TYPE, Sequence[ID_TYPE]]] = None,
        project_name: Optional[Union[str, Sequence[str]]] = None,
        run_type: Optional[str] = None,
        trace_id: Optional[ID_TYPE] = None,
        reference_example_id: Optional[ID_TYPE] = None,
        query: Optional[str] = None,
        filter: Optional[str] = None,
        trace_filter: Optional[str] = None,
        tree_filter: Optional[str] = None,
        is_root: Optional[bool] = None,
        parent_run_id: Optional[ID_TYPE] = None,
        start_time: Optional[datetime.datetime] = None,
        error: Optional[bool] = None,
        run_ids: Optional[Sequence[ID_TYPE]] = None,
        select: Optional[Sequence[str]] = None,
        limit: Optional[int] = None,
        **kwargs: Any,
    ) -> Iterator[ls_schemas.Run]:
        """List runs from the LangSmith API.

        Parameters
        ----------
        project_id : UUID or None, default=None
            The ID(s) of the project to filter by.
        project_name : str or None, default=None
            The name(s) of the project to filter by.
        run_type : str or None, default=None
            The type of the runs to filter by.
        trace_id : UUID or None, default=None
            The ID of the trace to filter by.
        reference_example_id : UUID or None, default=None
            The ID of the reference example to filter by.
        query : str or None, default=None
            The query string to filter by.
        filter : str or None, default=None
            The filter string to filter by.
        trace_filter : str or None, default=None
            Filter to apply to the ROOT run in the trace tree. This is meant to
            be used in conjunction with the regular `filter` parameter to let you
            filter runs by attributes of the root run within a trace.
        tree_filter : str or None, default=None
            Filter to apply to OTHER runs in the trace tree, including
            sibling and child runs. This is meant to be used in conjunction with
            the regular `filter` parameter to let you filter runs by attributes
            of any run within a trace.
        is_root : bool or None, default=None
            Whether to filter by root runs.
        parent_run_id : UUID or None, default=None
            The ID of the parent run to filter by.
        start_time : datetime or None, default=None
            The start time to filter by.
        error : bool or None, default=None
            Whether to filter by error status.
        run_ids : List[str or UUID] or None, default=None
            The IDs of the runs to filter by.
        limit : int or None, default=None
            The maximum number of runs to return.
        **kwargs : Any
            Additional keyword arguments.

        Yields:
        ------
        Run
            The runs.

        Examples:
        --------
        .. code-block:: python

            # List all runs in a project
            project_runs = client.list_runs(project_name="<your_project>")

            # List LLM and Chat runs in the last 24 hours
            todays_llm_runs = client.list_runs(
                project_name="<your_project>",
                start_time=datetime.now() - timedelta(days=1),
                run_type="llm",
            )

            # List root traces in a project
            root_runs = client.list_runs(project_name="<your_project>", is_root=1)

            # List runs without errors
            correct_runs = client.list_runs(project_name="<your_project>", error=False)

            # List runs and only return their inputs/outputs (to speed up the query)
            input_output_runs = client.list_runs(
                project_name="<your_project>", select=["inputs", "outputs"]
            )

            # List runs by run ID
            run_ids = [
                "a36092d2-4ad5-4fb4-9c0d-0dba9a2ed836",
                "9398e6be-964f-4aa4-8ae9-ad78cd4b7074",
            ]
            selected_runs = client.list_runs(id=run_ids)

            # List all "chain" type runs that took more than 10 seconds and had
            # `total_tokens` greater than 5000
            chain_runs = client.list_runs(
                project_name="<your_project>",
                filter='and(eq(run_type, "chain"), gt(latency, 10), gt(total_tokens, 5000))',
            )

            # List all runs called "extractor" whose root of the trace was assigned feedback "user_score" score of 1
            good_extractor_runs = client.list_runs(
                project_name="<your_project>",
                filter='eq(name, "extractor")',
                trace_filter='and(eq(feedback_key, "user_score"), eq(feedback_score, 1))',
            )

            # List all runs that started after a specific timestamp and either have "error" not equal to null or a "Correctness" feedback score equal to 0
            complex_runs = client.list_runs(
                project_name="<your_project>",
                filter='and(gt(start_time, "2023-07-15T12:34:56Z"), or(neq(error, null), and(eq(feedback_key, "Correctness"), eq(feedback_score, 0.0))))',
            )

            # List all runs where `tags` include "experimental" or "beta" and `latency` is greater than 2 seconds
            tagged_runs = client.list_runs(
                project_name="<your_project>",
                filter='and(or(has(tags, "experimental"), has(tags, "beta")), gt(latency, 2))',
            )
        """  # noqa: E501
        project_ids = []
        if isinstance(project_id, (uuid.UUID, str)):
            project_ids.append(project_id)
        elif isinstance(project_id, list):
            project_ids.extend(project_id)
        if project_name is not None:
            if isinstance(project_name, str):
                project_name = [project_name]
            project_ids.extend(
                [self.read_project(project_name=name).id for name in project_name]
            )
        default_select = [
            "app_path",
            "child_run_ids",
            "completion_cost",
            "completion_tokens",
            "dotted_order",
            "end_time",
            "error",
            "events",
            "extra",
            "feedback_stats",
            "first_token_time",
            "id",
            "inputs",
            "name",
            "outputs",
            "parent_run_id",
            "parent_run_ids",
            "prompt_cost",
            "prompt_tokens",
            "reference_example_id",
            "run_type",
            "session_id",
            "start_time",
            "status",
            "tags",
            "total_cost",
            "total_tokens",
            "trace_id",
        ]
        select = select or default_select
        body_query: Dict[str, Any] = {
            "session": project_ids if project_ids else None,
            "run_type": run_type,
            "reference_example": (
                [reference_example_id] if reference_example_id else None
            ),
            "query": query,
            "filter": filter,
            "trace_filter": trace_filter,
            "tree_filter": tree_filter,
            "is_root": is_root,
            "parent_run": parent_run_id,
            "start_time": start_time.isoformat() if start_time else None,
            "error": error,
            "id": run_ids,
            "trace": trace_id,
            "select": select,
            **kwargs,
        }
        body_query = {k: v for k, v in body_query.items() if v is not None}
        for i, run in enumerate(
            self._get_cursor_paginated_list("/runs/query", body=body_query)
        ):
            yield ls_schemas.Run(**run, _host_url=self._host_url)
            if limit is not None and i + 1 >= limit:
                break

    def get_run_url(
        self,
        *,
        run: ls_schemas.RunBase,
        project_name: Optional[str] = None,
        project_id: Optional[ID_TYPE] = None,
    ) -> str:
        """Get the URL for a run.

        Parameters
        ----------
        run : Run
            The run.
        project_name : str or None, default=None
            The name of the project.
        project_id : UUID or None, default=None
            The ID of the project.

        Returns:
        -------
        str
            The URL for the run.
        """
        if hasattr(run, "session_id") and run.session_id is not None:
            session_id = run.session_id
        elif project_id is not None:
            session_id = project_id
        elif project_name is not None:
            session_id = self.read_project(project_name=project_name).id
        else:
            project_name = ls_utils.get_tracer_project()
            session_id = self.read_project(project_name=project_name).id
        session_id_ = _as_uuid(session_id, "session_id")
        return (
            f"{self._host_url}/o/{self._get_tenant_id()}/projects/p/{session_id_}/"
            f"r/{run.id}?poll=true"
        )

    def share_run(self, run_id: ID_TYPE, *, share_id: Optional[ID_TYPE] = None) -> str:
        """Get a share link for a run."""
        run_id_ = _as_uuid(run_id, "run_id")
        data = {
            "run_id": str(run_id_),
            "share_token": share_id or str(uuid.uuid4()),
        }
        response = self.session.put(
            f"{self.api_url}/runs/{run_id_}/share",
            headers=self._headers,
            json=data,
        )
        ls_utils.raise_for_status_with_text(response)
        share_token = response.json()["share_token"]
        return f"{self._host_url}/public/{share_token}/r"

    def unshare_run(self, run_id: ID_TYPE) -> None:
        """Delete share link for a run."""
        response = self.session.delete(
            f"{self.api_url}/runs/{_as_uuid(run_id, 'run_id')}/share",
            headers=self._headers,
        )
        ls_utils.raise_for_status_with_text(response)

    def read_run_shared_link(self, run_id: ID_TYPE) -> Optional[str]:
        """Retrieve the shared link for a specific run.

        Args:
            run_id (ID_TYPE): The ID of the run.

        Returns:
            Optional[str]: The shared link for the run, or None if the link is not
            available.
        """
        response = self.session.get(
            f"{self.api_url}/runs/{_as_uuid(run_id, 'run_id')}/share",
            headers=self._headers,
        )
        ls_utils.raise_for_status_with_text(response)
        result = response.json()
        if result is None or "share_token" not in result:
            return None
        return f"{self._host_url}/public/{result['share_token']}/r"

    def run_is_shared(self, run_id: ID_TYPE) -> bool:
        """Get share state for a run."""
        link = self.read_run_shared_link(_as_uuid(run_id, "run_id"))
        return link is not None

    def list_shared_runs(
        self, share_token: ID_TYPE, run_ids: Optional[List[str]] = None
    ) -> List[ls_schemas.Run]:
        """Get shared runs."""
        params = {"id": run_ids, "share_token": str(share_token)}
        response = self.session.get(
            f"{self.api_url}/public/{_as_uuid(share_token, 'share_token')}/runs",
            headers=self._headers,
            params=params,
        )
        ls_utils.raise_for_status_with_text(response)
        return [
            ls_schemas.Run(**run, _host_url=self._host_url) for run in response.json()
        ]

    def read_dataset_shared_schema(
        self,
        dataset_id: Optional[ID_TYPE] = None,
        *,
        dataset_name: Optional[str] = None,
    ) -> ls_schemas.DatasetShareSchema:
        """Retrieve the shared schema of a dataset.

        Args:
            dataset_id (Optional[ID_TYPE]): The ID of the dataset.
                Either `dataset_id` or `dataset_name` must be given.
            dataset_name (Optional[str]): The name of the dataset.
                Either `dataset_id` or `dataset_name` must be given.

        Returns:
            ls_schemas.DatasetShareSchema: The shared schema of the dataset.

        Raises:
            ValueError: If neither `dataset_id` nor `dataset_name` is given.
        """
        if dataset_id is None and dataset_name is None:
            raise ValueError("Either dataset_id or dataset_name must be given")
        if dataset_id is None:
            dataset_id = self.read_dataset(dataset_name=dataset_name).id
        response = self.session.get(
            f"{self.api_url}/datasets/{_as_uuid(dataset_id, 'dataset_id')}/share",
            headers=self._headers,
        )
        ls_utils.raise_for_status_with_text(response)
        d = response.json()
        return cast(
            ls_schemas.DatasetShareSchema,
            {
                **d,
                "url": f"{self._host_url}/public/"
                f"{_as_uuid(d['share_token'], 'response.share_token')}/d",
            },
        )

    def share_dataset(
        self,
        dataset_id: Optional[ID_TYPE] = None,
        *,
        dataset_name: Optional[str] = None,
    ) -> ls_schemas.DatasetShareSchema:
        """Get a share link for a dataset."""
        if dataset_id is None and dataset_name is None:
            raise ValueError("Either dataset_id or dataset_name must be given")
        if dataset_id is None:
            dataset_id = self.read_dataset(dataset_name=dataset_name).id
        data = {
            "dataset_id": str(dataset_id),
        }
        response = self.session.put(
            f"{self.api_url}/datasets/{_as_uuid(dataset_id, 'dataset_id')}/share",
            headers=self._headers,
            json=data,
        )
        ls_utils.raise_for_status_with_text(response)
        d: dict = response.json()
        return cast(
            ls_schemas.DatasetShareSchema,
            {**d, "url": f"{self._host_url}/public/{d['share_token']}/d"},
        )

    def unshare_dataset(self, dataset_id: ID_TYPE) -> None:
        """Delete share link for a dataset."""
        response = self.session.delete(
            f"{self.api_url}/datasets/{_as_uuid(dataset_id, 'dataset_id')}/share",
            headers=self._headers,
        )
        ls_utils.raise_for_status_with_text(response)

    def read_shared_dataset(
        self,
        share_token: str,
    ) -> ls_schemas.Dataset:
        """Get shared datasets."""
        response = self.session.get(
            f"{self.api_url}/public/{_as_uuid(share_token, 'share_token')}/datasets",
            headers=self._headers,
        )
        ls_utils.raise_for_status_with_text(response)
        return ls_schemas.Dataset(
            **response.json(),
            _host_url=self._host_url,
            _public_path=f"/public/{share_token}/d",
        )

    def list_shared_examples(
        self, share_token: str, *, example_ids: Optional[List[ID_TYPE]] = None
    ) -> List[ls_schemas.Example]:
        """Get shared examples."""
        params = {}
        if example_ids is not None:
            params["id"] = [str(id) for id in example_ids]
        response = self.session.get(
            f"{self.api_url}/public/{_as_uuid(share_token, 'share_token')}/examples",
            headers=self._headers,
            params=params,
        )
        ls_utils.raise_for_status_with_text(response)
        return [
            ls_schemas.Example(**dataset, _host_url=self._host_url)
            for dataset in response.json()
        ]

    def list_shared_projects(
        self,
        *,
        dataset_share_token: str,
        project_ids: Optional[List[ID_TYPE]] = None,
        name: Optional[str] = None,
        name_contains: Optional[str] = None,
        limit: Optional[int] = None,
    ) -> Iterator[ls_schemas.TracerSessionResult]:
        """List shared projects.

        Args:
            dataset_share_token : str
                The share token of the dataset.
            project_ids : List[ID_TYPE], optional
                List of project IDs to filter the results, by default None.
            name : str, optional
                Name of the project to filter the results, by default None.
            name_contains : str, optional
                Substring to search for in project names, by default None.
            limit : int, optional

        Yields:
            TracerSessionResult: The shared projects.
        """
        params = {"id": project_ids, "name": name, "name_contains": name_contains}
        share_token = _as_uuid(dataset_share_token, "dataset_share_token")
        for i, project in enumerate(
            self._get_paginated_list(
                f"/public/{share_token}/datasets/sessions",
                params=params,
            )
        ):
            yield ls_schemas.TracerSessionResult(**project, _host_url=self._host_url)
            if limit is not None and i + 1 >= limit:
                break

    def create_project(
        self,
        project_name: str,
        *,
        description: Optional[str] = None,
        metadata: Optional[dict] = None,
        upsert: bool = False,
        project_extra: Optional[dict] = None,
        reference_dataset_id: Optional[ID_TYPE] = None,
    ) -> ls_schemas.TracerSession:
        """Create a project on the LangSmith API.

        Parameters
        ----------
        project_name : str
            The name of the project.
        project_extra : dict or None, default=None
            Additional project information.
        metadata: dict or None, default=None
            Additional metadata to associate with the project.
        description : str or None, default=None
            The description of the project.
        upsert : bool, default=False
            Whether to update the project if it already exists.
        reference_dataset_id: UUID or None, default=None
            The ID of the reference dataset to associate with the project.

        Returns:
        -------
        TracerSession
            The created project.
        """
        endpoint = f"{self.api_url}/sessions"
        extra = project_extra
        if metadata:
            extra = {**(extra or {}), "metadata": metadata}
        body: Dict[str, Any] = {
            "name": project_name,
            "extra": extra,
            "description": description,
        }
        params = {}
        if upsert:
            params["upsert"] = True
        if reference_dataset_id is not None:
            body["reference_dataset_id"] = reference_dataset_id
        response = self.session.post(
            endpoint,
            headers={**self._headers, "Content-Type": "application/json"},
            data=_dumps_json(body),
        )
        ls_utils.raise_for_status_with_text(response)
        return ls_schemas.TracerSession(**response.json(), _host_url=self._host_url)

    def update_project(
        self,
        project_id: ID_TYPE,
        *,
        name: Optional[str] = None,
        description: Optional[str] = None,
        metadata: Optional[dict] = None,
        project_extra: Optional[dict] = None,
        end_time: Optional[datetime.datetime] = None,
    ) -> ls_schemas.TracerSession:
        """Update a LangSmith project.

        Parameters
        ----------
        project_id : UUID
            The ID of the project to update.
        name : str or None, default=None
            The new name to give the project. This is only valid if the project
            has been assigned an end_time, meaning it has been completed/closed.
        description : str or None, default=None
            The new description to give the project.
        metadata: dict or None, default=None

        project_extra : dict or None, default=None
            Additional project information.

        Returns:
        -------
        TracerSession
            The updated project.
        """
        endpoint = f"{self.api_url}/sessions/{_as_uuid(project_id, 'project_id')}"
        extra = project_extra
        if metadata:
            extra = {**(extra or {}), "metadata": metadata}
        body: Dict[str, Any] = {
            "name": name,
            "extra": extra,
            "description": description,
            "end_time": end_time.isoformat() if end_time else None,
        }
        response = self.session.patch(
            endpoint,
            headers={**self._headers, "Content-Type": "application/json"},
            data=_dumps_json(body),
        )
        ls_utils.raise_for_status_with_text(response)
        return ls_schemas.TracerSession(**response.json(), _host_url=self._host_url)

    def _get_optional_tenant_id(self) -> Optional[uuid.UUID]:
        if self._tenant_id is not None:
            return self._tenant_id
        try:
            response = self.request_with_retries(
                "GET", "/sessions", params={"limit": 1}
            )
            result = response.json()
            if isinstance(result, list) and len(result) > 0:
                tracer_session = ls_schemas.TracerSessionResult(
                    **result[0], _host_url=self._host_url
                )
                self._tenant_id = tracer_session.tenant_id
                return self._tenant_id
        except Exception as e:
            logger.warning(
                "Failed to get tenant ID from LangSmith: %s", repr(e), exc_info=True
            )
        return None

    def _get_tenant_id(self) -> uuid.UUID:
        tenant_id = self._get_optional_tenant_id()
        if tenant_id is None:
            raise ls_utils.LangSmithError("No tenant ID found")
        return tenant_id

    @ls_utils.xor_args(("project_id", "project_name"))
    def read_project(
        self,
        *,
        project_id: Optional[str] = None,
        project_name: Optional[str] = None,
        include_stats: bool = False,
    ) -> ls_schemas.TracerSessionResult:
        """Read a project from the LangSmith API.

        Parameters
        ----------
        project_id : str or None, default=None
            The ID of the project to read.
        project_name : str or None, default=None
            The name of the project to read.
                Note: Only one of project_id or project_name may be given.
        include_stats : bool, default=False
            Whether to include a project's aggregate statistics in the response.

        Returns:
        -------
        TracerSessionResult
            The project.
        """
        path = "/sessions"
        params: Dict[str, Any] = {"limit": 1}
        if project_id is not None:
            path += f"/{_as_uuid(project_id, 'project_id')}"
        elif project_name is not None:
            params["name"] = project_name
        else:
            raise ValueError("Must provide project_name or project_id")
        params["include_stats"] = include_stats
        response = self.request_with_retries("GET", path, params=params)
        result = response.json()
        if isinstance(result, list):
            if len(result) == 0:
                raise ls_utils.LangSmithNotFoundError(
                    f"Project {project_name} not found"
                )
            return ls_schemas.TracerSessionResult(**result[0], _host_url=self._host_url)
        return ls_schemas.TracerSessionResult(
            **response.json(), _host_url=self._host_url
        )

    def has_project(
        self, project_name: str, *, project_id: Optional[str] = None
    ) -> bool:
        """Check if a project exists.

        Parameters
        ----------
        project_name : str
            The name of the project to check for.
        project_id : str or None, default=None
            The ID of the project to check for.

        Returns:
        -------
        bool
            Whether the project exists.
        """
        try:
            self.read_project(project_name=project_name)
        except ls_utils.LangSmithNotFoundError:
            return False
        return True

    def get_test_results(
        self,
        *,
        project_id: Optional[ID_TYPE] = None,
        project_name: Optional[str] = None,
    ) -> "pd.DataFrame":
        """Read the record-level information from a test project into a Pandas DF.

        Note: this will fetch whatever data exists in the DB. Results are not
        immediately available in the DB upon evaluation run completion.

        Returns:
        -------
        pd.DataFrame
            A dataframe containing the test results.
        """
        import pandas as pd  # type: ignore

        runs = self.list_runs(
            project_id=project_id, project_name=project_name, is_root=True
        )
        results = []
        example_ids = []
        for r in runs:
            row = {
                "example_id": r.reference_example_id,
                **{f"input.{k}": v for k, v in r.inputs.items()},
                **{f"outputs.{k}": v for k, v in (r.outputs or {}).items()},
            }
            if r.feedback_stats:
                for k, v in r.feedback_stats.items():
                    row[f"feedback.{k}"] = v.get("avg")
            row.update(
                {
                    "execution_time": (
                        (r.end_time - r.start_time).total_seconds()
                        if r.end_time
                        else None
                    ),
                    "error": r.error,
                    "id": r.id,
                }
            )
            if r.reference_example_id:
                example_ids.append(r.reference_example_id)
            results.append(row)
        result = pd.DataFrame(results).set_index("example_id")
        batch_size = 100
        example_outputs = []
        for batch in [
            example_ids[i : i + batch_size]
            for i in range(0, len(example_ids), batch_size)
        ]:
            for example in self.list_examples(example_ids=batch):
                example_outputs.append(
                    {
                        "example_id": example.id,
                        **{
                            f"reference.{k}": v
                            for k, v in (example.outputs or {}).items()
                        },
                    }
                )
        if example_outputs:
            df = pd.DataFrame(example_outputs).set_index("example_id")
            result = df.merge(result, left_index=True, right_index=True)
        # Flatten dict columns into dot syntax for easier access
        return pd.json_normalize(result.to_dict(orient="records"))

    def list_projects(
        self,
        project_ids: Optional[List[ID_TYPE]] = None,
        name: Optional[str] = None,
        name_contains: Optional[str] = None,
        reference_dataset_id: Optional[ID_TYPE] = None,
        reference_dataset_name: Optional[str] = None,
        reference_free: Optional[bool] = None,
        limit: Optional[int] = None,
    ) -> Iterator[ls_schemas.TracerSession]:
        """List projects from the LangSmith API.

        Parameters
        ----------
        project_ids : Optional[List[ID_TYPE]], optional
            A list of project IDs to filter by, by default None
        name : Optional[str], optional
            The name of the project to filter by, by default None
        name_contains : Optional[str], optional
            A string to search for in the project name, by default None
        reference_dataset_id : Optional[List[ID_TYPE]], optional
            A dataset ID to filter by, by default None
        reference_dataset_name : Optional[str], optional
            The name of the reference dataset to filter by, by default None
        reference_free : Optional[bool], optional
            Whether to filter for only projects not associated with a dataset.
        limit : Optional[int], optional
            The maximum number of projects to return, by default None

        Yields:
        ------
        TracerSession
            The projects.
        """
        params: Dict[str, Any] = {
            "limit": min(limit, 100) if limit is not None else 100
        }
        if project_ids is not None:
            params["id"] = project_ids
        if name is not None:
            params["name"] = name
        if name_contains is not None:
            params["name_contains"] = name_contains
        if reference_dataset_id is not None:
            if reference_dataset_name is not None:
                raise ValueError(
                    "Only one of reference_dataset_id or"
                    " reference_dataset_name may be given"
                )
            params["reference_dataset"] = reference_dataset_id
        elif reference_dataset_name is not None:
            reference_dataset_id = self.read_dataset(
                dataset_name=reference_dataset_name
            ).id
            params["reference_dataset"] = reference_dataset_id
        if reference_free is not None:
            params["reference_free"] = reference_free
        for i, project in enumerate(
            self._get_paginated_list("/sessions", params=params)
        ):
            yield ls_schemas.TracerSession(**project, _host_url=self._host_url)
            if limit is not None and i + 1 >= limit:
                break

    @ls_utils.xor_args(("project_name", "project_id"))
    def delete_project(
        self, *, project_name: Optional[str] = None, project_id: Optional[str] = None
    ) -> None:
        """Delete a project from LangSmith.

        Parameters
        ----------
        project_name : str or None, default=None
            The name of the project to delete.
        project_id : str or None, default=None
            The ID of the project to delete.
        """
        if project_name is not None:
            project_id = str(self.read_project(project_name=project_name).id)
        elif project_id is None:
            raise ValueError("Must provide project_name or project_id")
        response = self.session.delete(
            self.api_url + f"/sessions/{_as_uuid(project_id, 'project_id')}",
            headers=self._headers,
        )
        ls_utils.raise_for_status_with_text(response)

    def create_dataset(
        self,
        dataset_name: str,
        *,
        description: Optional[str] = None,
        data_type: ls_schemas.DataType = ls_schemas.DataType.kv,
    ) -> ls_schemas.Dataset:
        """Create a dataset in the LangSmith API.

        Parameters
        ----------
        dataset_name : str
            The name of the dataset.
        description : str or None, default=None
            The description of the dataset.
        data_type : DataType or None, default=DataType.kv
            The data type of the dataset.

        Returns:
        -------
        Dataset
            The created dataset.
        """
        dataset = ls_schemas.DatasetCreate(
            name=dataset_name,
            description=description,
            data_type=data_type,
        )
        response = self.session.post(
            self.api_url + "/datasets",
            headers={**self._headers, "Content-Type": "application/json"},
            data=dataset.json(),
        )
        ls_utils.raise_for_status_with_text(response)
        return ls_schemas.Dataset(
            **response.json(),
            _host_url=self._host_url,
            _tenant_id=self._get_optional_tenant_id(),
        )

    def has_dataset(
        self, *, dataset_name: Optional[str] = None, dataset_id: Optional[str] = None
    ) -> bool:
        """Check whether a dataset exists in your tenant.

        Parameters
        ----------
        dataset_name : str or None, default=None
            The name of the dataset to check.
        dataset_id : str or None, default=None
            The ID of the dataset to check.

        Returns:
        -------
        bool
            Whether the dataset exists.
        """
        try:
            self.read_dataset(dataset_name=dataset_name, dataset_id=dataset_id)
            return True
        except ls_utils.LangSmithNotFoundError:
            return False

    @ls_utils.xor_args(("dataset_name", "dataset_id"))
    def read_dataset(
        self,
        *,
        dataset_name: Optional[str] = None,
        dataset_id: Optional[ID_TYPE] = None,
    ) -> ls_schemas.Dataset:
        """Read a dataset from the LangSmith API.

        Parameters
        ----------
        dataset_name : str or None, default=None
            The name of the dataset to read.
        dataset_id : UUID or None, default=None
            The ID of the dataset to read.

        Returns:
        -------
        Dataset
            The dataset.
        """
        path = "/datasets"
        params: Dict[str, Any] = {"limit": 1}
        if dataset_id is not None:
            path += f"/{_as_uuid(dataset_id, 'dataset_id')}"
        elif dataset_name is not None:
            params["name"] = dataset_name
        else:
            raise ValueError("Must provide dataset_name or dataset_id")
        response = self.request_with_retries(
            "GET",
            path,
            params=params,
        )
        result = response.json()
        if isinstance(result, list):
            if len(result) == 0:
                raise ls_utils.LangSmithNotFoundError(
                    f"Dataset {dataset_name} not found"
                )
            return ls_schemas.Dataset(
                **result[0],
                _host_url=self._host_url,
                _tenant_id=self._get_optional_tenant_id(),
            )
        return ls_schemas.Dataset(
            **result,
            _host_url=self._host_url,
            _tenant_id=self._get_optional_tenant_id(),
        )

    def diff_dataset_versions(
        self,
        dataset_id: Optional[ID_TYPE] = None,
        *,
        dataset_name: Optional[str] = None,
        from_version: Union[str, datetime.datetime],
        to_version: Union[str, datetime.datetime],
    ) -> ls_schemas.DatasetDiffInfo:
        """Get the difference between two versions of a dataset.

        Parameters
        ----------
        dataset_id : str or None, default=None
            The ID of the dataset.
        dataset_name : str or None, default=None
            The name of the dataset.
        from_version : str or datetime.datetime
            The starting version for the diff.
        to_version : str or datetime.datetime
            The ending version for the diff.

        Returns:
        -------
        DatasetDiffInfo
            The difference between the two versions of the dataset.

        Examples:
        --------
        ..code-block:: python

            # Get the difference between two tagged versions of a dataset
            from_version = "prod"
            to_version = "dev"
            diff = client.diff_dataset_versions(
                dataset_name="my-dataset",
                from_version=from_version,
                to_version=to_version,
            )
            print(diff)

            # Get the difference between two timestamped versions of a dataset

            from_version = datetime.datetime(2024, 1, 1)
            to_version = datetime.datetime(2024, 2, 1)
            diff = client.diff_dataset_versions(
                dataset_name="my-dataset",
                from_version=from_version,
                to_version=to_version,
            )
            print(diff)
        """
        if dataset_id is None:
            if dataset_name is None:
                raise ValueError("Must provide either dataset name or ID")
            dataset_id = self.read_dataset(dataset_name=dataset_name).id
        dsid = _as_uuid(dataset_id, "dataset_id")
        response = self.session.get(
            f"{self.api_url}/datasets/{dsid}/versions/diff",
            headers=self._headers,
            params={
                "from_version": (
                    from_version.isoformat()
                    if isinstance(from_version, datetime.datetime)
                    else from_version
                ),
                "to_version": (
                    to_version.isoformat()
                    if isinstance(to_version, datetime.datetime)
                    else to_version
                ),
            },
        )
        ls_utils.raise_for_status_with_text(response)
        return ls_schemas.DatasetDiffInfo(**response.json())

    def read_dataset_openai_finetuning(
        self, dataset_id: Optional[str] = None, *, dataset_name: Optional[str] = None
    ) -> list:
        """Download a dataset in OpenAI Jsonl format and load it as a list of dicts.

        Parameters
        ----------
        dataset_id : str
            The ID of the dataset to download.
        dataset_name : str
            The name of the dataset to download.

        Returns:
        -------
        list
            The dataset loaded as a list of dicts.
        """
        path = "/datasets"
        if dataset_id is not None:
            pass
        elif dataset_name is not None:
            dataset_id = self.read_dataset(dataset_name=dataset_name).id
        else:
            raise ValueError("Must provide dataset_name or dataset_id")
        response = self.request_with_retries(
            "GET",
            f"{path}/{_as_uuid(dataset_id, 'dataset_id')}/openai_ft",
        )
        dataset = [json.loads(line) for line in response.text.strip().split("\n")]
        return dataset

    def list_datasets(
        self,
        *,
        dataset_ids: Optional[List[ID_TYPE]] = None,
        data_type: Optional[str] = None,
        dataset_name: Optional[str] = None,
        dataset_name_contains: Optional[str] = None,
        limit: Optional[int] = None,
    ) -> Iterator[ls_schemas.Dataset]:
        """List the datasets on the LangSmith API.

        Yields:
        ------
        Dataset
            The datasets.
        """
        params: Dict[str, Any] = {
            "limit": min(limit, 100) if limit is not None else 100
        }
        if dataset_ids is not None:
            params["id"] = dataset_ids
        if data_type is not None:
            params["data_type"] = data_type
        if dataset_name is not None:
            params["name"] = dataset_name
        if dataset_name_contains is not None:
            params["name_contains"] = dataset_name_contains
        for i, dataset in enumerate(
            self._get_paginated_list("/datasets", params=params)
        ):
            yield ls_schemas.Dataset(
                **dataset,
                _host_url=self._host_url,
                _tenant_id=self._get_optional_tenant_id(),
            )
            if limit is not None and i + 1 >= limit:
                break

    @ls_utils.xor_args(("dataset_id", "dataset_name"))
    def delete_dataset(
        self,
        *,
        dataset_id: Optional[ID_TYPE] = None,
        dataset_name: Optional[str] = None,
    ) -> None:
        """Delete a dataset from the LangSmith API.

        Parameters
        ----------
        dataset_id : UUID or None, default=None
            The ID of the dataset to delete.
        dataset_name : str or None, default=None
            The name of the dataset to delete.
        """
        if dataset_name is not None:
            dataset_id = self.read_dataset(dataset_name=dataset_name).id
        if dataset_id is None:
            raise ValueError("Must provide either dataset name or ID")
        response = self.session.delete(
            f"{self.api_url}/datasets/{_as_uuid(dataset_id, 'dataset_id')}",
            headers=self._headers,
        )
        ls_utils.raise_for_status_with_text(response)

    def update_dataset_tag(
        self,
        *,
        dataset_id: Optional[ID_TYPE] = None,
        dataset_name: Optional[str] = None,
        as_of: datetime.datetime,
        tag: str,
    ) -> None:
        """Update the tags of a dataset.

        If the tag is already assigned to a different version of this dataset,
        the tag will be moved to the new version. The as_of parameter is used to
        determine which version of the dataset to apply the new tags to.
        It must be an exact version of the dataset to succeed. You can
        use the read_dataset_version method to find the exact version
        to apply the tags to.

        Parameters
        ----------
        dataset_id : UUID
            The ID of the dataset to update.
        as_of : datetime.datetime
            The timestamp of the dataset to apply the new tags to.
        tag : str
            The new tag to apply to the dataset.

        Examples:
        --------
        .. code-block:: python

            dataset_name = "my-dataset"
            # Get the version of a dataset <= a given timestamp
            dataset_version = client.read_dataset_version(
                dataset_name=dataset_name, as_of=datetime.datetime(2024, 1, 1)
            )
            # Assign that version a new tag
            client.update_dataset_tags(
                dataset_name="my-dataset",
                as_of=dataset_version.as_of,
                tag="prod",
            )
        """
        if dataset_name is not None:
            dataset_id = self.read_dataset(dataset_name=dataset_name).id
        if dataset_id is None:
            raise ValueError("Must provide either dataset name or ID")
        response = self.session.put(
            f"{self.api_url}/datasets/{_as_uuid(dataset_id, 'dataset_id')}/tags",
            headers=self._headers,
            json={
                "as_of": as_of.isoformat(),
                "tag": tag,
            },
        )
        ls_utils.raise_for_status_with_text(response)

    def list_dataset_versions(
        self,
        *,
        dataset_id: Optional[ID_TYPE] = None,
        dataset_name: Optional[str] = None,
        search: Optional[str] = None,
        limit: Optional[int] = None,
    ) -> Iterator[ls_schemas.DatasetVersion]:
        """List dataset versions.

        Args:
            dataset_id (Optional[ID_TYPE]): The ID of the dataset.
            dataset_name (Optional[str]): The name of the dataset.
            search (Optional[str]): The search query.
            limit (Optional[int]): The maximum number of versions to return.

        Returns:
            Iterator[ls_schemas.DatasetVersion]: An iterator of dataset versions.
        """
        if dataset_id is None:
            dataset_id = self.read_dataset(dataset_name=dataset_name).id
        params = {
            "search": search,
            "limit": min(limit, 100) if limit is not None else 100,
        }
        for i, version in enumerate(
            self._get_paginated_list(
                f"/datasets/{_as_uuid(dataset_id, 'dataset_id')}/versions",
                params=params,
            )
        ):
            yield ls_schemas.DatasetVersion(**version)
            if limit is not None and i + 1 >= limit:
                break

    def read_dataset_version(
        self,
        *,
        dataset_id: Optional[ID_TYPE] = None,
        dataset_name: Optional[str] = None,
        as_of: Optional[datetime.datetime] = None,
        tag: Optional[str] = None,
    ) -> ls_schemas.DatasetVersion:
        """Get dataset version by as_of or exact tag.

        Ues this to resolve the nearest version to a given timestamp or for a given tag.

        Args:
            dataset_id (Optional[ID_TYPE]): The ID of the dataset.
            dataset_name (Optional[str]): The name of the dataset.
            as_of (Optional[datetime.datetime]): The timestamp of the dataset
                to retrieve.
            tag (Optional[str]): The tag of the dataset to retrieve.

        Returns:
            ls_schemas.DatasetVersion: The dataset version.


        Examples:
        --------
        .. code-block:: python

            # Get the latest version of a dataset
            client.read_dataset_version(dataset_name="my-dataset", tag="latest")

            # Get the version of a dataset <= a given timestamp
            client.read_dataset_version(
                dataset_name="my-dataset",
                as_of=datetime.datetime(2024, 1, 1),
            )


            # Get the version of a dataset with a specific tag
            client.read_dataset_version(dataset_name="my-dataset", tag="prod")
        """
        if dataset_id is None:
            dataset_id = self.read_dataset(dataset_name=dataset_name).id
        if (as_of and tag) or (as_of is None and tag is None):
            raise ValueError("Exactly one of as_of and tag must be specified.")
        response = self.request_with_retries(
            "GET",
            f"/datasets/{_as_uuid(dataset_id, 'dataset_id')}/version",
            params={"as_of": as_of, "tag": tag},
        )
        return ls_schemas.DatasetVersion(**response.json())

    def clone_public_dataset(
        self,
        token_or_url: str,
        *,
        source_api_url: Optional[str] = None,
        dataset_name: Optional[str] = None,
    ) -> None:
        """Clone a public dataset to your own langsmith tenant.

        This operation is idempotent. If you already have a dataset with the given name,
        this function will do nothing.

        Args:
            token_or_url (str): The token of the public dataset to clone.
            source_api_url: The URL of the langsmith server where the data is hosted.
                Defaults to the API URL of your current client.
            dataset_name (str): The name of the dataset to create in your tenant.
                Defaults to the name of the public dataset.

        """
        source_api_url = source_api_url or self.api_url
        source_api_url, token_uuid = _parse_token_or_url(token_or_url, source_api_url)
        source_client = Client(
            # Placeholder API key not needed anymore in most cases, but
            # some private deployments may have API key-based rate limiting
            # that would cause this to fail if we provide no value.
            api_url=source_api_url,
            api_key="placeholder",
        )
        ds = source_client.read_shared_dataset(token_uuid)
        dataset_name = dataset_name or ds.name
        if self.has_dataset(dataset_name=dataset_name):
            logger.info(
                f"Dataset {dataset_name} already exists in your tenant. Skipping."
            )
            return
        try:
            # Fetch examples first
            examples = list(source_client.list_shared_examples(token_uuid))
            dataset = self.create_dataset(
                dataset_name=dataset_name,
                description=ds.description,
                data_type=ds.data_type or ls_schemas.DataType.kv,
            )
            try:
                self.create_examples(
                    inputs=[e.inputs for e in examples],
                    outputs=[e.outputs for e in examples],
                    dataset_id=dataset.id,
                )
            except BaseException as e:
                # Let's not do automatic clean up for now in case there might be
                # some other reasons why create_examples fails (i.e., not network issue
                # or keyboard interrupt).
                # The risk is that this is an existing dataset that has valid examples
                # populated from another source so we don't want to delete it.
                logger.error(
                    f"An error occurred while creating dataset {dataset_name}. "
                    "You should delete it manually."
                )
                raise e
        finally:
            del source_client

    def _get_data_type(self, dataset_id: ID_TYPE) -> ls_schemas.DataType:
        dataset = self.read_dataset(dataset_id=dataset_id)
        return dataset.data_type

    @ls_utils.xor_args(("dataset_id", "dataset_name"))
    def create_llm_example(
        self,
        prompt: str,
        generation: Optional[str] = None,
        dataset_id: Optional[ID_TYPE] = None,
        dataset_name: Optional[str] = None,
        created_at: Optional[datetime.datetime] = None,
    ) -> ls_schemas.Example:
        """Add an example (row) to an LLM-type dataset."""
        return self.create_example(
            inputs={"input": prompt},
            outputs={"output": generation},
            dataset_id=dataset_id,
            dataset_name=dataset_name,
            created_at=created_at,
        )

    @ls_utils.xor_args(("dataset_id", "dataset_name"))
    def create_chat_example(
        self,
        messages: List[Union[Mapping[str, Any], ls_schemas.BaseMessageLike]],
        generations: Optional[
            Union[Mapping[str, Any], ls_schemas.BaseMessageLike]
        ] = None,
        dataset_id: Optional[ID_TYPE] = None,
        dataset_name: Optional[str] = None,
        created_at: Optional[datetime.datetime] = None,
    ) -> ls_schemas.Example:
        """Add an example (row) to a Chat-type dataset."""
        final_input = []
        for message in messages:
            if ls_utils.is_base_message_like(message):
                final_input.append(
                    ls_utils.convert_langchain_message(
                        cast(ls_schemas.BaseMessageLike, message)
                    )
                )
            else:
                final_input.append(cast(dict, message))
        final_generations = None
        if generations is not None:
            if ls_utils.is_base_message_like(generations):
                final_generations = ls_utils.convert_langchain_message(
                    cast(ls_schemas.BaseMessageLike, generations)
                )
            else:
                final_generations = cast(dict, generations)
        return self.create_example(
            inputs={"input": final_input},
            outputs=(
                {"output": final_generations} if final_generations is not None else None
            ),
            dataset_id=dataset_id,
            dataset_name=dataset_name,
            created_at=created_at,
        )

    def create_example_from_run(
        self,
        run: ls_schemas.Run,
        dataset_id: Optional[ID_TYPE] = None,
        dataset_name: Optional[str] = None,
        created_at: Optional[datetime.datetime] = None,
    ) -> ls_schemas.Example:
        """Add an example (row) to an LLM-type dataset."""
        if dataset_id is None:
            dataset_id = self.read_dataset(dataset_name=dataset_name).id
            dataset_name = None  # Nested call expects only 1 defined
        dataset_type = self._get_data_type_cached(dataset_id)
        if dataset_type == ls_schemas.DataType.llm:
            if run.run_type != "llm":
                raise ValueError(
                    f"Run type {run.run_type} is not supported"
                    " for dataset of type 'LLM'"
                )
            try:
                prompt = ls_utils.get_prompt_from_inputs(run.inputs)
            except ValueError:
                raise ValueError(
                    "Error converting LLM run inputs to prompt for run"
                    f" {run.id} with inputs {run.inputs}"
                )
            inputs: Dict[str, Any] = {"input": prompt}
            if not run.outputs:
                outputs: Optional[Dict[str, Any]] = None
            else:
                try:
                    generation = ls_utils.get_llm_generation_from_outputs(run.outputs)
                except ValueError:
                    raise ValueError(
                        "Error converting LLM run outputs to generation for run"
                        f" {run.id} with outputs {run.outputs}"
                    )
                outputs = {"output": generation}
        elif dataset_type == ls_schemas.DataType.chat:
            if run.run_type != "llm":
                raise ValueError(
                    f"Run type {run.run_type} is not supported"
                    " for dataset of type 'chat'"
                )
            try:
                inputs = {"input": ls_utils.get_messages_from_inputs(run.inputs)}
            except ValueError:
                raise ValueError(
                    "Error converting LLM run inputs to chat messages for run"
                    f" {run.id} with inputs {run.inputs}"
                )
            if not run.outputs:
                outputs = None
            else:
                try:
                    outputs = {
                        "output": ls_utils.get_message_generation_from_outputs(
                            run.outputs
                        )
                    }
                except ValueError:
                    raise ValueError(
                        "Error converting LLM run outputs to chat generations"
                        f" for run {run.id} with outputs {run.outputs}"
                    )
        elif dataset_type == ls_schemas.DataType.kv:
            # Anything goes
            inputs = run.inputs
            outputs = run.outputs

        else:
            raise ValueError(f"Dataset type {dataset_type} not recognized.")
        return self.create_example(
            inputs=inputs,
            outputs=outputs,
            dataset_id=dataset_id,
            dataset_name=dataset_name,
            created_at=created_at,
        )

    def create_examples(
        self,
        *,
        inputs: Sequence[Mapping[str, Any]],
        outputs: Optional[Sequence[Optional[Mapping[str, Any]]]] = None,
        metadata: Optional[Sequence[Optional[Mapping[str, Any]]]] = None,
        source_run_ids: Optional[Sequence[Optional[ID_TYPE]]] = None,
        ids: Optional[Sequence[Optional[ID_TYPE]]] = None,
        dataset_id: Optional[ID_TYPE] = None,
        dataset_name: Optional[str] = None,
        **kwargs: Any,
    ) -> None:
        """Create examples in a dataset.

        Parameters
        ----------
        inputs : Sequence[Mapping[str, Any]]
            The input values for the examples.
        outputs : Optional[Sequence[Optional[Mapping[str, Any]]]], default=None
            The output values for the examples.
        metadata : Optional[Sequence[Optional[Mapping[str, Any]]]], default=None
            The metadata for the examples.
        source_run_ids : Optional[Sequence[Optional[ID_TYPE]]], default=None
                The IDs of the source runs associated with the examples.
        ids : Optional[Sequence[ID_TYPE]], default=None
            The IDs of the examples.
        dataset_id : Optional[ID_TYPE], default=None
            The ID of the dataset to create the examples in.
        dataset_name : Optional[str], default=None
            The name of the dataset to create the examples in.

        Returns:
        -------
        None

        Raises:
        ------
        ValueError
            If both `dataset_id` and `dataset_name` are `None`.
        """
        if dataset_id is None and dataset_name is None:
            raise ValueError("Either dataset_id or dataset_name must be provided.")

        if dataset_id is None:
            dataset_id = self.read_dataset(dataset_name=dataset_name).id
        examples = [
            {
                "inputs": in_,
                "outputs": out_,
                "dataset_id": dataset_id,
                "metadata": metadata_,
                "id": id_,
                "source_run_id": source_run_id_,
            }
            for in_, out_, metadata_, id_, source_run_id_ in zip(
                inputs,
                outputs or [None] * len(inputs),
                metadata or [None] * len(inputs),
                ids or [None] * len(inputs),
                source_run_ids or [None] * len(inputs),
            )
        ]

        response = self.session.post(
            f"{self.api_url}/examples/bulk",
            headers={**self._headers, "Content-Type": "application/json"},
            data=_dumps_json(examples),
        )
        ls_utils.raise_for_status_with_text(response)

    @ls_utils.xor_args(("dataset_id", "dataset_name"))
    def create_example(
        self,
        inputs: Mapping[str, Any],
        dataset_id: Optional[ID_TYPE] = None,
        dataset_name: Optional[str] = None,
        created_at: Optional[datetime.datetime] = None,
        outputs: Optional[Mapping[str, Any]] = None,
        metadata: Optional[Mapping[str, Any]] = None,
        example_id: Optional[ID_TYPE] = None,
    ) -> ls_schemas.Example:
        """Create a dataset example in the LangSmith API.

        Examples are rows in a dataset, containing the inputs
        and expected outputs (or other reference information)
        for a model or chain.

        Args:
            inputs : Mapping[str, Any]
                The input values for the example.
            dataset_id : UUID or None, default=None
                The ID of the dataset to create the example in.
            dataset_name : str or None, default=None
                The name of the dataset to create the example in.
            created_at : datetime or None, default=None
                The creation timestamp of the example.
            outputs : Mapping[str, Any] or None, default=None
                The output values for the example.
            metadata : Mapping[str, Any] or None, default=None
                The metadata for the example.
            exemple_id : UUID or None, default=None
                The ID of the example to create. If not provided, a new
                example will be created.

        Returns:
            Example: The created example.
        """
        if dataset_id is None:
            dataset_id = self.read_dataset(dataset_name=dataset_name).id

        data = {
            "inputs": inputs,
            "outputs": outputs,
            "dataset_id": dataset_id,
            "metadata": metadata,
        }
        if created_at:
            data["created_at"] = created_at.isoformat()
        if example_id:
            data["id"] = example_id
        example = ls_schemas.ExampleCreate(**data)
        response = self.session.post(
            f"{self.api_url}/examples",
            headers={**self._headers, "Content-Type": "application/json"},
            data=example.json(),
        )
        ls_utils.raise_for_status_with_text(response)
        result = response.json()
        return ls_schemas.Example(
            **result,
            _host_url=self._host_url,
            _tenant_id=self._get_optional_tenant_id(),
        )

    def read_example(
        self, example_id: ID_TYPE, *, as_of: Optional[datetime.datetime] = None
    ) -> ls_schemas.Example:
        """Read an example from the LangSmith API.

        Args:
            example_id (UUID): The ID of the example to read.

        Returns:
            Example: The example.
        """
        response = self.request_with_retries(
            "GET",
            f"/examples/{_as_uuid(example_id, 'example_id')}",
            params={
                "as_of": as_of.isoformat() if as_of else None,
            },
        )
        return ls_schemas.Example(
            **response.json(),
            _host_url=self._host_url,
            _tenant_id=self._get_optional_tenant_id(),
        )

    def list_examples(
        self,
        dataset_id: Optional[ID_TYPE] = None,
        dataset_name: Optional[str] = None,
        example_ids: Optional[Sequence[ID_TYPE]] = None,
        as_of: Optional[Union[datetime.datetime, str]] = None,
        inline_s3_urls: bool = True,
        limit: Optional[int] = None,
        **kwargs: Any,
    ) -> Iterator[ls_schemas.Example]:
        """Retrieve the example rows of the specified dataset.

        Args:
            dataset_id (UUID, optional): The ID of the dataset to filter by.
                Defaults to None.
            dataset_name (str, optional): The name of the dataset to filter by.
                Defaults to None.
            example_ids (List[UUID], optional): The IDs of the examples to filter by.
                Defaults to None.
            as_of (datetime, str, or optional): The dataset version tag OR
                timestamp to retrieve the examples as of.
                Response examples will only be those that were present at the time
                of the tagged (or timestamped) version.
            inline_s3_urls (bool, optional): Whether to inline S3 URLs.
                Defaults to True.
            limit (int, optional): The maximum number of examples to return.

        Yields:
            Example: The examples.
        """
        params: Dict[str, Any] = {
            **kwargs,
            "id": example_ids,
            "as_of": (
                as_of.isoformat() if isinstance(as_of, datetime.datetime) else as_of
            ),
            "inline_s3_urls": inline_s3_urls,
            "limit": min(limit, 100) if limit is not None else 100,
        }
        if dataset_id is not None:
            params["dataset"] = dataset_id
        elif dataset_name is not None:
            dataset_id = self.read_dataset(dataset_name=dataset_name).id
            params["dataset"] = dataset_id
        else:
            pass
        for i, example in enumerate(
            self._get_paginated_list("/examples", params=params)
        ):
            yield ls_schemas.Example(
                **example,
                _host_url=self._host_url,
                _tenant_id=self._get_optional_tenant_id(),
            )
            if limit is not None and i + 1 >= limit:
                break

    def update_example(
        self,
        example_id: ID_TYPE,
        *,
        inputs: Optional[Dict[str, Any]] = None,
        outputs: Optional[Mapping[str, Any]] = None,
        metadata: Optional[Dict] = None,
        dataset_id: Optional[ID_TYPE] = None,
    ) -> Dict[str, Any]:
        """Update a specific example.

        Parameters
        ----------
        example_id : str or UUID
            The ID of the example to update.
        inputs : Dict[str, Any] or None, default=None
            The input values to update.
        outputs : Mapping[str, Any] or None, default=None
            The output values to update.
        metadata : Dict or None, default=None
            The metadata to update.
        dataset_id : UUID or None, default=None
            The ID of the dataset to update.

        Returns:
        -------
        Dict[str, Any]
            The updated example.
        """
        example = ls_schemas.ExampleUpdate(
            inputs=inputs,
            outputs=outputs,
            dataset_id=dataset_id,
            metadata=metadata,
        )
        response = self.session.patch(
            f"{self.api_url}/examples/{_as_uuid(example_id, 'example_id')}",
            headers={**self._headers, "Content-Type": "application/json"},
            data=example.json(exclude_none=True),
        )
        ls_utils.raise_for_status_with_text(response)
        return response.json()

    def delete_example(self, example_id: ID_TYPE) -> None:
        """Delete an example by ID.

        Parameters
        ----------
        example_id : str or UUID
            The ID of the example to delete.
        """
        response = self.session.delete(
            f"{self.api_url}/examples/{_as_uuid(example_id, 'example_id')}",
            headers=self._headers,
        )
        ls_utils.raise_for_status_with_text(response)

    def _resolve_run_id(
        self,
        run: Union[ls_schemas.Run, ls_schemas.RunBase, str, uuid.UUID],
        load_child_runs: bool,
    ) -> ls_schemas.Run:
        """Resolve the run ID.

        Parameters
        ----------
        run : Run or RunBase or str or UUID
            The run to resolve.
        load_child_runs : bool
            Whether to load child runs.

        Returns:
        -------
        Run
            The resolved run.

        Raises:
        ------
        TypeError
            If the run type is invalid.
        """
        if isinstance(run, (str, uuid.UUID)):
            run_ = self.read_run(run, load_child_runs=load_child_runs)
        else:
            run_ = cast(ls_schemas.Run, run)
        return run_

    def _resolve_example_id(
        self,
        example: Union[ls_schemas.Example, str, uuid.UUID, dict, None],
        run: ls_schemas.Run,
    ) -> Optional[ls_schemas.Example]:
        """Resolve the example ID.

        Parameters
        ----------
        example : Example or str or UUID or dict or None
            The example to resolve.
        run : Run
            The run associated with the example.

        Returns:
        -------
        Example or None
            The resolved example.
        """
        if isinstance(example, (str, uuid.UUID)):
            reference_example_ = self.read_example(example)
        elif isinstance(example, ls_schemas.Example):
            reference_example_ = example
        elif isinstance(example, dict):
            reference_example_ = ls_schemas.Example(
                **example,
                _host_url=self._host_url,
                _tenant_id=self._get_optional_tenant_id(),
            )
        elif run.reference_example_id is not None:
            reference_example_ = self.read_example(run.reference_example_id)
        else:
            reference_example_ = None
        return reference_example_

    def _select_eval_results(
        self,
        results: Union[ls_evaluator.EvaluationResult, ls_evaluator.EvaluationResults],
        *,
        fn_name: Optional[str] = None,
    ) -> List[ls_evaluator.EvaluationResult]:
        from langsmith.evaluation import evaluator as ls_evaluator  # noqa: F811

        if isinstance(results, ls_evaluator.EvaluationResult):
            results_ = [results]
        elif isinstance(results, dict):
            if "results" in results:
                results_ = cast(List[ls_evaluator.EvaluationResult], results["results"])
            else:
                results_ = [
                    ls_evaluator.EvaluationResult(**{"key": fn_name, **results})
                ]
        else:
            raise TypeError(
                f"Invalid evaluation result type {type(results)}."
                " Expected EvaluationResult or EvaluationResults."
            )
        return results_

    def evaluate_run(
        self,
        run: Union[ls_schemas.Run, ls_schemas.RunBase, str, uuid.UUID],
        evaluator: ls_evaluator.RunEvaluator,
        *,
        source_info: Optional[Dict[str, Any]] = None,
        reference_example: Optional[
            Union[ls_schemas.Example, str, dict, uuid.UUID]
        ] = None,
        load_child_runs: bool = False,
    ) -> ls_evaluator.EvaluationResult:
        """Evaluate a run.

        Parameters
        ----------
        run : Run or RunBase or str or UUID
            The run to evaluate.
        evaluator : RunEvaluator
            The evaluator to use.
        source_info : Dict[str, Any] or None, default=None
            Additional information about the source of the evaluation to log
            as feedback metadata.
        reference_example : Example or str or dict or UUID or None, default=None
            The example to use as a reference for the evaluation.
            If not provided, the run's reference example will be used.
        load_child_runs : bool, default=False
            Whether to load child runs when resolving the run ID.

        Returns:
        -------
        Feedback
            The feedback object created by the evaluation.
        """
        run_ = self._resolve_run_id(run, load_child_runs=load_child_runs)
        reference_example_ = self._resolve_example_id(reference_example, run_)
        evaluator_response = evaluator.evaluate_run(
            run_,
            example=reference_example_,
        )
        results = self._log_evaluation_feedback(
            evaluator_response,
            run_,
            source_info=source_info,
        )
        # TODO: Return all results
        return results[0]

    def _log_evaluation_feedback(
        self,
        evaluator_response: Union[
            ls_evaluator.EvaluationResult, ls_evaluator.EvaluationResults
        ],
        run: Optional[ls_schemas.Run] = None,
        source_info: Optional[Dict[str, Any]] = None,
        project_id: Optional[ID_TYPE] = None,
    ) -> List[ls_evaluator.EvaluationResult]:
        results = self._select_eval_results(evaluator_response)
        for res in results:
            source_info_ = source_info or {}
            if res.evaluator_info:
                source_info_ = {**res.evaluator_info, **source_info_}
            run_id_ = None
            if res.target_run_id:
                run_id_ = res.target_run_id
            elif run is not None:
                run_id_ = run.id
            self.create_feedback(
                run_id_,
                res.key,
                score=res.score,
                value=res.value,
                comment=res.comment,
                correction=res.correction,
                source_info=source_info_,
                source_run_id=res.source_run_id,
                feedback_config=cast(
                    Optional[ls_schemas.FeedbackConfig], res.feedback_config
                ),
                feedback_source_type=ls_schemas.FeedbackSourceType.MODEL,
                project_id=project_id,
            )
        return results

    async def aevaluate_run(
        self,
        run: Union[ls_schemas.Run, str, uuid.UUID],
        evaluator: ls_evaluator.RunEvaluator,
        *,
        source_info: Optional[Dict[str, Any]] = None,
        reference_example: Optional[
            Union[ls_schemas.Example, str, dict, uuid.UUID]
        ] = None,
        load_child_runs: bool = False,
    ) -> ls_evaluator.EvaluationResult:
        """Evaluate a run asynchronously.

        Parameters
        ----------
        run : Run or str or UUID
            The run to evaluate.
        evaluator : RunEvaluator
            The evaluator to use.
        source_info : Dict[str, Any] or None, default=None
            Additional information about the source of the evaluation to log
            as feedback metadata.
        reference_example : Optional Example or UUID, default=None
            The example to use as a reference for the evaluation.
            If not provided, the run's reference example will be used.
        load_child_runs : bool, default=False
            Whether to load child runs when resolving the run ID.

        Returns:
        -------
        EvaluationResult
            The evaluation result object created by the evaluation.
        """
        run_ = self._resolve_run_id(run, load_child_runs=load_child_runs)
        reference_example_ = self._resolve_example_id(reference_example, run_)
        evaluator_response = await evaluator.aevaluate_run(
            run_,
            example=reference_example_,
        )
        # TODO: Return all results and use async API
        results = self._log_evaluation_feedback(
            evaluator_response,
            run_,
            source_info=source_info,
        )
        return results[0]

    def create_feedback(
        self,
        run_id: Optional[ID_TYPE],
        key: str,
        *,
        score: Union[float, int, bool, None] = None,
        value: Union[float, int, bool, str, dict, None] = None,
        correction: Union[dict, None] = None,
        comment: Union[str, None] = None,
        source_info: Optional[Dict[str, Any]] = None,
        feedback_source_type: Union[
            ls_schemas.FeedbackSourceType, str
        ] = ls_schemas.FeedbackSourceType.API,
        source_run_id: Optional[ID_TYPE] = None,
        feedback_id: Optional[ID_TYPE] = None,
        feedback_config: Optional[ls_schemas.FeedbackConfig] = None,
        stop_after_attempt: int = 10,
        project_id: Optional[ID_TYPE] = None,
        **kwargs: Any,
    ) -> ls_schemas.Feedback:
        """Create a feedback in the LangSmith API.

        Parameters
        ----------
        run_id : str or UUID
            The ID of the run to provide feedback for. Either the run_id OR
            the project_id must be provided.
        key : str
            The name of the metric or 'aspect' this feedback is about.
        score : float or int or bool or None, default=None
            The score to rate this run on the metric or aspect.
        value : float or int or bool or str or dict or None, default=None
            The display value or non-numeric value for this feedback.
        correction : dict or None, default=None
            The proper ground truth for this run.
        comment : str or None, default=None
            A comment about this feedback, such as a justification for the score or
            chain-of-thought trajectory for an LLM judge.
        source_info : Dict[str, Any] or None, default=None
            Information about the source of this feedback.
        feedback_source_type : FeedbackSourceType or str, default=FeedbackSourceType.API
            The type of feedback source, such as model (for model-generated feedback)
                or API.
        source_run_id : str or UUID or None, default=None,
            The ID of the run that generated this feedback, if a "model" type.
        feedback_id : str or UUID or None, default=None
            The ID of the feedback to create. If not provided, a random UUID will be
            generated.
        feedback_config: FeedbackConfig or None, default=None,
            The configuration specifying how to interpret feedback with this key.
            Examples include continuous (with min/max bounds), categorical,
            or freeform.
        stop_after_attempt : int, default=10
            The number of times to retry the request before giving up.
        project_id : str or UUID
            The ID of the project_id to provide feedback on. One - and only one - of
            this and run_id must be provided.
        """
        if run_id is None and project_id is None:
            raise ValueError("One of run_id and project_id must be provided")
        if run_id is not None and project_id is not None:
            raise ValueError("Only one of run_id and project_id must be provided")
        if kwargs:
            warnings.warn(
                "The following arguments are no longer used in the create_feedback"
                f" endpoint: {sorted(kwargs)}",
                DeprecationWarning,
            )
        if not isinstance(feedback_source_type, ls_schemas.FeedbackSourceType):
            feedback_source_type = ls_schemas.FeedbackSourceType(feedback_source_type)
        if feedback_source_type == ls_schemas.FeedbackSourceType.API:
            feedback_source: ls_schemas.FeedbackSourceBase = (
                ls_schemas.APIFeedbackSource(metadata=source_info)
            )
        elif feedback_source_type == ls_schemas.FeedbackSourceType.MODEL:
            feedback_source = ls_schemas.ModelFeedbackSource(metadata=source_info)
        else:
            raise ValueError(f"Unknown feedback source type {feedback_source_type}")
        feedback_source.metadata = (
            feedback_source.metadata if feedback_source.metadata is not None else {}
        )
        if source_run_id is not None and "__run" not in feedback_source.metadata:
            feedback_source.metadata["__run"] = {"run_id": str(source_run_id)}
        if feedback_source.metadata and "__run" in feedback_source.metadata:
            # Validate that the linked run ID is a valid UUID
            # Run info may be a base model or dict.
            _run_meta: Union[dict, Any] = feedback_source.metadata["__run"]
            if hasattr(_run_meta, "dict") and callable(_run_meta):
                _run_meta = _run_meta.dict()
            if "run_id" in _run_meta:
                _run_meta["run_id"] = str(
                    _as_uuid(
                        feedback_source.metadata["__run"]["run_id"],
                        "feedback_source.metadata['__run']['run_id']",
                    )
                )
            feedback_source.metadata["__run"] = _run_meta
        feedback = ls_schemas.FeedbackCreate(
            id=feedback_id or uuid.uuid4(),
            run_id=run_id,
            key=key,
            score=score,
            value=value,
            correction=correction,
            comment=comment,
            feedback_source=feedback_source,
            created_at=datetime.datetime.now(datetime.timezone.utc),
            modified_at=datetime.datetime.now(datetime.timezone.utc),
            feedback_config=feedback_config,
            session_id=project_id,
        )
        self.request_with_retries(
            "POST",
            "/feedback",
            request_kwargs={
                "data": _dumps_json(feedback.dict(exclude_none=True)),
            },
            stop_after_attempt=stop_after_attempt,
            retry_on=(ls_utils.LangSmithNotFoundError,),
        )
        return ls_schemas.Feedback(**feedback.dict())

    def update_feedback(
        self,
        feedback_id: ID_TYPE,
        *,
        score: Union[float, int, bool, None] = None,
        value: Union[float, int, bool, str, dict, None] = None,
        correction: Union[dict, None] = None,
        comment: Union[str, None] = None,
    ) -> None:
        """Update a feedback in the LangSmith API.

        Parameters
        ----------
        feedback_id : str or UUID
            The ID of the feedback to update.
        score : float or int or bool or None, default=None
            The score to update the feedback with.
        value : float or int or bool or str or dict or None, default=None
            The value to update the feedback with.
        correction : dict or None, default=None
            The correction to update the feedback with.
        comment : str or None, default=None
            The comment to update the feedback with.
        """
        feedback_update: Dict[str, Any] = {}
        if score is not None:
            feedback_update["score"] = score
        if value is not None:
            feedback_update["value"] = value
        if correction is not None:
            feedback_update["correction"] = correction
        if comment is not None:
            feedback_update["comment"] = comment
        response = self.session.patch(
            self.api_url + f"/feedback/{_as_uuid(feedback_id, 'feedback_id')}",
            headers={**self._headers, "Content-Type": "application/json"},
            data=_dumps_json(feedback_update),
        )
        ls_utils.raise_for_status_with_text(response)

    def read_feedback(self, feedback_id: ID_TYPE) -> ls_schemas.Feedback:
        """Read a feedback from the LangSmith API.

        Parameters
        ----------
        feedback_id : str or UUID
            The ID of the feedback to read.

        Returns:
        -------
        Feedback
            The feedback.
        """
        response = self.request_with_retries(
            "GET",
            f"/feedback/{_as_uuid(feedback_id, 'feedback_id')}",
        )
        return ls_schemas.Feedback(**response.json())

    def list_feedback(
        self,
        *,
        run_ids: Optional[Sequence[ID_TYPE]] = None,
        feedback_key: Optional[Sequence[str]] = None,
        feedback_source_type: Optional[Sequence[ls_schemas.FeedbackSourceType]] = None,
        limit: Optional[int] = None,
        **kwargs: Any,
    ) -> Iterator[ls_schemas.Feedback]:
        """List the feedback objects on the LangSmith API.

        Parameters
        ----------
        run_ids : List[str or UUID] or None, default=None
            The IDs of the runs to filter by.
        feedback_key: List[str] or None, default=None
            The feedback key(s) to filter by. Example: 'correctness'
            The query performs a union of all feedback keys.
        feedback_source_type: List[FeedbackSourceType] or None, default=None
            The type of feedback source, such as model
            (for model-generated feedback) or API.
        limit : int or None, default=None
        **kwargs : Any
            Additional keyword arguments.

        Yields:
        ------
        Feedback
            The feedback objects.
        """
        params: dict = {
            "run": run_ids,
            "limit": min(limit, 100) if limit is not None else 100,
            **kwargs,
        }
        if feedback_key is not None:
            params["key"] = feedback_key
        if feedback_source_type is not None:
            params["source"] = feedback_source_type
        for i, feedback in enumerate(
            self._get_paginated_list("/feedback", params=params)
        ):
            yield ls_schemas.Feedback(**feedback)
            if limit is not None and i + 1 >= limit:
                break

    def delete_feedback(self, feedback_id: ID_TYPE) -> None:
        """Delete a feedback by ID.

        Parameters
        ----------
        feedback_id : str or UUID
            The ID of the feedback to delete.
        """
        response = self.session.delete(
            f"{self.api_url}/feedback/{_as_uuid(feedback_id, 'feedback_id')}",
            headers=self._headers,
        )
        ls_utils.raise_for_status_with_text(response)

    def create_feedback_from_token(
        self,
        token_or_url: Union[str, uuid.UUID],
        score: Union[float, int, bool, None] = None,
        *,
        value: Union[float, int, bool, str, dict, None] = None,
        correction: Union[dict, None] = None,
        comment: Union[str, None] = None,
        metadata: Optional[dict] = None,
    ) -> None:
        """Create feedback from a presigned token or URL.

        Args:
            token_or_url (Union[str, uuid.UUID]): The token or URL from which to create
                 feedback.
            score (Union[float, int, bool, None], optional): The score of the feedback.
                Defaults to None.
            value (Union[float, int, bool, str, dict, None], optional): The value of the
                feedback. Defaults to None.
            correction (Union[dict, None], optional): The correction of the feedback.
                Defaults to None.
            comment (Union[str, None], optional): The comment of the feedback. Defaults
                to None.
            metadata (Optional[dict], optional): Additional metadata for the feedback.
                Defaults to None.

        Raises:
            ValueError: If the source API URL is invalid.

        Returns:
            None: This method does not return anything.
        """
        source_api_url, token_uuid = _parse_token_or_url(
            token_or_url, self.api_url, num_parts=1
        )
        if source_api_url != self.api_url:
            raise ValueError(f"Invalid source API URL. {source_api_url}")
        response = self.session.post(
            f"{source_api_url}/feedback/tokens/{_as_uuid(token_uuid)}",
            data=_dumps_json(
                {
                    "score": score,
                    "value": value,
                    "correction": correction,
                    "comment": comment,
                    "metadata": metadata,
                }
            ),
            headers=self._headers,
        )
        ls_utils.raise_for_status_with_text(response)

    def create_presigned_feedback_token(
        self,
        run_id: ID_TYPE,
        feedback_key: str,
        *,
        expiration: Optional[datetime.datetime | datetime.timedelta] = None,
        feedback_config: Optional[ls_schemas.FeedbackConfig] = None,
    ) -> ls_schemas.FeedbackIngestToken:
        """Create a pre-signed URL to send feedback data to.

        This is useful for giving browser-based clients a way to upload
        feedback data directly to LangSmith without accessing the
        API key.

        Args:
            run_id:
            feedback_key:
            expiration: The expiration time of the pre-signed URL.
                Either a datetime or a timedelta offset from now.
                Default to 3 hours.
            feedback_config: FeedbackConfig or None.
                If creating a feedback_key for the first time,
                this defines how the metric should be interpreted,
                such as a continuous score (w/ optional bounds),
                or distribution over categorical values.

        Returns:
            The pre-signed URL for uploading feedback data.
        """
        body: Dict[str, Any] = {
            "run_id": run_id,
            "feedback_key": feedback_key,
            "feedback_config": feedback_config,
        }
        if expiration is None:
            body["expires_in"] = ls_schemas.TimeDeltaInput(
                days=0,
                hours=3,
                minutes=0,
            )
        elif isinstance(expiration, datetime.datetime):
            body["expires_at"] = expiration.isoformat()
        elif isinstance(expiration, datetime.timedelta):
            body["expires_in"] = ls_schemas.TimeDeltaInput(
                days=expiration.days,
                hours=expiration.seconds // 3600,
                minutes=(expiration.seconds // 60) % 60,
            )
        else:
            raise ValueError(f"Unknown expiration type: {type(expiration)}")

        response = self.request_with_retries(
            "POST",
            "/feedback/tokens",
            data=_dumps_json(body),
        )
        ls_utils.raise_for_status_with_text(response)
        return ls_schemas.FeedbackIngestToken(**response.json())

    def list_presigned_feedback_tokens(
        self,
        run_id: ID_TYPE,
        *,
        limit: Optional[int] = None,
    ) -> Iterator[ls_schemas.FeedbackIngestToken]:
        """List the feedback ingest tokens for a run.

        Args:
            run_id: The ID of the run to filter by.
            limit: The maximum number of tokens to return.

        Yields:
            FeedbackIngestToken
                The feedback ingest tokens.
        """
        params = {
            "run_id": _as_uuid(run_id, "run_id"),
            "limit": min(limit, 100) if limit is not None else 100,
        }
        for i, token in enumerate(
            self._get_paginated_list("/feedback/tokens", params=params)
        ):
            yield ls_schemas.FeedbackIngestToken(**token)
            if limit is not None and i + 1 >= limit:
                break

    # Annotation Queue API

    def list_annotation_queues(
        self,
        *,
        queue_ids: Optional[List[ID_TYPE]] = None,
        name: Optional[str] = None,
        name_contains: Optional[str] = None,
        limit: Optional[int] = None,
    ) -> Iterator[ls_schemas.AnnotationQueue]:
        """List the annotation queues on the LangSmith API.

        Args:
            queue_ids : List[str or UUID] or None, default=None
                The IDs of the queues to filter by.
            name : str or None, default=None
                The name of the queue to filter by.
            name_contains : str or None, default=None
                The substring that the queue name should contain.
            limit : int or None, default=None

        Yields:
            AnnotationQueue
                The annotation queues.
        """
        params: dict = {
            "ids": (
                [_as_uuid(id_, f"queue_ids[{i}]") for i, id_ in enumerate(queue_ids)]
                if queue_ids is not None
                else None
            ),
            "name": name,
            "name_contains": name_contains,
            "limit": min(limit, 100) if limit is not None else 100,
        }
        for i, queue in enumerate(
            self._get_paginated_list("/annotation-queues", params=params)
        ):
            yield ls_schemas.AnnotationQueue(
                **queue,
                _host_url=self._host_url,
                _tenant_id=self._get_optional_tenant_id(),
            )
            if limit is not None and i + 1 >= limit:
                break

    def create_annotation_queue(
        self,
        *,
        name: str,
        description: Optional[str] = None,
        queue_id: Optional[ID_TYPE] = None,
    ) -> ls_schemas.AnnotationQueue:
        """Create an annotation queue on the LangSmith API.

        Args:
            name : str
                The name of the annotation queue.
            description : str, optional
                The description of the annotation queue.
            queue_id : str or UUID, optional
                The ID of the annotation queue.

        Returns:
            AnnotationQueue
                The created annotation queue object.
        """
        body = {
            "name": name,
            "description": description,
            "id": queue_id,
        }
        response = self.request_with_retries(
            "POST",
            "/annotation-queues",
            json={k: v for k, v in body.items() if v is not None},
        )
        ls_utils.raise_for_status_with_text(response)
        return ls_schemas.AnnotationQueue(
            **response.json(),
            _host_url=self._host_url,
            _tenant_id=self._get_optional_tenant_id(),
        )

    def read_annotation_queue(self, queue_id: ID_TYPE) -> ls_schemas.AnnotationQueue:
        """Read an annotation queue with the specified queue ID.

        Args:
            queue_id (ID_TYPE): The ID of the annotation queue to read.

        Returns:
            ls_schemas.AnnotationQueue: The annotation queue object.
        """
        # TODO: Replace when actual endpoint is added
        return next(self.list_annotation_queues(queue_ids=[queue_id]))

    def update_annotation_queue(
        self, queue_id: ID_TYPE, *, name: str, description: Optional[str] = None
    ) -> None:
        """Update an annotation queue with the specified queue_id.

        Args:
            queue_id (ID_TYPE): The ID of the annotation queue to update.
            name (str): The new name for the annotation queue.
            description (Optional[str], optional): The new description for the
                annotation queue. Defaults to None.
        """
        response = self.request_with_retries(
            "PATCH",
            f"/annotation-queues/{_as_uuid(queue_id, 'queue_id')}",
            json={
                "name": name,
                "description": description,
            },
        )
        ls_utils.raise_for_status_with_text(response)

    def delete_annotation_queue(self, queue_id: ID_TYPE) -> None:
        """Delete an annotation queue with the specified queue ID.

        Args:
            queue_id (ID_TYPE): The ID of the annotation queue to delete.
        """
        response = self.session.delete(
            f"{self.api_url}/annotation-queues/{_as_uuid(queue_id, 'queue_id')}",
            headers={"Accept": "application/json", **self._headers},
        )
        ls_utils.raise_for_status_with_text(response)

    def add_runs_to_annotation_queue(
        self, queue_id: ID_TYPE, *, run_ids: List[ID_TYPE]
    ) -> None:
        """Add runs to an annotation queue with the specified queue ID.

        Args:
            queue_id (ID_TYPE): The ID of the annotation queue.
            run_ids (List[ID_TYPE]): The IDs of the runs to be added to the annotation
                queue.
        """
        response = self.request_with_retries(
            "POST",
            f"/annotation-queues/{_as_uuid(queue_id, 'queue_id')}/runs",
            json=[str(_as_uuid(id_, f"run_ids[{i}]")) for i, id_ in enumerate(run_ids)],
        )
        ls_utils.raise_for_status_with_text(response)

    def list_runs_from_annotation_queue(
        self, queue_id: ID_TYPE, *, limit: Optional[int] = None
    ) -> Iterator[ls_schemas.RunWithAnnotationQueueInfo]:
        """List runs from an annotation queue with the specified queue ID.

        Args:
            queue_id (ID_TYPE): The ID of the annotation queue.

        Yields:
            ls_schemas.RunWithAnnotationQueueInfo: An iterator of runs from the
                annotation queue.
        """
        path = f"/annotation-queues/{_as_uuid(queue_id, 'queue_id')}/runs"
        limit_ = min(limit, 100) if limit is not None else 100
        for i, run in enumerate(
            self._get_paginated_list(
                path, params={"headers": self._headers, "limit": limit_}
            )
        ):
            yield ls_schemas.RunWithAnnotationQueueInfo(**run)
            if limit is not None and i + 1 >= limit:
                break

    async def arun_on_dataset(
        self,
        dataset_name: str,
        llm_or_chain_factory: Any,
        *,
        evaluation: Optional[Any] = None,
        concurrency_level: int = 5,
        project_name: Optional[str] = None,
        project_metadata: Optional[Dict[str, Any]] = None,
        dataset_version: Optional[Union[datetime.datetime, str]] = None,
        verbose: bool = False,
        input_mapper: Optional[Callable[[Dict], Any]] = None,
        revision_id: Optional[str] = None,
        **kwargs: Any,
    ) -> Dict[str, Any]:
        """Asynchronously run the Chain or language model on a dataset.

        Store traces to the specified project name.

        Args:
            dataset_name: Name of the dataset to run the chain on.
            llm_or_chain_factory: Language model or Chain constructor to run
                over the dataset. The Chain constructor is used to permit
                independent calls on each example without carrying over state.
            evaluation: Optional evaluation configuration to use when evaluating
            concurrency_level: The number of async tasks to run concurrently.
            project_name: Name of the project to store the traces in.
                Defaults to a randomly generated name.
            project_metadata: Optional metadata to store with the project.
            dataset_version: Optional version identifier to run the dataset on.
                Can be a timestamp or a string tag.
            verbose: Whether to print progress.
            tags: Tags to add to each run in the project.
            input_mapper: A function to map to the inputs dictionary from an Example
                to the format expected by the model to be evaluated. This is useful if
                your model needs to deserialize more complex schema or if your dataset
                has inputs with keys that differ from what is expected by your chain
                or agent.
            revision_id: Optional revision identifier to assign this test run to
                track the performance of different versions of your system.

        Returns:
            A dictionary containing the run's project name and the
            resulting model outputs.

        For the synchronous version, see client.run_on_dataset.

        Examples:
        --------
        .. code-block:: python

            from langsmith import Client
            from langchain.chat_models import ChatOpenAI
            from langchain.chains import LLMChain
            from langchain.smith import RunEvalConfig


            # Chains may have memory. Passing in a constructor function lets the
            # evaluation framework avoid cross-contamination between runs.
            def construct_chain():
                llm = ChatOpenAI(temperature=0)
                chain = LLMChain.from_string(llm, "What's the answer to {your_input_key}")
                return chain


            # Load off-the-shelf evaluators via config or the EvaluatorType (string or enum)
            evaluation_config = RunEvalConfig(
                evaluators=[
                    "qa",  # "Correctness" against a reference answer
                    "embedding_distance",
                    RunEvalConfig.Criteria("helpfulness"),
                    RunEvalConfig.Criteria(
                        {
                            "fifth-grader-score": "Do you have to be smarter than a fifth grader to answer this question?"
                        }
                    ),
                ]
            )

            client = Client()
            await client.arun_on_dataset(
                "<my_dataset_name>",
                construct_chain,
                evaluation=evaluation_config,
            )

        You can also create custom evaluators by subclassing the
        :class:`StringEvaluator <langchain.evaluation.schema.StringEvaluator>`
        or LangSmith's `RunEvaluator` classes.

        .. code-block:: python

            from typing import Optional
            from langchain.evaluation import StringEvaluator


            class MyStringEvaluator(StringEvaluator):
                @property
                def requires_input(self) -> bool:
                    return False

                @property
                def requires_reference(self) -> bool:
                    return True

                @property
                def evaluation_name(self) -> str:
                    return "exact_match"

                def _evaluate_strings(
                    self, prediction, reference=None, input=None, **kwargs
                ) -> dict:
                    return {"score": prediction == reference}


            evaluation_config = RunEvalConfig(
                custom_evaluators=[MyStringEvaluator()],
            )

            await client.arun_on_dataset(
                "<my_dataset_name>",
                construct_chain,
                evaluation=evaluation_config,
            )
        """  # noqa: E501
        try:
            from langchain.smith import arun_on_dataset as _arun_on_dataset
        except ImportError:
            raise ImportError(
                "The client.arun_on_dataset function requires the langchain"
                "package to run.\nInstall with pip install langchain"
            )
        return await _arun_on_dataset(
            dataset_name=dataset_name,
            llm_or_chain_factory=llm_or_chain_factory,
            client=self,
            evaluation=evaluation,
            concurrency_level=concurrency_level,
            project_name=project_name,
            project_metadata=project_metadata,
            verbose=verbose,
            input_mapper=input_mapper,
            revision_id=revision_id,
            dataset_version=dataset_version,
            **kwargs,
        )

    def run_on_dataset(
        self,
        dataset_name: str,
        llm_or_chain_factory: Any,
        *,
        evaluation: Optional[Any] = None,
        concurrency_level: int = 5,
        project_name: Optional[str] = None,
        project_metadata: Optional[Dict[str, Any]] = None,
        dataset_version: Optional[Union[datetime.datetime, str]] = None,
        verbose: bool = False,
        input_mapper: Optional[Callable[[Dict], Any]] = None,
        revision_id: Optional[str] = None,
        **kwargs: Any,
    ) -> Dict[str, Any]:
        """Run the Chain or language model on a dataset.

        Store traces to the specified project name.

        Args:
            dataset_name: Name of the dataset to run the chain on.
            llm_or_chain_factory: Language model or Chain constructor to run
                over the dataset. The Chain constructor is used to permit
                independent calls on each example without carrying over state.
            evaluation: Configuration for evaluators to run on the
                results of the chain
            concurrency_level: The number of tasks to execute concurrently.
            project_name: Name of the project to store the traces in.
                Defaults to a randomly generated name.
            project_metadata: Metadata to store with the project.
            dataset_version: Optional version identifier to run the dataset on.
                Can be a timestamp or a string tag.
            verbose: Whether to print progress.
            tags: Tags to add to each run in the project.
            input_mapper: A function to map to the inputs dictionary from an Example
                to the format expected by the model to be evaluated. This is useful if
                your model needs to deserialize more complex schema or if your dataset
                has inputs with keys that differ from what is expected by your chain
                or agent.
            revision_id: Optional revision identifier to assign this test run to
                track the performance of different versions of your system.

        Returns:
            A dictionary containing the run's project name and the resulting model outputs.


        For the (usually faster) async version of this function, see `client.arun_on_dataset`.

        Examples:
        --------
        .. code-block:: python

            from langsmith import Client
            from langchain.chat_models import ChatOpenAI
            from langchain.chains import LLMChain
            from langchain.smith import RunEvalConfig


            # Chains may have memory. Passing in a constructor function lets the
            # evaluation framework avoid cross-contamination between runs.
            def construct_chain():
                llm = ChatOpenAI(temperature=0)
                chain = LLMChain.from_string(llm, "What's the answer to {your_input_key}")
                return chain


            # Load off-the-shelf evaluators via config or the EvaluatorType (string or enum)
            evaluation_config = RunEvalConfig(
                evaluators=[
                    "qa",  # "Correctness" against a reference answer
                    "embedding_distance",
                    RunEvalConfig.Criteria("helpfulness"),
                    RunEvalConfig.Criteria(
                        {
                            "fifth-grader-score": "Do you have to be smarter than a fifth grader to answer this question?"
                        }
                    ),
                ]
            )

            client = Client()
            client.run_on_dataset(
                "<my_dataset_name>",
                construct_chain,
                evaluation=evaluation_config,
            )

        You can also create custom evaluators by subclassing the
        :class:`StringEvaluator <langchain.evaluation.schema.StringEvaluator>`
        or LangSmith's `RunEvaluator` classes.

        .. code-block:: python

            from typing import Optional
            from langchain.evaluation import StringEvaluator


            class MyStringEvaluator(StringEvaluator):
                @property
                def requires_input(self) -> bool:
                    return False

                @property
                def requires_reference(self) -> bool:
                    return True

                @property
                def evaluation_name(self) -> str:
                    return "exact_match"

                def _evaluate_strings(
                    self, prediction, reference=None, input=None, **kwargs
                ) -> dict:
                    return {"score": prediction == reference}


            evaluation_config = RunEvalConfig(
                custom_evaluators=[MyStringEvaluator()],
            )

            client.run_on_dataset(
                "<my_dataset_name>",
                construct_chain,
                evaluation=evaluation_config,
            )
        """  # noqa: E501
        try:
            from langchain.smith import run_on_dataset as _run_on_dataset
        except ImportError:
            raise ImportError(
                "The client.run_on_dataset function requires the langchain"
                "package to run.\nInstall with pip install langchain"
            )
        return _run_on_dataset(
            dataset_name=dataset_name,
            llm_or_chain_factory=llm_or_chain_factory,
            concurrency_level=concurrency_level,
            client=self,
            evaluation=evaluation,
            project_name=project_name,
            project_metadata=project_metadata,
            verbose=verbose,
            input_mapper=input_mapper,
            revision_id=revision_id,
            dataset_version=dataset_version,
            **kwargs,
        )


def _tracing_thread_drain_queue(
    tracing_queue: Queue, limit: int = 100, block: bool = True
) -> List[TracingQueueItem]:
    next_batch: List[TracingQueueItem] = []
    try:
        # wait 250ms for the first item, then
        # - drain the queue with a 50ms block timeout
        # - stop draining if we hit the limit
        # shorter drain timeout is used instead of non-blocking calls to
        # avoid creating too many small batches
        if item := tracing_queue.get(block=block, timeout=0.25):
            next_batch.append(item)
        while item := tracing_queue.get(block=block, timeout=0.05):
            next_batch.append(item)
            if limit and len(next_batch) >= limit:
                break
    except Empty:
        pass
    return next_batch


def _tracing_thread_handle_batch(
    client: Client,
    tracing_queue: Queue,
    batch: List[TracingQueueItem],
) -> None:
    create = [it.item for it in batch if it.action == "create"]
    update = [it.item for it in batch if it.action == "update"]
    try:
        client.batch_ingest_runs(create=create, update=update, pre_sampled=True)
    except Exception:
        logger.error("Error in tracing queue", exc_info=True)
        # exceptions are logged elsewhere, but we need to make sure the
        # background thread continues to run
        pass
    finally:
        for _ in batch:
            tracing_queue.task_done()


_AUTO_SCALE_UP_QSIZE_TRIGGER = 1000
_AUTO_SCALE_UP_NTHREADS_LIMIT = 16
_AUTO_SCALE_DOWN_NEMPTY_TRIGGER = 4


def _ensure_ingest_config(
    info: ls_schemas.LangSmithInfo,
) -> ls_schemas.BatchIngestConfig:
    default_config = ls_schemas.BatchIngestConfig(
        size_limit_bytes=None,  # Note this field is not used here
        size_limit=100,
        scale_up_nthreads_limit=_AUTO_SCALE_UP_NTHREADS_LIMIT,
        scale_up_qsize_trigger=_AUTO_SCALE_UP_QSIZE_TRIGGER,
        scale_down_nempty_trigger=_AUTO_SCALE_DOWN_NEMPTY_TRIGGER,
    )
    if not info:
        return default_config
    try:
        if not info.batch_ingest_config:
            return default_config
        return info.batch_ingest_config
    except BaseException:
        return default_config


def _tracing_control_thread_func(client_ref: weakref.ref[Client]) -> None:
    client = client_ref()
    if client is None:
        return
    tracing_queue = client.tracing_queue
    assert tracing_queue is not None
    batch_ingest_config = _ensure_ingest_config(client.info)
    size_limit: int = batch_ingest_config["size_limit"]
    scale_up_nthreads_limit: int = batch_ingest_config["scale_up_nthreads_limit"]
    scale_up_qsize_trigger: int = batch_ingest_config["scale_up_qsize_trigger"]

    sub_threads: List[threading.Thread] = []
    # 1 for this func, 1 for getrefcount, 1 for _get_data_type_cached
    num_known_refs = 3

    # loop until
    while (
        # the main thread dies
        threading.main_thread().is_alive()
        # or we're the only remaining reference to the client
        and sys.getrefcount(client) > num_known_refs + len(sub_threads)
    ):
        for thread in sub_threads:
            if not thread.is_alive():
                sub_threads.remove(thread)
        if (
            len(sub_threads) < scale_up_nthreads_limit
            and tracing_queue.qsize() > scale_up_qsize_trigger
        ):
            new_thread = threading.Thread(
                target=_tracing_sub_thread_func,
                args=(weakref.ref(client),),
            )
            sub_threads.append(new_thread)
            new_thread.start()
        if next_batch := _tracing_thread_drain_queue(tracing_queue, limit=size_limit):
            _tracing_thread_handle_batch(client, tracing_queue, next_batch)
    # drain the queue on exit
    while next_batch := _tracing_thread_drain_queue(
        tracing_queue, limit=size_limit, block=False
    ):
        _tracing_thread_handle_batch(client, tracing_queue, next_batch)


def _tracing_sub_thread_func(
    client_ref: weakref.ref[Client],
) -> None:
    client = client_ref()
    if client is None:
        return
    try:
        if not client.info:
            return
    except BaseException as e:
        logger.debug("Error in tracing control thread: %s", e)
        return
    tracing_queue = client.tracing_queue
    assert tracing_queue is not None
    batch_ingest_config = _ensure_ingest_config(client.info)
    size_limit = batch_ingest_config.get("size_limit", 100)
    seen_successive_empty_queues = 0

    # loop until
    while (
        # the main thread dies
        threading.main_thread().is_alive()
        # or we've seen the queue empty 4 times in a row
        and seen_successive_empty_queues
        <= batch_ingest_config["scale_down_nempty_trigger"]
    ):
        if next_batch := _tracing_thread_drain_queue(tracing_queue, limit=size_limit):
            seen_successive_empty_queues = 0
            _tracing_thread_handle_batch(client, tracing_queue, next_batch)
        else:
            seen_successive_empty_queues += 1

    # drain the queue on exit
    while next_batch := _tracing_thread_drain_queue(
        tracing_queue, limit=size_limit, block=False
    ):
        _tracing_thread_handle_batch(client, tracing_queue, next_batch)<|MERGE_RESOLUTION|>--- conflicted
+++ resolved
@@ -166,7 +166,6 @@
 _MAX_DEPTH = 2
 
 
-<<<<<<< HEAD
 def _simple_default(obj: Any) -> Any:
     # Don't traverse into nested objects
     try:
@@ -180,10 +179,7 @@
         return repr(obj)
 
 
-def _serialize_json(obj: Any, depth: int = 0) -> Any:
-=======
 def _serialize_json(obj: Any, depth: int = 0, serialize_py: bool = True) -> Any:
->>>>>>> acc04060
     try:
         if depth >= _MAX_DEPTH:
             try:
