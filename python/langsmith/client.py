--- conflicted
+++ resolved
@@ -1840,30 +1840,21 @@
             data["events"] = events
         if data["extra"]:
             self._insert_runtime_env([data])
-<<<<<<< HEAD
-        if not use_multipart:
-            self._update_run(data)
-            return
-
-        serialized_op = serialize_run_dict(operation="patch", payload=data)
-        if self.compressed_runs_buffer is not None:
-            multipart_form = serialized_run_operation_to_multipart_parts_and_context(serialized_op)
-            with self._buffer_lock:
-                compress_multipart_parts_and_context(
-                    multipart_form, self.compressor_writer, self.boundary)
-                self._run_count += 1
-        elif self.tracing_queue is not None:
-=======
 
         if self._pyo3_client is not None:
             self._pyo3_client.update_run(data)
-        elif use_multipart and self.tracing_queue is not None:
-            # not collecting attachments currently, use empty dict
+        elif use_multipart:
             serialized_op = serialize_run_dict(operation="patch", payload=data)
->>>>>>> 8c8afafd
-            self.tracing_queue.put(
-                TracingQueueItem(data["dotted_order"], serialized_op)
-            )
+            if self.compressed_runs_buffer is not None:
+                multipart_form = serialized_run_operation_to_multipart_parts_and_context(serialized_op)
+                with self._buffer_lock:
+                    compress_multipart_parts_and_context(
+                        multipart_form, self.compressor_writer, self.boundary)
+                    self._run_count += 1
+            elif self.tracing_queue is not None:
+                self.tracing_queue.put(
+                    TracingQueueItem(data["dotted_order"], serialized_op)
+                )
         else:
             self._update_run(data)
 
