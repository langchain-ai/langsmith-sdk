"""The LangSmith Client."""
from __future__ import annotations

import collections
import datetime
import functools
import importlib
import io
import json
import logging
import os
import random
import socket
import sys
import threading
import time
import uuid
import weakref
from dataclasses import dataclass, field
from queue import Empty, PriorityQueue, Queue
from typing import (
    TYPE_CHECKING,
    Any,
    Callable,
    DefaultDict,
    Dict,
    Iterable,
    Iterator,
    List,
    Mapping,
    Optional,
    Sequence,
    Tuple,
    Type,
    Union,
    cast,
)
from urllib import parse as urllib_parse

import requests
from requests import adapters as requests_adapters
from urllib3.util import Retry

import langsmith
from langsmith import env as ls_env
from langsmith import schemas as ls_schemas
from langsmith import utils as ls_utils
from langsmith.evaluation import evaluator as ls_evaluator

if TYPE_CHECKING:
    import pandas as pd

logger = logging.getLogger(__name__)
# Filter the Connection pool is full warnings from urllib3
logging.getLogger("urllib3.connectionpool").addFilter(ls_utils.FilterPoolFullWarning())


def _is_localhost(url: str) -> bool:
    """Check if the URL is localhost.

    Parameters
    ----------
    url : str
        The URL to check.

    Returns
    -------
    bool
        True if the URL is localhost, False otherwise.
    """
    try:
        netloc = urllib_parse.urlsplit(url).netloc.split(":")[0]
        ip = socket.gethostbyname(netloc)
        return ip == "127.0.0.1" or ip.startswith("0.0.0.0") or ip.startswith("::")
    except socket.gaierror:
        return False


def _parse_token_or_url(url_or_token: str, api_url: str) -> Tuple[str, str]:
    """Parse a public dataset URL or share token."""
    try:
        uuid.UUID(url_or_token)
        return api_url, url_or_token
    except ValueError:
        pass

    # Then it's a URL
    parsed_url = urllib_parse.urlparse(url_or_token)
    # Extract the UUID from the path
    path_parts = parsed_url.path.split("/")
    if len(path_parts) >= 2:
        token_uuid = path_parts[-2]
    else:
        raise ls_utils.LangSmithUserError(f"Invalid public dataset URL: {url_or_token}")
    return api_url, token_uuid


def _is_langchain_hosted(url: str) -> bool:
    """Check if the URL is langchain hosted.

    Parameters
    ----------
    url : str
        The URL to check.

    Returns
    -------
    bool
        True if the URL is langchain hosted, False otherwise.
    """
    try:
        netloc = urllib_parse.urlsplit(url).netloc.split(":")[0]
        return netloc.endswith("langchain.com")
    except Exception:
        return False


ID_TYPE = Union[uuid.UUID, str]


def _default_retry_config() -> Retry:
    """Get the default retry configuration.

    If urllib3 version is 1.26 or greater, retry on all methods.

    Returns
    -------
    Retry
        The default retry configuration.
    """
    retry_params = dict(
        total=3,
        status_forcelist=[502, 503, 504, 408, 425, 429],
        backoff_factor=0.5,
        # Sadly urllib3 1.x doesn't support backoff_jitter
        raise_on_redirect=False,
        raise_on_status=False,
    )

    # the `allowed_methods` keyword is not available in urllib3 < 1.26

    # check to see if urllib3 version is 1.26 or greater
    urllib3_version = importlib.metadata.version("urllib3")
    use_allowed_methods = tuple(map(int, urllib3_version.split("."))) >= (1, 26)

    if use_allowed_methods:
        # Retry on all methods
        retry_params["allowed_methods"] = None

    return Retry(**retry_params)  # type: ignore


def _serialize_json(obj: Any) -> Union[str, dict]:
    if isinstance(obj, datetime.datetime):
        return obj.isoformat()

    elif hasattr(obj, "model_dump_json") and callable(obj.model_dump_json):
        # Base models, V2
        try:
            return json.loads(obj.model_dump_json(exclude_none=True))
        except Exception:
            logger.debug(f"Failed to serialize obj of type {type(obj)} to JSON")
            return str(obj)
    elif hasattr(obj, "json") and callable(obj.json):
        # Base models, V1
        try:
            return json.loads(obj.json(exclude_none=True))
        except Exception:
            logger.debug(f"Failed to json serialize {type(obj)} to JSON")
            return repr(obj)
    else:
        return str(obj)


def close_session(session: requests.Session) -> None:
    """Close the session.

    Parameters
    ----------
    session : Session
        The session to close.
    """
    logger.debug("Closing Client.session")
    session.close()


def _validate_api_key_if_hosted(api_url: str, api_key: Optional[str]) -> None:
    """Verify API key is provided if url not localhost.

    Parameters
    ----------
    api_url : str
        The API URL.
    api_key : str or None
        The API key.

    Raises
    ------
    LangSmithUserError
        If the API key is not provided when using the hosted service.
    """
    # If the domain is langchain.com, raise error if no api_key
    if not api_key:
        if _is_langchain_hosted(api_url):
            raise ls_utils.LangSmithUserError(
                "API key must be provided when using hosted LangSmith API"
            )


def _get_tracing_sampling_rate() -> float | None:
    """Get the tracing sampling rate.

    Returns
    -------
    float
        The tracing sampling rate.
    """
    sampling_rate_str = os.getenv("LANGCHAIN_TRACING_SAMPLING_RATE")
    if sampling_rate_str is None:
        return None
    sampling_rate = float(sampling_rate_str)
    if sampling_rate < 0 or sampling_rate > 1:
        raise ls_utils.LangSmithUserError(
            "LANGCHAIN_TRACING_SAMPLING_RATE must be between 0 and 1 if set."
            f" Got: {sampling_rate}"
        )
    return sampling_rate


def _get_api_key(api_key: Optional[str]) -> Optional[str]:
    api_key = api_key if api_key is not None else os.getenv("LANGCHAIN_API_KEY")
    if api_key is None or not api_key.strip():
        return None
    return api_key.strip().strip('"').strip("'")


def _get_api_url(api_url: Optional[str], api_key: Optional[str]) -> str:
    _api_url = (
        api_url
        if api_url is not None
        else os.getenv(
            "LANGCHAIN_ENDPOINT",
            "https://api.smith.langchain.com",
        )
    )
    if not _api_url.strip():
        raise ls_utils.LangSmithUserError("LangSmith API URL cannot be empty")
    return _api_url.strip().strip('"').strip("'").rstrip("/")


def _hide_inputs(inputs: Dict[str, Any]) -> Dict[str, Any]:
    if os.environ.get("LANGCHAIN_HIDE_INPUTS") == "true":
        return {}
    return inputs


def _hide_outputs(outputs: Dict[str, Any]) -> Dict[str, Any]:
    if os.environ.get("LANGCHAIN_HIDE_OUTPUTS") == "true":
        return {}
    return outputs


def _as_uuid(value: ID_TYPE, var: str) -> uuid.UUID:
    try:
        return uuid.UUID(value) if not isinstance(value, uuid.UUID) else value
    except ValueError as e:
        raise ls_utils.LangSmithUserError(
            f"{var} must be a valid UUID or UUID string. Got {value}"
        ) from e


@dataclass(order=True)
class TracingQueueItem:
    priority: str
    action: str
    item: Any = field(compare=False)


class Client:
    """Client for interacting with the LangSmith API."""

    __slots__ = [
        "__weakref__",
        "api_url",
        "api_key",
        "retry_config",
        "timeout_ms",
        "session",
        "_get_data_type_cached",
        "_web_url",
        "_tenant_id",
        "tracing_sample_rate",
        "_sampled_post_uuids",
        "tracing_queue",
    ]

    def __init__(
        self,
        api_url: Optional[str] = None,
        *,
        api_key: Optional[str] = None,
        retry_config: Optional[Retry] = None,
        timeout_ms: Optional[int] = None,
        web_url: Optional[str] = None,
        session: Optional[requests.Session] = None,
<<<<<<< HEAD
        auto_batch_tracing: bool = True,
=======
        auto_batch_tracing: bool = False,
>>>>>>> 8732a810
    ) -> None:
        """Initialize a Client instance.

        Parameters
        ----------
        api_url : str or None, default=None
            URL for the LangSmith API. Defaults to the LANGCHAIN_ENDPOINT
            environment variable or https://api.smith.langchain.com if not set.
        api_key : str or None, default=None
            API key for the LangSmith API. Defaults to the LANGCHAIN_API_KEY
            environment variable.
        retry_config : Retry or None, default=None
            Retry configuration for the HTTPAdapter.
        timeout_ms : int or None, default=None
            Timeout in milliseconds for the HTTPAdapter.
        web_url : str or None, default=None
            URL for the LangSmith web app. Default is auto-inferred from
            the ENDPOINT.
        session: requests.Session or None, default=None
            The session to use for requests. If None, a new session will be
            created.

        Raises
        ------
        LangSmithUserError
            If the API key is not provided when using the hosted service.
        """
        self.tracing_sample_rate = _get_tracing_sampling_rate()
        self._sampled_post_uuids: set[uuid.UUID] = set()
        self.api_key = _get_api_key(api_key)
        self.api_url = _get_api_url(api_url, self.api_key)
        _validate_api_key_if_hosted(self.api_url, self.api_key)
        self.retry_config = retry_config or _default_retry_config()
        self.timeout_ms = timeout_ms or 10000
        self._web_url = web_url
        self._tenant_id: Optional[uuid.UUID] = None
        # Create a session and register a finalizer to close it
        self.session = session if session else requests.Session()
        weakref.finalize(self, close_session, self.session)
        # Initialize auto batching
        if auto_batch_tracing:
            self.tracing_queue: Optional[PriorityQueue] = PriorityQueue()

            threading.Thread(
<<<<<<< HEAD
                target=_tracing_control_thread_func,
=======
                target=_tracing_thread_func,
>>>>>>> 8732a810
                # arg must be a weakref to self to avoid the Thread object
                # preventing garbage collection of the Client object
                args=(weakref.ref(self),),
            ).start()
        else:
            self.tracing_queue = None

        # Mount the HTTPAdapter with the retry configuration
        adapter = requests_adapters.HTTPAdapter(max_retries=self.retry_config)
        self.session.mount("http://", adapter)
        self.session.mount("https://", adapter)
        self._get_data_type_cached = functools.lru_cache(maxsize=10)(
            self._get_data_type
        )

    def _repr_html_(self) -> str:
        """Return an HTML representation of the instance with a link to the URL.

        Returns
        -------
        str
            The HTML representation of the instance.
        """
        link = self._host_url
        return f'<a href="{link}", target="_blank" rel="noopener">LangSmith Client</a>'

    def __repr__(self) -> str:
        """Return a string representation of the instance with a link to the URL.

        Returns
        -------
        str
            The string representation of the instance.
        """
        return f"Client (API URL: {self.api_url})"

    @property
    def _host_url(self) -> str:
        """The web host url."""
        if self._web_url:
            link = self._web_url
        else:
            parsed_url = urllib_parse.urlparse(self.api_url)
            if _is_localhost(self.api_url):
                link = "http://localhost"
            elif parsed_url.path.endswith("/api"):
                new_path = parsed_url.path.rsplit("/api", 1)[0]
                link = urllib_parse.urlunparse(parsed_url._replace(path=new_path))
            elif parsed_url.netloc.startswith("dev."):
                link = "https://dev.smith.langchain.com"
            else:
                link = "https://smith.langchain.com"
        return link

    @property
    def _headers(self) -> Dict[str, str]:
        """Get the headers for the API request.

        Returns
        -------
        Dict[str, str]
            The headers for the API request.
        """
        headers = {"User-Agent": f"langsmith-py/{langsmith.__version__}"}
        if self.api_key:
            headers["x-api-key"] = self.api_key
        return headers

    def request_with_retries(
        self,
        request_method: str,
        url: str,
        request_kwargs: Mapping,
        stop_after_attempt: int = 1,
        retry_on: Optional[Sequence[Type[BaseException]]] = None,
        to_ignore: Optional[Sequence[Type[BaseException]]] = None,
    ) -> requests.Response:
        """Send a request with retries.

        Parameters
        ----------
        request_method : str
            The HTTP request method.
        url : str
            The URL to send the request to.
        request_kwargs : Mapping
            Additional request parameters.
        stop_after_attempt : int, default=1
            The number of attempts to make.
        retry_on : Sequence[Type[BaseException]] or None, default=None
            The exceptions to retry on. In addition to:
            [LangSmithConnectionError, LangSmithAPIError].
        to_ignore : Sequence[Type[BaseException]] or None, default=None
            The exceptions to ignore / pass on.

        Returns
        -------
        Response
            The response object.

        Raises
        ------
        LangSmithAPIError
            If a server error occurs.
        LangSmithUserError
            If the request fails.
        LangSmithConnectionError
            If a connection error occurs.
        LangSmithError
            If the request fails.
        """

        retry_on_: Tuple[Type[BaseException], ...] = (
            *(retry_on or []),
            *(ls_utils.LangSmithConnectionError, ls_utils.LangSmithAPIError),
        )
        to_ignore_: Tuple[Type[BaseException], ...] = (*(to_ignore or ()),)
        response = None
        for idx in range(stop_after_attempt):
            try:
                try:
                    response = self.session.request(
                        request_method, url, stream=False, **request_kwargs
                    )
                    ls_utils.raise_for_status_with_text(response)
                    return response
                except requests.HTTPError as e:
                    if response is not None:
                        if response.status_code == 500:
                            raise ls_utils.LangSmithAPIError(
                                f"Server error caused failure to {request_method}"
                                f" {url} in"
                                f" LangSmith API. {repr(e)}"
                            )
                        elif response.status_code == 429:
                            raise ls_utils.LangSmithRateLimitError(
                                f"Rate limit exceeded for {url}. {repr(e)}"
                            )
                        elif response.status_code == 401:
                            raise ls_utils.LangSmithAuthError(
                                f"Authentication failed for {url}. {repr(e)}"
                            )
                        elif response.status_code == 404:
                            raise ls_utils.LangSmithNotFoundError(
                                f"Resource not found for {url}. {repr(e)}"
                            )
                        elif response.status_code == 409:
                            raise ls_utils.LangSmithConflictError(
                                f"Conflict for {url}. {repr(e)}"
                            )
                        else:
                            raise ls_utils.LangSmithError(
                                f"Failed to {request_method} {url} in LangSmith"
                                f" API. {repr(e)}"
                            )

                    else:
                        raise ls_utils.LangSmithUserError(
                            f"Failed to {request_method} {url} in LangSmith API."
                            f" {repr(e)}"
                        )
                except requests.ConnectionError as e:
                    raise ls_utils.LangSmithConnectionError(
                        f"Connection error caused failure to {request_method} {url}"
                        "  in LangSmith API. Please confirm your LANGCHAIN_ENDPOINT."
                        f" {repr(e)}"
                    ) from e
                except Exception as e:
                    args = list(e.args)
                    msg = args[1] if len(args) > 1 else ""
                    msg = msg.replace("session", "session (project)")
                    emsg = "\n".join([args[0]] + [msg] + args[2:])
                    raise ls_utils.LangSmithError(
                        f"Failed to {request_method} {url} in LangSmith API. {emsg}"
                    ) from e
            except to_ignore_ as e:
                if response is not None:
                    logger.debug("Passing on exception %s", e)
                    return response
                # Else we still raise an error
            except retry_on_:
                if idx + 1 == stop_after_attempt:
                    raise
                sleep_time = 2**idx + (random.random() * 0.5)
                time.sleep(sleep_time)
                continue

        raise ls_utils.LangSmithError(
            f"Failed to {request_method} {url} in LangSmith API."
        )

    def _get_with_retries(
        self, path: str, params: Optional[Dict[str, Any]] = None
    ) -> requests.Response:
        return self.request_with_retries(
            "get",
            f"{self.api_url}{path}",
            request_kwargs={
                "params": params,
                "headers": self._headers,
                "timeout": self.timeout_ms / 1000,
            },
        )

    def _get_paginated_list(
        self, path: str, *, params: Optional[dict] = None
    ) -> Iterator[dict]:
        """Get a paginated list of items.

        Parameters
        ----------
        path : str
            The path of the request URL.
        params : dict or None, default=None
            The query parameters.

        Yields
        ------
        dict
            The items in the paginated list.
        """
        params_ = params.copy() if params else {}
        offset = params_.get("offset", 0)
        params_["limit"] = params_.get("limit", 100)
        while True:
            params_["offset"] = offset
            response = self._get_with_retries(path, params=params_)
            items = response.json()

            if not items:
                break
            yield from items
            if len(items) < params_["limit"]:
                # offset and limit isn't respected if we're
                # querying for specific values
                break
            offset += len(items)

    def _get_cursor_paginated_list(
        self,
        path: str,
        *,
        body: Optional[dict] = None,
        request_method: str = "post",
        data_key: str = "runs",
    ) -> Iterator[dict]:
        """Get a cursor paginated list of items.

        Parameters
        ----------
        path : str
            The path of the request URL.
        body : dict or None, default=None
            The query body.
        request_method : str, default="post"
            The HTTP request method.
        data_key : str, default="runs"

        Yields
        ------
        dict
            The items in the paginated list.
        """
        params_ = body.copy() if body else {}
        while True:
            response = self.request_with_retries(
                request_method,
                f"{self.api_url}{path}",
                request_kwargs={
                    "data": json.dumps(params_, default=_serialize_json),
                    "headers": self._headers,
                    "timeout": self.timeout_ms / 1000,
                },
            )
            response_body = response.json()
            if not response_body:
                break
            if not response_body.get(data_key):
                break
            yield from response_body[data_key]
            cursors = response_body.get("cursors")
            if not cursors:
                break
            if not cursors.get("next"):
                break
            params_["cursor"] = cursors["next"]

    def upload_dataframe(
        self,
        df: pd.DataFrame,
        name: str,
        input_keys: Sequence[str],
        output_keys: Sequence[str],
        *,
        description: Optional[str] = None,
        data_type: Optional[ls_schemas.DataType] = ls_schemas.DataType.kv,
    ) -> ls_schemas.Dataset:
        """Upload a dataframe as individual examples to the LangSmith API.

        Parameters
        ----------
        df : pd.DataFrame
            The dataframe to upload.
        name : str
            The name of the dataset.
        input_keys : Sequence[str]
            The input keys.
        output_keys : Sequence[str]
            The output keys.
        description : str or None, default=None
            The description of the dataset.
        data_type : DataType or None, default=DataType.kv
            The data type of the dataset.

        Returns
        -------
        Dataset
            The uploaded dataset.

        Raises
        ------
        ValueError
            If the csv_file is not a string or tuple.
        """
        csv_file = io.BytesIO()
        df.to_csv(csv_file, index=False)
        csv_file.seek(0)
        return self.upload_csv(
            ("data.csv", csv_file),
            input_keys=input_keys,
            output_keys=output_keys,
            description=description,
            name=name,
            data_type=data_type,
        )

    def upload_csv(
        self,
        csv_file: Union[str, Tuple[str, io.BytesIO]],
        input_keys: Sequence[str],
        output_keys: Sequence[str],
        *,
        name: Optional[str] = None,
        description: Optional[str] = None,
        data_type: Optional[ls_schemas.DataType] = ls_schemas.DataType.kv,
    ) -> ls_schemas.Dataset:
        """Upload a CSV file to the LangSmith API.

        Parameters
        ----------
        csv_file : str or Tuple[str, BytesIO]
            The CSV file to upload. If a string, it should be the path
            If a tuple, it should be a tuple containing the filename
            and a BytesIO object.
        input_keys : Sequence[str]
            The input keys.
        output_keys : Sequence[str]
            The output keys.
        name : str or None, default=None
            The name of the dataset.
        description : str or None, default=None
            The description of the dataset.
        data_type : DataType or None, default=DataType.kv
            The data type of the dataset.

        Returns
        -------
        Dataset
            The uploaded dataset.

        Raises
        ------
        ValueError
            If the csv_file is not a string or tuple.
        """
        data = {
            "input_keys": input_keys,
            "output_keys": output_keys,
        }
        if name:
            data["name"] = name
        if description:
            data["description"] = description
        if data_type:
            data["data_type"] = ls_utils.get_enum_value(data_type)
        if isinstance(csv_file, str):
            with open(csv_file, "rb") as f:
                file_ = {"file": f}
                response = self.session.post(
                    self.api_url + "/datasets/upload",
                    headers=self._headers,
                    data=data,
                    files=file_,
                )
        elif isinstance(csv_file, tuple):
            response = self.session.post(
                self.api_url + "/datasets/upload",
                headers=self._headers,
                data=data,
                files={"file": csv_file},
            )
        else:
            raise ValueError("csv_file must be a string or tuple")
        ls_utils.raise_for_status_with_text(response)
        result = response.json()
        # TODO: Make this more robust server-side
        if "detail" in result and "already exists" in result["detail"]:
            file_name = csv_file if isinstance(csv_file, str) else csv_file[0]
            file_name = file_name.split("/")[-1]
            raise ValueError(f"Dataset {file_name} already exists")
        return ls_schemas.Dataset(
            **result, _host_url=self._host_url, _tenant_id=self._get_tenant_id()
        )

    @staticmethod
    def _run_transform(
        run: Union[ls_schemas.Run, dict, ls_schemas.RunLikeDict]
    ) -> dict:
        if hasattr(run, "dict") and callable(getattr(run, "dict")):
            run_create = run.dict()  # type: ignore
        else:
            run_create = cast(dict, run)
        if "id" not in run_create:
            run_create["id"] = uuid.uuid4()
        elif isinstance(run["id"], str):
            run["id"] = uuid.UUID(run["id"])
        if "inputs" in run_create:
            run_create["inputs"] = _hide_inputs(run_create["inputs"])
        if "outputs" in run_create:
            run_create["outputs"] = _hide_outputs(run_create["outputs"])
        return run_create

    @staticmethod
    def _insert_runtime_env(runs: Sequence[dict]) -> None:
        runtime_env = ls_env.get_runtime_and_metrics()
        for run_create in runs:
            run_extra = cast(dict, run_create.setdefault("extra", {}))
            # update runtime
            runtime: dict = run_extra.setdefault("runtime", {})
            run_extra["runtime"] = {**runtime_env, **runtime}
            # update metadata
            metadata: dict = run_extra.setdefault("metadata", {})
            langchain_metadata = ls_env.get_langchain_env_var_metadata()
            metadata.update(
                {k: v for k, v in langchain_metadata.items() if k not in metadata}
            )

    def _filter_for_sampling(
        self, runs: Iterable[dict], *, patch: bool = False
    ) -> list[dict]:
        if self.tracing_sample_rate is None:
            return list(runs)

        if patch:
            sampled = []
            for run in runs:
                if run["id"] in self._sampled_post_uuids:
                    sampled.append(run)
                    self._sampled_post_uuids.remove(run["id"])
            return sampled
        else:
            sampled = []
            for run in runs:
                if random.random() < self.tracing_sample_rate:
                    sampled.append(run)
                    self._sampled_post_uuids.add(run["id"])
            return sampled

    def create_run(
        self,
        name: str,
        inputs: Dict[str, Any],
        run_type: str,
        *,
        execution_order: Optional[int] = None,
        project_name: Optional[str] = None,
        **kwargs: Any,
    ) -> None:
        """Persist a run to the LangSmith API.

        Parameters
        ----------
        name : str
            The name of the run.
        inputs : Dict[str, Any]
            The input values for the run.
        run_type : str
            The type of the run, such as tool, chain, llm, retriever,
            embedding, prompt, or parser.
        execution_order : int or None, default=None
            The position of the run in the full trace's execution sequence.
                All root run traces have execution_order 1.
        **kwargs : Any
            Additional keyword arguments.

        Raises
        ------
        LangSmithUserError
            If the API key is not provided when using the hosted service.
        """
        project_name = project_name or kwargs.pop(
            "session_name",
            # if the project is not provided, use the environment's project
            ls_utils.get_tracer_project(),
        )
        revision_id = kwargs.pop("revision_id", None)
        run_create = {
            **kwargs,
            "session_name": project_name,
            "name": name,
            "inputs": inputs,
            "run_type": run_type,
            "execution_order": execution_order if execution_order is not None else 1,
        }
        if not self._filter_for_sampling([run_create]):
            return
<<<<<<< HEAD
        if (
            self.tracing_queue is not None
            # batch ingest requires trace_id and dotted_order to be set
            and run_create.get("trace_id") is not None
            and run_create.get("dotted_order") is not None
        ):
            return self.tracing_queue.put(
                TracingQueueItem(run_create["dotted_order"], "create", run_create)
            )
=======
>>>>>>> 8732a810

        run_create = self._run_transform(run_create)
        self._insert_runtime_env([run_create])

        if revision_id is not None:
            run_create["extra"]["metadata"]["revision_id"] = revision_id
        if (
            self.tracing_queue is not None
            # batch ingest requires trace_id and dotted_order to be set
            and run_create.get("trace_id") is not None
            and run_create.get("dotted_order") is not None
        ):
            return self.tracing_queue.put(
                TracingQueueItem(run_create["dotted_order"], "create", run_create)
            )

        headers = {
            **self._headers,
            "Accept": "application/json",
            "Content-Type": "application/json",
        }

        self.request_with_retries(
            "post",
            f"{self.api_url}/runs",
            request_kwargs={
                "data": json.dumps(run_create, default=_serialize_json),
                "headers": headers,
                "timeout": self.timeout_ms / 1000,
            },
            to_ignore=(ls_utils.LangSmithConflictError,),
        )

    def batch_ingest_runs(
        self,
        create: Optional[
            Sequence[Union[ls_schemas.Run, ls_schemas.RunLikeDict, Dict]]
        ] = None,
        update: Optional[
            Sequence[Union[ls_schemas.Run, ls_schemas.RunLikeDict, Dict]]
        ] = None,
        *,
        pre_sampled: bool = False,
    ):
        """
        Batch ingest/upsert multiple runs in the Langsmith system.

        Args:
            create (Optional[Sequence[Union[ls_schemas.Run, RunLikeDict]]]):
                A sequence of `Run` objects or equivalent dictionaries representing
                runs to be created / posted.
            update (Optional[Sequence[Union[ls_schemas.Run, RunLikeDict]]]):
                A sequence of `Run` objects or equivalent dictionaries representing
                runs that have already been created and should be updated / patched.
            pre_sampled (bool, optional): Whether the runs have already been subject
                to sampling, and therefore should not be sampled again.
                Defaults to False.

        Returns:
            None: If both `create` and `update` are None.

        Raises:
            LangsmithAPIError: If there is an error in the API request.

        Note:
            - The run objects MUST contain the dotted_order and trace_id fields
                to be accepted by the API.
        """

        if not create and not update:
            return
        # transform and convert to dicts
        create_dicts = [self._run_transform(run) for run in create or []]
        update_dicts = [self._run_transform(run) for run in update or []]
        # combine post and patch dicts where possible
        if update_dicts and create_dicts:
            create_by_id = {run["id"]: run for run in create_dicts}
            standalone_updates: list[dict] = []
            for run in update_dicts:
                if run["id"] in create_by_id:
                    create_by_id[run["id"]].update(
                        {k: v for k, v in run.items() if v is not None}
                    )
                else:
                    standalone_updates.append(run)
            update_dicts = standalone_updates
        for run in create_dicts:
            if not run.get("trace_id") or not run.get("dotted_order"):
                raise ls_utils.LangSmithUserError(
                    "Batch ingest requires trace_id and dotted_order to be set."
                )
        for run in update_dicts:
            if not run.get("trace_id") or not run.get("dotted_order"):
                raise ls_utils.LangSmithUserError(
                    "Batch ingest requires trace_id and dotted_order to be set."
                )
        # filter out runs that are not sampled
        if pre_sampled:
            body = {
                "post": create_dicts,
                "patch": update_dicts,
            }
        else:
            body = {
                "post": self._filter_for_sampling(create_dicts),
                "patch": self._filter_for_sampling(update_dicts, patch=True),
            }
        if not body["post"] and not body["patch"]:
            return

        self._insert_runtime_env(body["post"])

        self.request_with_retries(
            "post",
            f"{self.api_url}/runs/batch",
            request_kwargs={
                "data": json.dumps(body, default=_serialize_json),
                "timeout": self.timeout_ms / 1000,
                "headers": {
                    **self._headers,
                    "Accept": "application/json",
                    "Content-Type": "application/json",
                },
            },
            to_ignore=(ls_utils.LangSmithConflictError,),
        )

    def update_run(
        self,
        run_id: ID_TYPE,
        *,
        end_time: Optional[datetime.datetime] = None,
        error: Optional[str] = None,
        inputs: Optional[Dict] = None,
        outputs: Optional[Dict] = None,
        events: Optional[Sequence[dict]] = None,
        **kwargs: Any,
    ) -> None:
        """Update a run in the LangSmith API.

        Parameters
        ----------
        run_id : str or UUID
            The ID of the run to update.
        end_time : datetime or None
            The end time of the run.
        error : str or None, default=None
            The error message of the run.
        inputs : Dict or None, default=None
            The input values for the run.
        outputs : Dict or None, default=None
            The output values for the run.
        events : Sequence[dict] or None, default=None
            The events for the run.
        **kwargs : Any
            Kwargs are ignored.
        """
        headers = {
            **self._headers,
            "Accept": "application/json",
            "Content-Type": "application/json",
        }
        data: Dict[str, Any] = {
            "id": _as_uuid(run_id, "run_id"),
            "trace_id": kwargs.pop("trace_id", None),
            "parent_run_id": kwargs.pop("parent_run_id", None),
            "dotted_order": kwargs.pop("dotted_order", None),
        }
        if not self._filter_for_sampling([data], patch=True):
            return
        if end_time is not None:
            data["end_time"] = end_time.isoformat()
        if error is not None:
            data["error"] = error
        if inputs is not None:
            data["inputs"] = _hide_inputs(inputs)
        if outputs is not None:
            data["outputs"] = _hide_outputs(outputs)
        if events is not None:
            data["events"] = events
        if (
            self.tracing_queue is not None
            # batch ingest requires trace_id and dotted_order to be set
            and data["trace_id"] is not None
            and data["dotted_order"] is not None
        ):
            return self.tracing_queue.put(
                TracingQueueItem(data["dotted_order"], "update", data)
            )

        self.request_with_retries(
            "patch",
            f"{self.api_url}/runs/{data['id']}",
            request_kwargs={
                "data": json.dumps(data, default=_serialize_json),
                "headers": headers,
                "timeout": self.timeout_ms / 1000,
            },
        )

    def _load_child_runs(self, run: ls_schemas.Run) -> ls_schemas.Run:
        """Load child runs for a given run.

        Parameters
        ----------
        run : Run
            The run to load child runs for.

        Returns
        -------
        Run
            The run with loaded child runs.

        Raises
        ------
        LangSmithError
            If a child run has no parent.
        """
        child_runs = self.list_runs(id=run.child_run_ids)
        treemap: DefaultDict[uuid.UUID, List[ls_schemas.Run]] = collections.defaultdict(
            list
        )
        runs: Dict[uuid.UUID, ls_schemas.Run] = {}
        for child_run in sorted(
            # TODO: Remove execution_order once it's no longer used
            child_runs,
            key=lambda r: r.dotted_order or str(r.execution_order),
        ):
            if child_run.parent_run_id is None:
                raise ls_utils.LangSmithError(f"Child run {child_run.id} has no parent")
            treemap[child_run.parent_run_id].append(child_run)
            runs[child_run.id] = child_run
        run.child_runs = treemap.pop(run.id, [])
        for run_id, children in treemap.items():
            runs[run_id].child_runs = children
        return run

    def read_run(
        self, run_id: ID_TYPE, load_child_runs: bool = False
    ) -> ls_schemas.Run:
        """Read a run from the LangSmith API.

        Parameters
        ----------
        run_id : str or UUID
            The ID of the run to read.
        load_child_runs : bool, default=False
            Whether to load nested child runs.

        Returns
        -------
        Run
            The run.
        """
        response = self._get_with_retries(f"/runs/{_as_uuid(run_id, 'run_id')}")
        run = ls_schemas.Run(**response.json(), _host_url=self._host_url)
        if load_child_runs and run.child_run_ids:
            run = self._load_child_runs(run)
        return run

    def list_runs(
        self,
        *,
        project_id: Optional[ID_TYPE] = None,
        project_name: Optional[str] = None,
        run_type: Optional[str] = None,
        reference_example_id: Optional[ID_TYPE] = None,
        query: Optional[str] = None,
        filter: Optional[str] = None,
        execution_order: Optional[int] = None,
        parent_run_id: Optional[ID_TYPE] = None,
        start_time: Optional[datetime.datetime] = None,
        error: Optional[bool] = None,
        run_ids: Optional[List[ID_TYPE]] = None,
        **kwargs: Any,
    ) -> Iterator[ls_schemas.Run]:
        """List runs from the LangSmith API.

        Parameters
        ----------
        project_id : UUID or None, default=None
            The ID of the project to filter by.
        project_name : str or None, default=None
            The name of the project to filter by.
        run_type : str or None, default=None
            The type of the runs to filter by.
        reference_example_id : UUID or None, default=None
            The ID of the reference example to filter by.
        query : str or None, default=None
            The query string to filter by.
        filter : str or None, default=None
            The filter string to filter by.
        execution_order : int or None, default=None
            The execution order to filter by. Execution order is the position
            of the run in the full trace's execution sequence.
                All root run traces have execution_order 1.
        parent_run_id : UUID or None, default=None
            The ID of the parent run to filter by.
        start_time : datetime or None, default=None
            The start time to filter by.
        error : bool or None, default=None
            Whether to filter by error status.
        run_ids : List[str or UUID] or None, default=None
            The IDs of the runs to filter by.
        **kwargs : Any
            Additional keyword arguments.

        Yields
        ------
        Run
            The runs.
        """
        if project_name is not None:
            if project_id is not None:
                raise ValueError("Only one of project_id or project_name may be given")
            project_id = self.read_project(project_name=project_name).id
        body_query: Dict[str, Any] = {
            "session": [project_id] if project_id else None,
            "run_type": run_type,
            "reference_example": [reference_example_id]
            if reference_example_id
            else None,
            "query": query,
            "filter": filter,
            "execution_order": execution_order,
            "parent_run": parent_run_id,
            "start_time": start_time.isoformat() if start_time else None,
            "error": error,
            "id": run_ids,
            **kwargs,
        }
        body_query = {k: v for k, v in body_query.items() if v is not None}
        yield from (
            ls_schemas.Run(**run, _host_url=self._host_url)
            for run in self._get_cursor_paginated_list(
                "/runs/query", body=body_query, request_method="post"
            )
        )

    def get_run_url(
        self,
        *,
        run: ls_schemas.RunBase,
        project_name: Optional[str] = None,
        project_id: Optional[ID_TYPE] = None,
    ) -> str:
        """Get the URL for a run.

        Parameters
        ----------
        run : Run
            The run.
        project_name : str or None, default=None
            The name of the project.
        project_id : UUID or None, default=None
            The ID of the project.

        Returns
        -------
        str
            The URL for the run.
        """
        if hasattr(run, "session_id") and run.session_id is not None:
            session_id = run.session_id
        elif project_id is not None:
            session_id = project_id
        elif project_name is not None:
            session_id = self.read_project(project_name=project_name).id
        else:
            project_name = ls_utils.get_tracer_project()
            session_id = self.read_project(project_name=project_name).id
        session_id_ = _as_uuid(session_id, "session_id")
        return (
            f"{self._host_url}/o/{self._get_tenant_id()}/projects/p/{session_id_}/"
            f"r/{run.id}?poll=true"
        )

    def share_run(self, run_id: ID_TYPE, *, share_id: Optional[ID_TYPE] = None) -> str:
        """Get a share link for a run."""
        run_id_ = _as_uuid(run_id, "run_id")
        data = {
            "run_id": str(run_id_),
            "share_token": share_id or str(uuid.uuid4()),
        }
        response = self.session.put(
            f"{self.api_url}/runs/{run_id_}/share",
            headers=self._headers,
            json=data,
        )
        ls_utils.raise_for_status_with_text(response)
        share_token = response.json()["share_token"]
        return f"{self._host_url}/public/{share_token}/r"

    def unshare_run(self, run_id: ID_TYPE) -> None:
        """Delete share link for a run."""
        response = self.session.delete(
            f"{self.api_url}/runs/{_as_uuid(run_id, 'run_id')}/share",
            headers=self._headers,
        )
        ls_utils.raise_for_status_with_text(response)

    def read_run_shared_link(self, run_id: ID_TYPE) -> Optional[str]:
        response = self.session.get(
            f"{self.api_url}/runs/{_as_uuid(run_id, 'run_id')}/share",
            headers=self._headers,
        )
        ls_utils.raise_for_status_with_text(response)
        result = response.json()
        if result is None or "share_token" not in result:
            return None
        return f"{self._host_url}/public/{result['share_token']}/r"

    def run_is_shared(self, run_id: ID_TYPE) -> bool:
        """Get share state for a run."""
        link = self.read_run_shared_link(_as_uuid(run_id, "run_id"))
        return link is not None

    def list_shared_runs(
        self, share_token: ID_TYPE, run_ids: Optional[List[str]] = None
    ) -> List[ls_schemas.Run]:
        """Get shared runs."""
        params = {"id": run_ids, "share_token": str(share_token)}
        response = self.session.get(
            f"{self.api_url}/public/{_as_uuid(share_token, 'share_token')}/runs",
            headers=self._headers,
            params=params,
        )
        ls_utils.raise_for_status_with_text(response)
        return [
            ls_schemas.Run(**run, _host_url=self._host_url) for run in response.json()
        ]

    def read_dataset_shared_schema(
        self,
        dataset_id: Optional[ID_TYPE] = None,
        *,
        dataset_name: Optional[str] = None,
    ) -> ls_schemas.DatasetShareSchema:
        if dataset_id is None and dataset_name is None:
            raise ValueError("Either dataset_id or dataset_name must be given")
        if dataset_id is None:
            dataset_id = self.read_dataset(dataset_name=dataset_name).id
        response = self.session.get(
            f"{self.api_url}/datasets/{_as_uuid(dataset_id, 'dataset_id')}/share",
            headers=self._headers,
        )
        ls_utils.raise_for_status_with_text(response)
        d = response.json()
        return cast(
            ls_schemas.DatasetShareSchema,
            {
                **d,
                "url": f"{self._host_url}/public/"
                f"{_as_uuid(d['share_token'], 'response.share_token')}/d",
            },
        )

    def share_dataset(
        self,
        dataset_id: Optional[ID_TYPE] = None,
        *,
        dataset_name: Optional[str] = None,
    ) -> ls_schemas.DatasetShareSchema:
        """Get a share link for a dataset."""
        if dataset_id is None and dataset_name is None:
            raise ValueError("Either dataset_id or dataset_name must be given")
        if dataset_id is None:
            dataset_id = self.read_dataset(dataset_name=dataset_name).id
        data = {
            "dataset_id": str(dataset_id),
        }
        response = self.session.put(
            f"{self.api_url}/datasets/{_as_uuid(dataset_id, 'dataset_id')}/share",
            headers=self._headers,
            json=data,
        )
        ls_utils.raise_for_status_with_text(response)
        d: dict = response.json()
        return cast(
            ls_schemas.DatasetShareSchema,
            {**d, "url": f"{self._host_url}/public/{d['share_token']}/d"},
        )

    def unshare_dataset(self, dataset_id: ID_TYPE) -> None:
        """Delete share link for a dataset."""
        response = self.session.delete(
            f"{self.api_url}/datasets/{_as_uuid(dataset_id, 'dataset_id')}/share",
            headers=self._headers,
        )
        ls_utils.raise_for_status_with_text(response)

    def read_shared_dataset(
        self,
        share_token: str,
    ) -> ls_schemas.Dataset:
        """Get shared datasets."""
        response = self.session.get(
            f"{self.api_url}/public/{_as_uuid(share_token, 'share_token')}/datasets",
            headers=self._headers,
        )
        ls_utils.raise_for_status_with_text(response)
        return ls_schemas.Dataset(
            **response.json(),
            _host_url=self._host_url,
            _public_path=f"/public/{share_token}/d",
        )

    def list_shared_examples(
        self, share_token: str, *, example_ids: Optional[List[ID_TYPE]] = None
    ) -> List[ls_schemas.Example]:
        """Get shared examples."""
        params = {}
        if example_ids is not None:
            params["id"] = [str(id) for id in example_ids]
        response = self.session.get(
            f"{self.api_url}/public/{_as_uuid(share_token, 'share_token')}/examples",
            headers=self._headers,
            params=params,
        )
        ls_utils.raise_for_status_with_text(response)
        return [
            ls_schemas.Example(**dataset, _host_url=self._host_url)
            for dataset in response.json()
        ]

    def list_shared_projects(
        self,
        *,
        dataset_share_token: str,
        project_ids: Optional[List[ID_TYPE]] = None,
        name: Optional[str] = None,
        name_contains: Optional[str] = None,
    ) -> Iterator[ls_schemas.TracerSessionResult]:
        params = {"id": project_ids, "name": name, "name_contains": name_contains}
        share_token = _as_uuid(dataset_share_token, "dataset_share_token")
        yield from [
            ls_schemas.TracerSessionResult(**project, _host_url=self._host_url)
            for project in self._get_paginated_list(
                f"/public/{share_token}/datasets/sessions",
                params=params,
            )
        ]

    def create_project(
        self,
        project_name: str,
        *,
        description: Optional[str] = None,
        metadata: Optional[dict] = None,
        upsert: bool = False,
        project_extra: Optional[dict] = None,
        reference_dataset_id: Optional[ID_TYPE] = None,
    ) -> ls_schemas.TracerSession:
        """Create a project on the LangSmith API.

        Parameters
        ----------
        project_name : str
            The name of the project.
        project_extra : dict or None, default=None
            Additional project information.
        metadata: dict or None, default=None
            Additional metadata to associate with the project.
        description : str or None, default=None
            The description of the project.
        upsert : bool, default=False
            Whether to update the project if it already exists.
        reference_dataset_id: UUID or None, default=None
            The ID of the reference dataset to associate with the project.

        Returns
        -------
        TracerSession
            The created project.
        """
        endpoint = f"{self.api_url}/sessions"
        extra = project_extra
        if metadata:
            extra = {**(extra or {}), "metadata": metadata}
        body: Dict[str, Any] = {
            "name": project_name,
            "extra": extra,
            "description": description,
        }
        params = {}
        if upsert:
            params["upsert"] = True
        if reference_dataset_id is not None:
            body["reference_dataset_id"] = reference_dataset_id
        response = self.session.post(
            endpoint,
            headers={**self._headers, "Content-Type": "application/json"},
            data=json.dumps(body, default=_serialize_json),
        )
        ls_utils.raise_for_status_with_text(response)
        return ls_schemas.TracerSession(**response.json(), _host_url=self._host_url)

    def update_project(
        self,
        project_id: ID_TYPE,
        *,
        name: Optional[str] = None,
        description: Optional[str] = None,
        metadata: Optional[dict] = None,
        project_extra: Optional[dict] = None,
        end_time: Optional[datetime.datetime] = None,
    ) -> ls_schemas.TracerSession:
        """Update a LangSmith project.

        Parameters
        ----------
        project_id : UUID
            The ID of the project to update.
        name : str or None, default=None
            The new name to give the project. This is only valid if the project
            has been assigned an end_time, meaning it has been completed/closed.
        description : str or None, default=None
            The new description to give the project.
        metadata: dict or None, default=None

        project_extra : dict or None, default=None
            Additional project information.

        Returns
        -------
        TracerSession
            The updated project.
        """
        endpoint = f"{self.api_url}/sessions/{_as_uuid(project_id, 'project_id')}"
        extra = project_extra
        if metadata:
            extra = {**(extra or {}), "metadata": metadata}
        body: Dict[str, Any] = {
            "name": name,
            "extra": extra,
            "description": description,
            "end_time": end_time.isoformat() if end_time else None,
        }
        response = self.session.patch(
            endpoint,
            headers={**self._headers, "Content-Type": "application/json"},
            data=json.dumps(body, default=_serialize_json),
        )
        ls_utils.raise_for_status_with_text(response)
        return ls_schemas.TracerSession(**response.json(), _host_url=self._host_url)

    def _get_tenant_id(self) -> uuid.UUID:
        if self._tenant_id is not None:
            return self._tenant_id
        response = self._get_with_retries("/sessions", params={"limit": 1})
        result = response.json()
        if isinstance(result, list):
            tracer_session = ls_schemas.TracerSessionResult(
                **result[0], _host_url=self._host_url
            )
            self._tenant_id = tracer_session.tenant_id
            return self._tenant_id
        raise ls_utils.LangSmithError("No projects found")

    @ls_utils.xor_args(("project_id", "project_name"))
    def read_project(
        self, *, project_id: Optional[str] = None, project_name: Optional[str] = None
    ) -> ls_schemas.TracerSessionResult:
        """Read a project from the LangSmith API.

        Parameters
        ----------
        project_id : str or None, default=None
            The ID of the project to read.
        project_name : str or None, default=None
            The name of the project to read.
                Note: Only one of project_id or project_name may be given.

        Returns
        -------
        TracerSessionResult
            The project.
        """
        path = "/sessions"
        params: Dict[str, Any] = {"limit": 1}
        if project_id is not None:
            path += f"/{_as_uuid(project_id, 'project_id')}"
        elif project_name is not None:
            params["name"] = project_name
        else:
            raise ValueError("Must provide project_name or project_id")
        response = self._get_with_retries(path, params=params)
        result = response.json()
        if isinstance(result, list):
            if len(result) == 0:
                raise ls_utils.LangSmithNotFoundError(
                    f"Project {project_name} not found"
                )
            return ls_schemas.TracerSessionResult(**result[0], _host_url=self._host_url)
        return ls_schemas.TracerSessionResult(
            **response.json(), _host_url=self._host_url
        )

    def get_test_results(
        self,
        *,
        project_id: Optional[ID_TYPE] = None,
        project_name: Optional[str] = None,
    ) -> "pd.DataFrame":
        """Read the record-level information from a test project into a Pandas DF.

        Note: this will fetch whatever data exists in the DB. Results are not
        immediately available in the DB upon evaluation run completion.

        Returns
        -------
        pd.DataFrame
            A dataframe containing the test results.
        """
        import pandas as pd  # type: ignore

        runs = self.list_runs(
            project_id=project_id, project_name=project_name, execution_order=1
        )
        results = []
        example_ids = []
        for r in runs:
            row = {
                "example_id": r.reference_example_id,
                **{f"input.{k}": v for k, v in r.inputs.items()},
                **{f"outputs.{k}": v for k, v in (r.outputs or {}).items()},
            }
            if r.feedback_stats:
                for k, v in r.feedback_stats.items():
                    row[f"feedback.{k}"] = v.get("avg")
            row.update(
                {
                    "execution_time": (r.end_time - r.start_time).total_seconds()
                    if r.end_time
                    else None,
                    "error": r.error,
                    "id": r.id,
                }
            )
            if r.reference_example_id:
                example_ids.append(r.reference_example_id)
            results.append(row)
        result = pd.DataFrame(results).set_index("example_id")
        batch_size = 100
        example_outputs = []
        for batch in [
            example_ids[i : i + batch_size]
            for i in range(0, len(example_ids), batch_size)
        ]:
            for example in self.list_examples(example_ids=batch):
                example_outputs.append(
                    {
                        "example_id": example.id,
                        **{
                            f"reference.{k}": v
                            for k, v in (example.outputs or {}).items()
                        },
                    }
                )
        if example_outputs:
            df = pd.DataFrame(example_outputs).set_index("example_id")
            result = df.merge(result, left_index=True, right_index=True)
        # Flatten dict columns into dot syntax for easier access
        return pd.json_normalize(result.to_dict(orient="records"))

    def list_projects(
        self,
        project_ids: Optional[List[ID_TYPE]] = None,
        name: Optional[str] = None,
        name_contains: Optional[str] = None,
        reference_dataset_id: Optional[ID_TYPE] = None,
        reference_dataset_name: Optional[str] = None,
        reference_free: Optional[bool] = None,
    ) -> Iterator[ls_schemas.TracerSession]:
        """
        List projects from the LangSmith API.

        Parameters
        ----------
        project_ids : Optional[List[ID_TYPE]], optional
            A list of project IDs to filter by, by default None
        name : Optional[str], optional
            The name of the project to filter by, by default None
        name_contains : Optional[str], optional
            A string to search for in the project name, by default None
        reference_dataset_id : Optional[List[ID_TYPE]], optional
            A dataset ID to filter by, by default None
        reference_dataset_name : Optional[str], optional
            The name of the reference dataset to filter by, by default None
        reference_free : Optional[bool], optional
            Whether to filter for only projects not associated with a dataset.

        Yields
        ------
        TracerSession
            The projects.
        """
        params: Dict[str, Any] = {}
        if project_ids is not None:
            params["id"] = project_ids
        if name is not None:
            params["name"] = name
        if name_contains is not None:
            params["name_contains"] = name_contains
        if reference_dataset_id is not None:
            if reference_dataset_name is not None:
                raise ValueError(
                    "Only one of reference_dataset_id or"
                    " reference_dataset_name may be given"
                )
            params["reference_dataset"] = reference_dataset_id
        elif reference_dataset_name is not None:
            reference_dataset_id = self.read_dataset(
                dataset_name=reference_dataset_name
            ).id
            params["reference_dataset"] = reference_dataset_id
        if reference_free is not None:
            params["reference_free"] = reference_free
        yield from (
            ls_schemas.TracerSessionResult(**project, _host_url=self._host_url)
            for project in self._get_paginated_list("/sessions", params=params)
        )

    @ls_utils.xor_args(("project_name", "project_id"))
    def delete_project(
        self, *, project_name: Optional[str] = None, project_id: Optional[str] = None
    ) -> None:
        """Delete a project from LangSmith.

        Parameters
        ----------
        project_name : str or None, default=None
            The name of the project to delete.
        project_id : str or None, default=None
            The ID of the project to delete.
        """
        if project_name is not None:
            project_id = str(self.read_project(project_name=project_name).id)
        elif project_id is None:
            raise ValueError("Must provide project_name or project_id")
        response = self.session.delete(
            self.api_url + f"/sessions/{_as_uuid(project_id, 'project_id')}",
            headers=self._headers,
        )
        ls_utils.raise_for_status_with_text(response)

    def create_dataset(
        self,
        dataset_name: str,
        *,
        description: Optional[str] = None,
        data_type: ls_schemas.DataType = ls_schemas.DataType.kv,
    ) -> ls_schemas.Dataset:
        """Create a dataset in the LangSmith API.

        Parameters
        ----------
        dataset_name : str
            The name of the dataset.
        description : str or None, default=None
            The description of the dataset.
        data_type : DataType or None, default=DataType.kv
            The data type of the dataset.

        Returns
        -------
        Dataset
            The created dataset.
        """
        dataset = ls_schemas.DatasetCreate(
            name=dataset_name,
            description=description,
            data_type=data_type,
        )
        response = self.session.post(
            self.api_url + "/datasets",
            headers={**self._headers, "Content-Type": "application/json"},
            data=dataset.json(),
        )
        ls_utils.raise_for_status_with_text(response)
        return ls_schemas.Dataset(
            **response.json(),
            _host_url=self._host_url,
            _tenant_id=self._get_tenant_id(),
        )

    def has_dataset(
        self, *, dataset_name: Optional[str] = None, dataset_id: Optional[str] = None
    ) -> bool:
        """Check whether a dataset exists in your tenant.

        Parameters
        ----------
        dataset_name : str or None, default=None
            The name of the dataset to check.
        dataset_id : str or None, default=None
            The ID of the dataset to check.

        Returns
        -------
        bool
            Whether the dataset exists.
        """
        try:
            self.read_dataset(dataset_name=dataset_name, dataset_id=dataset_id)
            return True
        except ls_utils.LangSmithNotFoundError:
            return False

    @ls_utils.xor_args(("dataset_name", "dataset_id"))
    def read_dataset(
        self,
        *,
        dataset_name: Optional[str] = None,
        dataset_id: Optional[ID_TYPE] = None,
    ) -> ls_schemas.Dataset:
        """Read a dataset from the LangSmith API.

        Parameters
        ----------
        dataset_name : str or None, default=None
            The name of the dataset to read.
        dataset_id : UUID or None, default=None
            The ID of the dataset to read.

        Returns
        -------
        Dataset
            The dataset.
        """
        path = "/datasets"
        params: Dict[str, Any] = {"limit": 1}
        if dataset_id is not None:
            path += f"/{_as_uuid(dataset_id, 'dataset_id')}"
        elif dataset_name is not None:
            params["name"] = dataset_name
        else:
            raise ValueError("Must provide dataset_name or dataset_id")
        response = self._get_with_retries(
            path,
            params=params,
        )
        result = response.json()
        if isinstance(result, list):
            if len(result) == 0:
                raise ls_utils.LangSmithNotFoundError(
                    f"Dataset {dataset_name} not found"
                )
            return ls_schemas.Dataset(
                **result[0], _host_url=self._host_url, _tenant_id=self._get_tenant_id()
            )
        return ls_schemas.Dataset(
            **result, _host_url=self._host_url, _tenant_id=self._get_tenant_id()
        )

    def read_dataset_openai_finetuning(
        self, dataset_id: Optional[str] = None, *, dataset_name: Optional[str] = None
    ) -> list:
        """
        Download a dataset in OpenAI Jsonl format and load it as a list of dicts.

        Parameters
        ----------
        dataset_id : str
            The ID of the dataset to download.
        dataset_name : str
            The name of the dataset to download.

        Returns
        -------
        list
            The dataset loaded as a list of dicts.
        """
        path = "/datasets"
        if dataset_id is not None:
            pass
        elif dataset_name is not None:
            dataset_id = self.read_dataset(dataset_name=dataset_name).id
        else:
            raise ValueError("Must provide dataset_name or dataset_id")
        response = self._get_with_retries(
            f"{path}/{_as_uuid(dataset_id, 'dataset_id')}/openai_ft",
        )
        dataset = [json.loads(line) for line in response.text.strip().split("\n")]
        return dataset

    def list_datasets(
        self,
        *,
        dataset_ids: Optional[List[ID_TYPE]] = None,
        data_type: Optional[str] = None,
        dataset_name: Optional[str] = None,
        dataset_name_contains: Optional[str] = None,
    ) -> Iterator[ls_schemas.Dataset]:
        """List the datasets on the LangSmith API.

        Yields
        ------
        Dataset
            The datasets.
        """
        params: Dict[str, Any] = {}
        if dataset_ids is not None:
            params["id"] = dataset_ids
        if data_type is not None:
            params["data_type"] = data_type
        if dataset_name is not None:
            params["name"] = dataset_name
        if dataset_name_contains is not None:
            params["name_contains"] = dataset_name_contains

        yield from (
            ls_schemas.Dataset(
                **dataset, _host_url=self._host_url, _tenant_id=self._get_tenant_id()
            )
            for dataset in self._get_paginated_list("/datasets", params=params)
        )

    @ls_utils.xor_args(("dataset_id", "dataset_name"))
    def delete_dataset(
        self,
        *,
        dataset_id: Optional[ID_TYPE] = None,
        dataset_name: Optional[str] = None,
    ) -> None:
        """Delete a dataset from the LangSmith API.

        Parameters
        ----------
        dataset_id : UUID or None, default=None
            The ID of the dataset to delete.
        dataset_name : str or None, default=None
            The name of the dataset to delete.
        """
        if dataset_name is not None:
            dataset_id = self.read_dataset(dataset_name=dataset_name).id
        if dataset_id is None:
            raise ValueError("Must provide either dataset name or ID")
        response = self.session.delete(
            f"{self.api_url}/datasets/{_as_uuid(dataset_id, 'dataset_id')}",
            headers=self._headers,
        )
        ls_utils.raise_for_status_with_text(response)

    def clone_public_dataset(
        self,
        token_or_url: str,
        *,
        source_api_url: Optional[str] = None,
        dataset_name: Optional[str] = None,
    ) -> None:
        """Clone a public dataset to your own langsmith tenant.

        This operation is idempotent. If you already have a dataset with the given name,
        this function will do nothing.

        Args:
            token_or_url (str): The token of the public dataset to clone.
            source_api_url: The URL of the langsmith server where the data is hosted.
                Defaults to the API URL of your current client.
            dataset_name (str): The name of the dataset to create in your tenant.
                Defaults to the name of the public dataset.

        """
        source_api_url = source_api_url or self.api_url
        source_api_url, token_uuid = _parse_token_or_url(token_or_url, source_api_url)
        source_client = Client(
            # Placeholder API key not needed anymore in most cases, but
            # some private deployments may have API key-based rate limiting
            # that would cause this to fail if we provide no value.
            api_url=source_api_url,
            api_key="placeholder",
        )
        ds = source_client.read_shared_dataset(token_uuid)
        dataset_name = dataset_name or ds.name
        if self.has_dataset(dataset_name=dataset_name):
            logger.info(
                f"Dataset {dataset_name} already exists in your tenant. Skipping."
            )
            return
        try:
            # Fetch examples first
            examples = list(source_client.list_shared_examples(token_uuid))
            dataset = self.create_dataset(
                dataset_name=dataset_name,
                description=ds.description,
                data_type=ds.data_type or ls_schemas.DataType.kv,
            )
            try:
                self.create_examples(
                    inputs=[e.inputs for e in examples],
                    outputs=[e.outputs for e in examples],
                    dataset_id=dataset.id,
                )
            except BaseException as e:
                # Let's not do automatic clean up for now in case there might be
                # some other reasons why create_examples fails (i.e., not network issue
                # or keyboard interrupt).
                # The risk is that this is an existing dataset that has valid examples
                # populated from another source so we don't want to delete it.
                logger.error(
                    f"An error occurred while creating dataset {dataset_name}. "
                    "You should delete it manually."
                )
                raise e
        finally:
            del source_client

    def _get_data_type(self, dataset_id: ID_TYPE) -> ls_schemas.DataType:
        dataset = self.read_dataset(dataset_id=dataset_id)
        return dataset.data_type

    @ls_utils.xor_args(("dataset_id", "dataset_name"))
    def create_llm_example(
        self,
        prompt: str,
        generation: Optional[str] = None,
        dataset_id: Optional[ID_TYPE] = None,
        dataset_name: Optional[str] = None,
        created_at: Optional[datetime.datetime] = None,
    ) -> ls_schemas.Example:
        """Add an example (row) to an LLM-type dataset."""
        return self.create_example(
            inputs={"input": prompt},
            outputs={"output": generation},
            dataset_id=dataset_id,
            dataset_name=dataset_name,
            created_at=created_at,
        )

    @ls_utils.xor_args(("dataset_id", "dataset_name"))
    def create_chat_example(
        self,
        messages: List[Union[Mapping[str, Any], ls_schemas.BaseMessageLike]],
        generations: Optional[
            Union[Mapping[str, Any], ls_schemas.BaseMessageLike]
        ] = None,
        dataset_id: Optional[ID_TYPE] = None,
        dataset_name: Optional[str] = None,
        created_at: Optional[datetime.datetime] = None,
    ) -> ls_schemas.Example:
        """Add an example (row) to a Chat-type dataset."""
        final_input = []
        for message in messages:
            if ls_utils.is_base_message_like(message):
                final_input.append(
                    ls_utils.convert_langchain_message(
                        cast(ls_schemas.BaseMessageLike, message)
                    )
                )
            else:
                final_input.append(cast(dict, message))
        final_generations = None
        if generations is not None:
            if ls_utils.is_base_message_like(generations):
                final_generations = ls_utils.convert_langchain_message(
                    cast(ls_schemas.BaseMessageLike, generations)
                )
            else:
                final_generations = cast(dict, generations)
        return self.create_example(
            inputs={"input": final_input},
            outputs={"output": final_generations}
            if final_generations is not None
            else None,
            dataset_id=dataset_id,
            dataset_name=dataset_name,
            created_at=created_at,
        )

    def create_example_from_run(
        self,
        run: ls_schemas.Run,
        dataset_id: Optional[ID_TYPE] = None,
        dataset_name: Optional[str] = None,
        created_at: Optional[datetime.datetime] = None,
    ) -> ls_schemas.Example:
        """Add an example (row) to an LLM-type dataset."""
        if dataset_id is None:
            dataset_id = self.read_dataset(dataset_name=dataset_name).id
            dataset_name = None  # Nested call expects only 1 defined
        dataset_type = self._get_data_type_cached(dataset_id)
        if dataset_type == ls_schemas.DataType.llm:
            if run.run_type != "llm":
                raise ValueError(
                    f"Run type {run.run_type} is not supported"
                    " for dataset of type 'LLM'"
                )
            try:
                prompt = ls_utils.get_prompt_from_inputs(run.inputs)
            except ValueError:
                raise ValueError(
                    "Error converting LLM run inputs to prompt for run"
                    f" {run.id} with inputs {run.inputs}"
                )
            inputs: Dict[str, Any] = {"input": prompt}
            if not run.outputs:
                outputs: Optional[Dict[str, Any]] = None
            else:
                try:
                    generation = ls_utils.get_llm_generation_from_outputs(run.outputs)
                except ValueError:
                    raise ValueError(
                        "Error converting LLM run outputs to generation for run"
                        f" {run.id} with outputs {run.outputs}"
                    )
                outputs = {"output": generation}
        elif dataset_type == ls_schemas.DataType.chat:
            if run.run_type != "llm":
                raise ValueError(
                    f"Run type {run.run_type} is not supported"
                    " for dataset of type 'chat'"
                )
            try:
                inputs = {"input": ls_utils.get_messages_from_inputs(run.inputs)}
            except ValueError:
                raise ValueError(
                    "Error converting LLM run inputs to chat messages for run"
                    f" {run.id} with inputs {run.inputs}"
                )
            if not run.outputs:
                outputs = None
            else:
                try:
                    outputs = {
                        "output": ls_utils.get_message_generation_from_outputs(
                            run.outputs
                        )
                    }
                except ValueError:
                    raise ValueError(
                        "Error converting LLM run outputs to chat generations"
                        f" for run {run.id} with outputs {run.outputs}"
                    )
        elif dataset_type == ls_schemas.DataType.kv:
            # Anything goes
            inputs = run.inputs
            outputs = run.outputs

        else:
            raise ValueError(f"Dataset type {dataset_type} not recognized.")
        return self.create_example(
            inputs=inputs,
            outputs=outputs,
            dataset_id=dataset_id,
            dataset_name=dataset_name,
            created_at=created_at,
        )

    def create_examples(
        self,
        *,
        inputs: Sequence[Mapping[str, Any]],
        outputs: Optional[Sequence[Optional[Mapping[str, Any]]]] = None,
        dataset_id: Optional[ID_TYPE] = None,
        dataset_name: Optional[str] = None,
        **kwargs: Any,
    ) -> None:
        """Create examples in a dataset.

        Parameters
        ----------
        inputs : Sequence[Mapping[str, Any]]
            The input values for the examples.
        outputs : Optional[Sequence[Optional[Mapping[str, Any]]]], default=None
            The output values for the examples.
        dataset_id : Optional[ID_TYPE], default=None
            The ID of the dataset to create the examples in.
        dataset_name : Optional[str], default=None
            The name of the dataset to create the examples in.

        Returns
        -------
        None

        Raises
        ------
        ValueError
            If both `dataset_id` and `dataset_name` are `None`.
        """
        if dataset_id is None and dataset_name is None:
            raise ValueError("Either dataset_id or dataset_name must be provided.")

        if dataset_id is None:
            dataset_id = self.read_dataset(dataset_name=dataset_name).id
        examples = [
            {
                "inputs": in_,
                "outputs": out_,
                "dataset_id": dataset_id,
            }
            for in_, out_ in zip(inputs, outputs or [None] * len(inputs))
        ]

        response = self.session.post(
            f"{self.api_url}/examples/bulk",
            headers={**self._headers, "Content-Type": "application/json"},
            data=json.dumps(examples, default=_serialize_json),
        )
        ls_utils.raise_for_status_with_text(response)

    @ls_utils.xor_args(("dataset_id", "dataset_name"))
    def create_example(
        self,
        inputs: Mapping[str, Any],
        dataset_id: Optional[ID_TYPE] = None,
        dataset_name: Optional[str] = None,
        created_at: Optional[datetime.datetime] = None,
        outputs: Optional[Mapping[str, Any]] = None,
        example_id: Optional[ID_TYPE] = None,
    ) -> ls_schemas.Example:
        """Create a dataset example in the LangSmith API.

        Examples are rows in a dataset, containing the inputs
        and expected outputs (or other reference information)
        for a model or chain.

        Parameters
        ----------
        inputs : Mapping[str, Any]
            The input values for the example.
        dataset_id : UUID or None, default=None
            The ID of the dataset to create the example in.
        dataset_name : str or None, default=None
            The name of the dataset to create the example in.
        created_at : datetime or None, default=None
            The creation timestamp of the example.
        outputs : Mapping[str, Any] or None, default=None
            The output values for the example.
        exemple_id : UUID or None, default=None
            The ID of the example to create. If not provided, a new
            example will be created.

        Returns
        -------
        Example
            The created example.
        """
        if dataset_id is None:
            dataset_id = self.read_dataset(dataset_name=dataset_name).id

        data = {
            "inputs": inputs,
            "outputs": outputs,
            "dataset_id": dataset_id,
        }
        if created_at:
            data["created_at"] = created_at.isoformat()
        if example_id:
            data["id"] = example_id
        example = ls_schemas.ExampleCreate(**data)
        response = self.session.post(
            f"{self.api_url}/examples",
            headers={**self._headers, "Content-Type": "application/json"},
            data=example.json(),
        )
        ls_utils.raise_for_status_with_text(response)
        result = response.json()
        return ls_schemas.Example(
            **result, _host_url=self._host_url, _tenant_id=self._get_tenant_id()
        )

    def read_example(self, example_id: ID_TYPE) -> ls_schemas.Example:
        """Read an example from the LangSmith API.

        Parameters
        ----------
        example_id : str or UUID
            The ID of the example to read.

        Returns
        -------
        Example
            The example.
        """
        response = self._get_with_retries(
            f"/examples/{_as_uuid(example_id, 'example_id')}",
        )
        return ls_schemas.Example(
            **response.json(),
            _host_url=self._host_url,
            _tenant_id=self._get_tenant_id(),
        )

    def list_examples(
        self,
        dataset_id: Optional[ID_TYPE] = None,
        dataset_name: Optional[str] = None,
        example_ids: Optional[Sequence[ID_TYPE]] = None,
        inline_s3_urls: bool = True,
    ) -> Iterator[ls_schemas.Example]:
        """Retrieve the example rows of the specified dataset.

        Parameters
        ----------
        dataset_id : UUID or None, default=None
            The ID of the dataset to filter by.
        dataset_name : str or None, default=None
            The name of the dataset to filter by.
        example_ids : List[UUID] or None, default=None
            The IDs of the examples to filter by.

        Yields
        ------
        Example
            The examples.
        """
        params: Dict[str, Any] = {}
        if dataset_id is not None:
            params["dataset"] = dataset_id
        elif dataset_name is not None:
            dataset_id = self.read_dataset(dataset_name=dataset_name).id
            params["dataset"] = dataset_id
        else:
            pass
        if example_ids is not None:
            params["id"] = example_ids
        params["inline_s3_urls"] = inline_s3_urls
        yield from (
            ls_schemas.Example(
                **example, _host_url=self._host_url, _tenant_id=self._get_tenant_id()
            )
            for example in self._get_paginated_list("/examples", params=params)
        )

    def update_example(
        self,
        example_id: str,
        *,
        inputs: Optional[Dict[str, Any]] = None,
        outputs: Optional[Mapping[str, Any]] = None,
        dataset_id: Optional[ID_TYPE] = None,
    ) -> Dict[str, Any]:
        """Update a specific example.

        Parameters
        ----------
        example_id : str or UUID
            The ID of the example to update.
        inputs : Dict[str, Any] or None, default=None
            The input values to update.
        outputs : Mapping[str, Any] or None, default=None
            The output values to update.
        dataset_id : UUID or None, default=None
            The ID of the dataset to update.

        Returns
        -------
        Dict[str, Any]
            The updated example.
        """
        example = ls_schemas.ExampleUpdate(
            inputs=inputs,
            outputs=outputs,
            dataset_id=dataset_id,
        )
        response = self.session.patch(
            f"{self.api_url}/examples/{_as_uuid(example_id, 'example_id')}",
            headers={**self._headers, "Content-Type": "application/json"},
            data=example.json(exclude_none=True),
        )
        ls_utils.raise_for_status_with_text(response)
        return response.json()

    def delete_example(self, example_id: ID_TYPE) -> None:
        """Delete an example by ID.

        Parameters
        ----------
        example_id : str or UUID
            The ID of the example to delete.
        """
        response = self.session.delete(
            f"{self.api_url}/examples/{_as_uuid(example_id, 'example_id')}",
            headers=self._headers,
        )
        ls_utils.raise_for_status_with_text(response)

    def _resolve_run_id(
        self,
        run: Union[ls_schemas.Run, ls_schemas.RunBase, str, uuid.UUID],
        load_child_runs: bool,
    ) -> ls_schemas.Run:
        """Resolve the run ID.

        Parameters
        ----------
        run : Run or RunBase or str or UUID
            The run to resolve.
        load_child_runs : bool
            Whether to load child runs.

        Returns
        -------
        Run
            The resolved run.

        Raises
        ------
        TypeError
            If the run type is invalid.
        """
        if isinstance(run, (str, uuid.UUID)):
            run_ = self.read_run(run, load_child_runs=load_child_runs)
        else:
            run_ = run
        return run_

    def _resolve_example_id(
        self,
        example: Union[ls_schemas.Example, str, uuid.UUID, dict, None],
        run: ls_schemas.Run,
    ) -> Optional[ls_schemas.Example]:
        """Resolve the example ID.

        Parameters
        ----------
        example : Example or str or UUID or dict or None
            The example to resolve.
        run : Run
            The run associated with the example.

        Returns
        -------
        Example or None
            The resolved example.
        """
        if isinstance(example, (str, uuid.UUID)):
            reference_example_ = self.read_example(example)
        elif isinstance(example, ls_schemas.Example):
            reference_example_ = example
        elif isinstance(example, dict):
            reference_example_ = ls_schemas.Example(
                **example, _host_url=self._host_url, _tenant_id=self._get_tenant_id()
            )
        elif run.reference_example_id is not None:
            reference_example_ = self.read_example(run.reference_example_id)
        else:
            reference_example_ = None
        return reference_example_

    def _select_eval_results(
        self,
        results: Union[ls_evaluator.EvaluationResult, ls_evaluator.EvaluationResults],
    ) -> List[ls_evaluator.EvaluationResult]:
        if isinstance(results, ls_evaluator.EvaluationResult):
            results_ = [results]
        elif isinstance(results, dict) and "results" in results:
            results_ = cast(List[ls_evaluator.EvaluationResult], results["results"])
        else:
            raise TypeError(
                f"Invalid evaluation result type {type(results)}."
                " Expected EvaluationResult or EvaluationResults."
            )
        return results_

    def evaluate_run(
        self,
        run: Union[ls_schemas.Run, ls_schemas.RunBase, str, uuid.UUID],
        evaluator: ls_evaluator.RunEvaluator,
        *,
        source_info: Optional[Dict[str, Any]] = None,
        reference_example: Optional[
            Union[ls_schemas.Example, str, dict, uuid.UUID]
        ] = None,
        load_child_runs: bool = False,
    ) -> ls_evaluator.EvaluationResult:
        """Evaluate a run.

        Parameters
        ----------
        run : Run or RunBase or str or UUID
            The run to evaluate.
        evaluator : RunEvaluator
            The evaluator to use.
        source_info : Dict[str, Any] or None, default=None
            Additional information about the source of the evaluation to log
            as feedback metadata.
        reference_example : Example or str or dict or UUID or None, default=None
            The example to use as a reference for the evaluation.
            If not provided, the run's reference example will be used.
        load_child_runs : bool, default=False
            Whether to load child runs when resolving the run ID.

        Returns
        -------
        Feedback
            The feedback object created by the evaluation.
        """
        run_ = self._resolve_run_id(run, load_child_runs=load_child_runs)
        reference_example_ = self._resolve_example_id(reference_example, run_)
        evaluator_response = evaluator.evaluate_run(
            run_,
            example=reference_example_,
        )
        results = self._log_evaluation_feedback(
            evaluator_response,
            run_,
            source_info=source_info,
        )
        # TODO: Return all results
        return results[0]

    def _log_evaluation_feedback(
        self,
        evaluator_response: Union[
            ls_evaluator.EvaluationResult, ls_evaluator.EvaluationResults
        ],
        run: ls_schemas.Run,
        source_info: Optional[Dict[str, Any]] = None,
    ) -> List[ls_evaluator.EvaluationResult]:
        results = self._select_eval_results(evaluator_response)
        for res in results:
            source_info_ = source_info or {}
            if res.evaluator_info:
                source_info_ = {**res.evaluator_info, **source_info_}
            run_id_ = res.target_run_id if res.target_run_id else run.id
            self.create_feedback(
                run_id_,
                res.key,
                score=res.score,
                value=res.value,
                comment=res.comment,
                correction=res.correction,
                source_info=source_info_,
                source_run_id=res.source_run_id,
                feedback_source_type=ls_schemas.FeedbackSourceType.MODEL,
            )
        return results

    async def aevaluate_run(
        self,
        run: Union[ls_schemas.Run, str, uuid.UUID],
        evaluator: ls_evaluator.RunEvaluator,
        *,
        source_info: Optional[Dict[str, Any]] = None,
        reference_example: Optional[
            Union[ls_schemas.Example, str, dict, uuid.UUID]
        ] = None,
        load_child_runs: bool = False,
    ) -> ls_evaluator.EvaluationResult:
        """Evaluate a run asynchronously.

        Parameters
        ----------
        run : Run or str or UUID
            The run to evaluate.
        evaluator : RunEvaluator
            The evaluator to use.
        source_info : Dict[str, Any] or None, default=None
            Additional information about the source of the evaluation to log
            as feedback metadata.
        reference_example : Optional Example or UUID, default=None
            The example to use as a reference for the evaluation.
            If not provided, the run's reference example will be used.
        load_child_runs : bool, default=False
            Whether to load child runs when resolving the run ID.

        Returns
        -------
        EvaluationResult
            The evaluation result object created by the evaluation.
        """
        run_ = self._resolve_run_id(run, load_child_runs=load_child_runs)
        reference_example_ = self._resolve_example_id(reference_example, run_)
        evaluator_response = await evaluator.aevaluate_run(
            run_,
            example=reference_example_,
        )
        # TODO: Return all results and use async API
        results = self._log_evaluation_feedback(
            evaluator_response,
            run_,
            source_info=source_info,
        )
        return results[0]

    def create_feedback(
        self,
        run_id: ID_TYPE,
        key: str,
        *,
        score: Union[float, int, bool, None] = None,
        value: Union[float, int, bool, str, dict, None] = None,
        correction: Union[dict, None] = None,
        comment: Union[str, None] = None,
        source_info: Optional[Dict[str, Any]] = None,
        feedback_source_type: Union[
            ls_schemas.FeedbackSourceType, str
        ] = ls_schemas.FeedbackSourceType.API,
        source_run_id: Optional[ID_TYPE] = None,
        feedback_id: Optional[ID_TYPE] = None,
        eager: bool = False,
        stop_after_attempt: int = 10,
    ) -> ls_schemas.Feedback:
        """Create a feedback in the LangSmith API.

        Parameters
        ----------
        run_id : str or UUID
            The ID of the run to provide feedback on.
        key : str
            The name of the metric, tag, or 'aspect' this feedback is about.
        score : float or int or bool or None, default=None
            The score to rate this run on the metric or aspect.
        value : float or int or bool or str or dict or None, default=None
            The display value or non-numeric value for this feedback.
        correction : dict or None, default=None
            The proper ground truth for this run.
        comment : str or None, default=None
            A comment about this feedback.
        source_info : Dict[str, Any] or None, default=None
            Information about the source of this feedback.
        feedback_source_type : FeedbackSourceType or str, default=FeedbackSourceType.API
            The type of feedback source, such as model (for model-generated feedback)
                or API.
        source_run_id : str or UUID or None, default=None,
            The ID of the run that generated this feedback, if a "model" type.
        feedback_id : str or UUID or None, default=None
            The ID of the feedback to create. If not provided, a random UUID will be
            generated.
        eager : bool, default=False
            Whether to skip the write queue when creating the feedback. This means
            that the feedback will be immediately available for reading, but may
            cause the write to fail if the API is under heavy load, since the target
            run_id may have not been created yet.
        stop_after_attempt : int, default=10
            The number of times to retry the request before giving up.
        """
        if not isinstance(feedback_source_type, ls_schemas.FeedbackSourceType):
            feedback_source_type = ls_schemas.FeedbackSourceType(feedback_source_type)
        if feedback_source_type == ls_schemas.FeedbackSourceType.API:
            feedback_source: ls_schemas.FeedbackSourceBase = (
                ls_schemas.APIFeedbackSource(metadata=source_info)
            )
        elif feedback_source_type == ls_schemas.FeedbackSourceType.MODEL:
            feedback_source = ls_schemas.ModelFeedbackSource(metadata=source_info)
        else:
            raise ValueError(f"Unknown feedback source type {feedback_source_type}")
        feedback_source.metadata = (
            feedback_source.metadata if feedback_source.metadata is not None else {}
        )
        if source_run_id is not None and "__run" not in feedback_source.metadata:
            feedback_source.metadata["__run"] = {"run_id": str(source_run_id)}
        if feedback_source.metadata and "__run" in feedback_source.metadata:
            # Validate that the linked run ID is a valid UUID
            # Run info may be a base model or dict.
            _run_meta: Union[dict, Any] = feedback_source.metadata["__run"]
            if hasattr(_run_meta, "dict") and callable(_run_meta):
                _run_meta = _run_meta.dict()
            if "run_id" in _run_meta:
                _run_meta["run_id"] = str(
                    _as_uuid(
                        feedback_source.metadata["__run"]["run_id"],
                        "feedback_source.metadata['__run']['run_id']",
                    )
                )
            feedback_source.metadata["__run"] = _run_meta
        feedback = ls_schemas.FeedbackCreate(
            id=feedback_id or uuid.uuid4(),
            run_id=run_id,
            key=key,
            score=score,
            value=value,
            correction=correction,
            comment=comment,
            feedback_source=feedback_source,
            created_at=datetime.datetime.now(datetime.timezone.utc),
            modified_at=datetime.datetime.now(datetime.timezone.utc),
        )
        self.request_with_retries(
            "POST",
            self.api_url + "/feedback" + ("/eager" if eager else ""),
            request_kwargs={
                "data": json.dumps(
                    feedback.dict(exclude_none=True), default=_serialize_json
                ),
                "headers": {
                    **self._headers,
                    "Content-Type": "application/json",
                    "Accept": "application/json",
                },
                "timeout": self.timeout_ms / 1000,
            },
            stop_after_attempt=stop_after_attempt,
            retry_on=(ls_utils.LangSmithNotFoundError,),
        )
        return ls_schemas.Feedback(**feedback.dict())

    def update_feedback(
        self,
        feedback_id: ID_TYPE,
        *,
        score: Union[float, int, bool, None] = None,
        value: Union[float, int, bool, str, dict, None] = None,
        correction: Union[dict, None] = None,
        comment: Union[str, None] = None,
    ) -> None:
        """Update a feedback in the LangSmith API.

        Parameters
        ----------
        feedback_id : str or UUID
            The ID of the feedback to update.
        score : float or int or bool or None, default=None
            The score to update the feedback with.
        value : float or int or bool or str or dict or None, default=None
            The value to update the feedback with.
        correction : dict or None, default=None
            The correction to update the feedback with.
        comment : str or None, default=None
            The comment to update the feedback with.
        """
        feedback_update: Dict[str, Any] = {}
        if score is not None:
            feedback_update["score"] = score
        if value is not None:
            feedback_update["value"] = value
        if correction is not None:
            feedback_update["correction"] = correction
        if comment is not None:
            feedback_update["comment"] = comment
        response = self.session.patch(
            self.api_url + f"/feedback/{_as_uuid(feedback_id, 'feedback_id')}",
            headers={**self._headers, "Content-Type": "application/json"},
            data=json.dumps(feedback_update, default=_serialize_json),
        )
        ls_utils.raise_for_status_with_text(response)

    def read_feedback(self, feedback_id: ID_TYPE) -> ls_schemas.Feedback:
        """Read a feedback from the LangSmith API.

        Parameters
        ----------
        feedback_id : str or UUID
            The ID of the feedback to read.

        Returns
        -------
        Feedback
            The feedback.
        """
        response = self._get_with_retries(
            f"/feedback/{_as_uuid(feedback_id, 'feedback_id')}",
        )
        return ls_schemas.Feedback(**response.json())

    def list_feedback(
        self,
        *,
        run_ids: Optional[Sequence[ID_TYPE]] = None,
        feedback_key: Optional[Sequence[str]] = None,
        feedback_source_type: Optional[Sequence[ls_schemas.FeedbackSourceType]] = None,
        **kwargs: Any,
    ) -> Iterator[ls_schemas.Feedback]:
        """List the feedback objects on the LangSmith API.

        Parameters
        ----------
        run_ids : List[str or UUID] or None, default=None
            The IDs of the runs to filter by.
        feedback_key: List[str] or None, default=None
            The feedback key(s) to filter by. Example: 'correctness'
            The query performs a union of all feedback keys.
        feedback_source_type: List[FeedbackSourceType] or None, default=None
            The type of feedback source, such as model
            (for model-generated feedback) or API.
        **kwargs : Any
            Additional keyword arguments.

        Yields
        ------
        Feedback
            The feedback objects.
        """
        params: dict = {
            "run": run_ids,
            **kwargs,
        }
        if feedback_key is not None:
            params["key"] = feedback_key
        if feedback_source_type is not None:
            params["source"] = feedback_source_type
        yield from (
            ls_schemas.Feedback(**feedback)
            for feedback in self._get_paginated_list("/feedback", params=params)
        )

    def delete_feedback(self, feedback_id: ID_TYPE) -> None:
        """Delete a feedback by ID.

        Parameters
        ----------
        feedback_id : str or UUID
            The ID of the feedback to delete.
        """
        response = self.session.delete(
            f"{self.api_url}/feedback/{_as_uuid(feedback_id, 'feedback_id')}",
            headers=self._headers,
        )
        ls_utils.raise_for_status_with_text(response)

    # Annotation Queue API

    def list_annotation_queues(
        self,
        *,
        queue_ids: Optional[List[ID_TYPE]] = None,
        name: Optional[str] = None,
        name_contains: Optional[str] = None,
    ) -> Iterator[ls_schemas.AnnotationQueue]:
        params: dict = {
            "ids": [_as_uuid(id_, f"queue_ids[{i}]") for i, id_ in enumerate(queue_ids)]
            if queue_ids is not None
            else None,
            "name": name,
            "name_contains": name_contains,
        }
        yield from (
            ls_schemas.AnnotationQueue(**queue)
            for queue in self._get_paginated_list("/annotation-queues", params=params)
        )

    def create_annotation_queue(
        self,
        *,
        name: str,
        description: Optional[str] = None,
        queue_id: Optional[ID_TYPE] = None,
    ) -> ls_schemas.AnnotationQueue:
        body = {
            "name": name,
            "description": description,
            "id": queue_id,
        }
        response = self.request_with_retries(
            "post",
            f"{self.api_url}/annotation-queues",
            {
                "json": {k: v for k, v in body.items() if v is not None},
                "headers": self._headers,
            },
        )
        ls_utils.raise_for_status_with_text(response)
        return ls_schemas.AnnotationQueue(**response.json())

    def read_annotation_queue(self, queue_id: ID_TYPE) -> ls_schemas.AnnotationQueue:
        # TODO: Replace when actual endpoint is added
        return next(self.list_annotation_queues(queue_ids=[queue_id]))

    def update_annotation_queue(
        self, queue_id: ID_TYPE, *, name: str, description: Optional[str] = None
    ) -> None:
        response = self.request_with_retries(
            "patch",
            f"{self.api_url}/annotation-queues/{_as_uuid(queue_id, 'queue_id')}",
            {
                "json": {
                    "name": name,
                    "description": description,
                },
                "headers": self._headers,
            },
        )
        ls_utils.raise_for_status_with_text(response)

    def delete_annotation_queue(self, queue_id: ID_TYPE) -> None:
        response = self.session.delete(
            f"{self.api_url}/annotation-queues/{_as_uuid(queue_id, 'queue_id')}",
            headers=self._headers,
        )
        ls_utils.raise_for_status_with_text(response)

    def add_runs_to_annotation_queue(
        self, queue_id: ID_TYPE, *, run_ids: List[ID_TYPE]
    ) -> None:
        response = self.request_with_retries(
            "post",
            f"{self.api_url}/annotation-queues/{_as_uuid(queue_id, 'queue_id')}/runs",
            {
                "json": [
                    str(_as_uuid(id_, f"run_ids[{i}]")) for i, id_ in enumerate(run_ids)
                ],
                "headers": self._headers,
            },
        )
        ls_utils.raise_for_status_with_text(response)

    def list_runs_from_annotation_queue(
        self, queue_id: ID_TYPE
    ) -> Iterator[ls_schemas.RunWithAnnotationQueueInfo]:
        path = f"/annotation-queues/{_as_uuid(queue_id, 'queue_id')}/runs"
        yield from (
            ls_schemas.RunWithAnnotationQueueInfo(**run)
            for run in self._get_paginated_list(path, params={"headers": self._headers})
        )

    async def arun_on_dataset(
        self,
        dataset_name: str,
        llm_or_chain_factory: Any,
        *,
        evaluation: Optional[Any] = None,
        concurrency_level: int = 5,
        project_name: Optional[str] = None,
        project_metadata: Optional[Dict[str, Any]] = None,
        verbose: bool = False,
        tags: Optional[List[str]] = None,
        input_mapper: Optional[Callable[[Dict], Any]] = None,
        revision_id: Optional[str] = None,
    ) -> Dict[str, Any]:
        """
        Asynchronously run the Chain or language model on a dataset
        and store traces to the specified project name.

        Args:
            dataset_name: Name of the dataset to run the chain on.
            llm_or_chain_factory: Language model or Chain constructor to run
                over the dataset. The Chain constructor is used to permit
                independent calls on each example without carrying over state.
            evaluation: Optional evaluation configuration to use when evaluating
            concurrency_level: The number of async tasks to run concurrently.
            project_name: Name of the project to store the traces in.
                Defaults to {dataset_name}-{chain class name}-{datetime}.
            project_metadata: Optional metadata to store with the project.
            verbose: Whether to print progress.
            tags: Tags to add to each run in the project.
            input_mapper: A function to map to the inputs dictionary from an Example
                to the format expected by the model to be evaluated. This is useful if
                your model needs to deserialize more complex schema or if your dataset
                has inputs with keys that differ from what is expected by your chain
                or agent.
            revision_id: Optional revision identifier to assign this test run to
                track the performance of different versions of your system.

        Returns:
            A dictionary containing the run's project name and the
            resulting model outputs.

        For the synchronous version, see client.run_on_dataset.

        Examples
        --------

        .. code-block:: python

            from langsmith import Client
            from langchain.chat_models import ChatOpenAI
            from langchain.chains import LLMChain
            from langchain.smith import RunEvalConfig

            # Chains may have memory. Passing in a constructor function lets the
            # evaluation framework avoid cross-contamination between runs.
            def construct_chain():
                llm = ChatOpenAI(temperature=0)
                chain = LLMChain.from_string(
                    llm,
                    "What's the answer to {your_input_key}"
                )
                return chain

            # Load off-the-shelf evaluators via config or the EvaluatorType (string or enum)
            evaluation_config = RunEvalConfig(
                evaluators=[
                    "qa",  # "Correctness" against a reference answer
                    "embedding_distance",
                    RunEvalConfig.Criteria("helpfulness"),
                    RunEvalConfig.Criteria({
                        "fifth-grader-score": "Do you have to be smarter than a fifth grader to answer this question?"
                    }),
                ]
            )

            client = Client()
            await client.arun_on_dataset(
                "<my_dataset_name>",
                construct_chain,
                evaluation=evaluation_config,
            )

        You can also create custom evaluators by subclassing the
        :class:`StringEvaluator <langchain.evaluation.schema.StringEvaluator>`
        or LangSmith's `RunEvaluator` classes.

        .. code-block:: python

            from typing import Optional
            from langchain.evaluation import StringEvaluator

            class MyStringEvaluator(StringEvaluator):

                @property
                def requires_input(self) -> bool:
                    return False

                @property
                def requires_reference(self) -> bool:
                    return True

                @property
                def evaluation_name(self) -> str:
                    return "exact_match"

                def _evaluate_strings(self, prediction, reference=None, input=None, **kwargs) -> dict:
                    return {"score": prediction == reference}


            evaluation_config = RunEvalConfig(
                custom_evaluators = [MyStringEvaluator()],
            )

            await client.arun_on_dataset(
                "<my_dataset_name>",
                construct_chain,
                evaluation=evaluation_config,
            )
        """  # noqa: E501
        try:
            from langchain.smith import arun_on_dataset as _arun_on_dataset
        except ImportError:
            raise ImportError(
                "The client.arun_on_dataset function requires the langchain"
                "package to run.\nInstall with pip install langchain"
            )
        return await _arun_on_dataset(
            dataset_name=dataset_name,
            llm_or_chain_factory=llm_or_chain_factory,
            client=self,
            evaluation=evaluation,
            concurrency_level=concurrency_level,
            project_name=project_name,
            project_metadata=project_metadata,
            verbose=verbose,
            tags=tags,
            input_mapper=input_mapper,
            revision_id=revision_id,
        )

    def run_on_dataset(
        self,
        dataset_name: str,
        llm_or_chain_factory: Any,
        *,
        evaluation: Optional[Any] = None,
        concurrency_level: int = 5,
        project_name: Optional[str] = None,
        project_metadata: Optional[Dict[str, Any]] = None,
        verbose: bool = False,
        tags: Optional[List[str]] = None,
        input_mapper: Optional[Callable[[Dict], Any]] = None,
        revision_id: Optional[str] = None,
    ) -> Dict[str, Any]:
        """
        Run the Chain or language model on a dataset and store traces
        to the specified project name.

        Args:
            dataset_name: Name of the dataset to run the chain on.
            llm_or_chain_factory: Language model or Chain constructor to run
                over the dataset. The Chain constructor is used to permit
                independent calls on each example without carrying over state.
            evaluation: Configuration for evaluators to run on the
                results of the chain
            concurrency_level: The number of tasks to execute concurrently.
            project_name: Name of the project to store the traces in.
                Defaults to {dataset_name}-{chain class name}-{datetime}.
            project_metadata: Metadata to store with the project.
            verbose: Whether to print progress.
            tags: Tags to add to each run in the project.
            input_mapper: A function to map to the inputs dictionary from an Example
                to the format expected by the model to be evaluated. This is useful if
                your model needs to deserialize more complex schema or if your dataset
                has inputs with keys that differ from what is expected by your chain
                or agent.
            revision_id: Optional revision identifier to assign this test run to
                track the performance of different versions of your system.

        Returns:
            A dictionary containing the run's project name and the resulting model outputs.


        For the (usually faster) async version of this function, see `client.arun_on_dataset`.

        Examples
        --------

        .. code-block:: python

            from langsmith import Client
            from langchain.chat_models import ChatOpenAI
            from langchain.chains import LLMChain
            from langchain.smith import RunEvalConfig

            # Chains may have memory. Passing in a constructor function lets the
            # evaluation framework avoid cross-contamination between runs.
            def construct_chain():
                llm = ChatOpenAI(temperature=0)
                chain = LLMChain.from_string(
                    llm,
                    "What's the answer to {your_input_key}"
                )
                return chain

            # Load off-the-shelf evaluators via config or the EvaluatorType (string or enum)
            evaluation_config = RunEvalConfig(
                evaluators=[
                    "qa",  # "Correctness" against a reference answer
                    "embedding_distance",
                    RunEvalConfig.Criteria("helpfulness"),
                    RunEvalConfig.Criteria({
                        "fifth-grader-score": "Do you have to be smarter than a fifth grader to answer this question?"
                    }),
                ]
            )

            client = Client()
            client.run_on_dataset(
                "<my_dataset_name>",
                construct_chain,
                evaluation=evaluation_config,
            )

        You can also create custom evaluators by subclassing the
        :class:`StringEvaluator <langchain.evaluation.schema.StringEvaluator>`
        or LangSmith's `RunEvaluator` classes.

        .. code-block:: python

            from typing import Optional
            from langchain.evaluation import StringEvaluator

            class MyStringEvaluator(StringEvaluator):

                @property
                def requires_input(self) -> bool:
                    return False

                @property
                def requires_reference(self) -> bool:
                    return True

                @property
                def evaluation_name(self) -> str:
                    return "exact_match"

                def _evaluate_strings(self, prediction, reference=None, input=None, **kwargs) -> dict:
                    return {"score": prediction == reference}


            evaluation_config = RunEvalConfig(
                custom_evaluators = [MyStringEvaluator()],
            )

            client.run_on_dataset(
                "<my_dataset_name>",
                construct_chain,
                evaluation=evaluation_config,
            )
        """  # noqa: E501
        try:
            from langchain.smith import run_on_dataset as _run_on_dataset
        except ImportError:
            raise ImportError(
                "The client.run_on_dataset function requires the langchain"
                "package to run.\nInstall with pip install langchain"
            )
        return _run_on_dataset(
            dataset_name=dataset_name,
            llm_or_chain_factory=llm_or_chain_factory,
            concurrency_level=concurrency_level,
            client=self,
            evaluation=evaluation,
            project_name=project_name,
            project_metadata=project_metadata,
            verbose=verbose,
            tags=tags,
            input_mapper=input_mapper,
            revision_id=revision_id,
        )


def _tracing_thread_drain_queue(
<<<<<<< HEAD
    tracing_queue: Queue, limit: int = 100, block: bool = True
) -> List[TracingQueueItem]:
    next_batch: List[TracingQueueItem] = []
    try:
        # wait 250ms for the first item, then
        # - drain the queue with a 50ms block timeout
        # - stop draining if we hit the limit
        # shorter drain timeout is used instead of non-blocking calls to
        # avoid creating too many small batches
        if item := tracing_queue.get(block=block, timeout=0.25):
            next_batch.append(item)
        while item := tracing_queue.get(block=block, timeout=0.05):
=======
    tracing_queue: Queue, limit: Optional[int] = None
) -> List[TracingQueueItem]:
    next_batch: List[TracingQueueItem] = []
    try:
        while item := tracing_queue.get(block=True, timeout=0.25):
>>>>>>> 8732a810
            next_batch.append(item)
            if limit and len(next_batch) >= limit:
                break
    except Empty:
        pass
    return next_batch


def _tracing_thread_handle_batch(
    client: Client, tracing_queue: Queue, batch: List[TracingQueueItem]
) -> None:
    create = [it.item for it in batch if it.action == "create"]
    update = [it.item for it in batch if it.action == "update"]
    try:
        client.batch_ingest_runs(create=create, update=update, pre_sampled=True)
    finally:
        for _ in batch:
            tracing_queue.task_done()


<<<<<<< HEAD
_AUTO_SCALE_UP_QSIZE_TRIGGER = 1000
_AUTO_SCALE_UP_NTHREADS_LIMIT = 16
_AUTO_SCALE_DOWN_NEMPTY_TRIGGER = 4


def _tracing_control_thread_func(client_ref: weakref.ref[Client]) -> None:
=======
def _tracing_thread_func(client_ref: weakref.ref[Client]) -> None:
>>>>>>> 8732a810
    client = client_ref()
    if client is None:
        return
    tracing_queue = client.tracing_queue
    assert tracing_queue is not None

<<<<<<< HEAD
    sub_threads: List[threading.Thread] = []

=======
>>>>>>> 8732a810
    # loop until
    while (
        # the main thread dies
        threading.main_thread().is_alive()
        # or we're the only remaining reference to the client
<<<<<<< HEAD
        and sys.getrefcount(client) > 3 + len(sub_threads)
        # 1 for this func, 1 for getrefcount, 1 for _get_data_type_cached
    ):
        for thread in sub_threads:
            if not thread.is_alive():
                sub_threads.remove(thread)
        if (
            len(sub_threads) < _AUTO_SCALE_UP_NTHREADS_LIMIT
            and tracing_queue.qsize() > _AUTO_SCALE_UP_QSIZE_TRIGGER
        ):
            new_thread = threading.Thread(
                target=_tracing_sub_thread_func, args=(weakref.ref(client),)
            )
            sub_threads.append(new_thread)
            new_thread.start()
        if next_batch := _tracing_thread_drain_queue(tracing_queue):
            _tracing_thread_handle_batch(client, tracing_queue, next_batch)

    # drain the queue on exit
    while next_batch := _tracing_thread_drain_queue(tracing_queue, block=False):
        _tracing_thread_handle_batch(client, tracing_queue, next_batch)


def _tracing_sub_thread_func(client_ref: weakref.ref[Client]) -> None:
    client = client_ref()
    if client is None:
        return
    tracing_queue = client.tracing_queue
    assert tracing_queue is not None

    seen_successive_empty_queues = 0

    # loop until
    while (
        # the main thread dies
        threading.main_thread().is_alive()
        # or we've seen the queue empty 4 times in a row
        and seen_successive_empty_queues <= _AUTO_SCALE_DOWN_NEMPTY_TRIGGER
    ):
        if next_batch := _tracing_thread_drain_queue(tracing_queue):
            seen_successive_empty_queues = 0
            _tracing_thread_handle_batch(client, tracing_queue, next_batch)
        else:
            seen_successive_empty_queues += 1

    # drain the queue on exit
    while next_batch := _tracing_thread_drain_queue(tracing_queue, block=False):
=======
        and sys.getrefcount(client) > 3
        # 1 for this func, 1 for getrefcount, 1 for _get_data_type_cached
    ):
        if next_batch := _tracing_thread_drain_queue(tracing_queue, 100):
            _tracing_thread_handle_batch(client, tracing_queue, next_batch)

    # drain the queue on exit
    while next_batch := _tracing_thread_drain_queue(tracing_queue, 100):
>>>>>>> 8732a810
        _tracing_thread_handle_batch(client, tracing_queue, next_batch)<|MERGE_RESOLUTION|>--- conflicted
+++ resolved
@@ -303,11 +303,7 @@
         timeout_ms: Optional[int] = None,
         web_url: Optional[str] = None,
         session: Optional[requests.Session] = None,
-<<<<<<< HEAD
-        auto_batch_tracing: bool = True,
-=======
         auto_batch_tracing: bool = False,
->>>>>>> 8732a810
     ) -> None:
         """Initialize a Client instance.
 
@@ -352,11 +348,7 @@
             self.tracing_queue: Optional[PriorityQueue] = PriorityQueue()
 
             threading.Thread(
-<<<<<<< HEAD
                 target=_tracing_control_thread_func,
-=======
-                target=_tracing_thread_func,
->>>>>>> 8732a810
                 # arg must be a weakref to self to avoid the Thread object
                 # preventing garbage collection of the Client object
                 args=(weakref.ref(self),),
@@ -873,18 +865,6 @@
         }
         if not self._filter_for_sampling([run_create]):
             return
-<<<<<<< HEAD
-        if (
-            self.tracing_queue is not None
-            # batch ingest requires trace_id and dotted_order to be set
-            and run_create.get("trace_id") is not None
-            and run_create.get("dotted_order") is not None
-        ):
-            return self.tracing_queue.put(
-                TracingQueueItem(run_create["dotted_order"], "create", run_create)
-            )
-=======
->>>>>>> 8732a810
 
         run_create = self._run_transform(run_create)
         self._insert_runtime_env([run_create])
@@ -3167,7 +3147,6 @@
 
 
 def _tracing_thread_drain_queue(
-<<<<<<< HEAD
     tracing_queue: Queue, limit: int = 100, block: bool = True
 ) -> List[TracingQueueItem]:
     next_batch: List[TracingQueueItem] = []
@@ -3180,13 +3159,6 @@
         if item := tracing_queue.get(block=block, timeout=0.25):
             next_batch.append(item)
         while item := tracing_queue.get(block=block, timeout=0.05):
-=======
-    tracing_queue: Queue, limit: Optional[int] = None
-) -> List[TracingQueueItem]:
-    next_batch: List[TracingQueueItem] = []
-    try:
-        while item := tracing_queue.get(block=True, timeout=0.25):
->>>>>>> 8732a810
             next_batch.append(item)
             if limit and len(next_batch) >= limit:
                 break
@@ -3207,33 +3179,25 @@
             tracing_queue.task_done()
 
 
-<<<<<<< HEAD
 _AUTO_SCALE_UP_QSIZE_TRIGGER = 1000
 _AUTO_SCALE_UP_NTHREADS_LIMIT = 16
 _AUTO_SCALE_DOWN_NEMPTY_TRIGGER = 4
 
 
 def _tracing_control_thread_func(client_ref: weakref.ref[Client]) -> None:
-=======
-def _tracing_thread_func(client_ref: weakref.ref[Client]) -> None:
->>>>>>> 8732a810
     client = client_ref()
     if client is None:
         return
     tracing_queue = client.tracing_queue
     assert tracing_queue is not None
 
-<<<<<<< HEAD
     sub_threads: List[threading.Thread] = []
 
-=======
->>>>>>> 8732a810
     # loop until
     while (
         # the main thread dies
         threading.main_thread().is_alive()
         # or we're the only remaining reference to the client
-<<<<<<< HEAD
         and sys.getrefcount(client) > 3 + len(sub_threads)
         # 1 for this func, 1 for getrefcount, 1 for _get_data_type_cached
     ):
@@ -3281,14 +3245,4 @@
 
     # drain the queue on exit
     while next_batch := _tracing_thread_drain_queue(tracing_queue, block=False):
-=======
-        and sys.getrefcount(client) > 3
-        # 1 for this func, 1 for getrefcount, 1 for _get_data_type_cached
-    ):
-        if next_batch := _tracing_thread_drain_queue(tracing_queue, 100):
-            _tracing_thread_handle_batch(client, tracing_queue, next_batch)
-
-    # drain the queue on exit
-    while next_batch := _tracing_thread_drain_queue(tracing_queue, 100):
->>>>>>> 8732a810
         _tracing_thread_handle_batch(client, tracing_queue, next_batch)