"""The LangSmith Client."""
from __future__ import annotations

import collections
import datetime
import functools
import importlib
import io
import json
import logging
import os
import random
import socket
import sys
import threading
import time
import uuid
import weakref
from dataclasses import dataclass, field
from queue import Empty, PriorityQueue, Queue
from typing import (
    TYPE_CHECKING,
    Any,
    Callable,
    DefaultDict,
    Dict,
    Iterable,
    Iterator,
    List,
    Mapping,
    Optional,
    Sequence,
    Tuple,
    Type,
    Union,
    cast,
)
from urllib import parse as urllib_parse

import requests
from requests import adapters as requests_adapters
from urllib3.util import Retry

import langsmith
from langsmith import env as ls_env
from langsmith import schemas as ls_schemas
from langsmith import utils as ls_utils
from langsmith.evaluation import evaluator as ls_evaluator

if TYPE_CHECKING:
    import pandas as pd

logger = logging.getLogger(__name__)
# Filter the Connection pool is full warnings from urllib3
logging.getLogger("urllib3.connectionpool").addFilter(ls_utils.FilterPoolFullWarning())


def _is_localhost(url: str) -> bool:
    """Check if the URL is localhost.

    Parameters
    ----------
    url : str
        The URL to check.

    Returns
    -------
    bool
        True if the URL is localhost, False otherwise.
    """
    try:
        netloc = urllib_parse.urlsplit(url).netloc.split(":")[0]
        ip = socket.gethostbyname(netloc)
        return ip == "127.0.0.1" or ip.startswith("0.0.0.0") or ip.startswith("::")
    except socket.gaierror:
        return False


def _parse_token_or_url(url_or_token: str, api_url: str) -> Tuple[str, str]:
    """Parse a public dataset URL or share token."""
    try:
        uuid.UUID(url_or_token)
        return api_url, url_or_token
    except ValueError:
        pass

    # Then it's a URL
    parsed_url = urllib_parse.urlparse(url_or_token)
    # Extract the UUID from the path
    path_parts = parsed_url.path.split("/")
    if len(path_parts) >= 2:
        token_uuid = path_parts[-2]
    else:
        raise ls_utils.LangSmithUserError(f"Invalid public dataset URL: {url_or_token}")
    return api_url, token_uuid


def _is_langchain_hosted(url: str) -> bool:
    """Check if the URL is langchain hosted.

    Parameters
    ----------
    url : str
        The URL to check.

    Returns
    -------
    bool
        True if the URL is langchain hosted, False otherwise.
    """
    try:
        netloc = urllib_parse.urlsplit(url).netloc.split(":")[0]
        return netloc.endswith("langchain.com")
    except Exception:
        return False


ID_TYPE = Union[uuid.UUID, str]


def _default_retry_config() -> Retry:
    """Get the default retry configuration.

    If urllib3 version is 1.26 or greater, retry on all methods.

    Returns
    -------
    Retry
        The default retry configuration.
    """
    retry_params = dict(
        total=3,
        status_forcelist=[502, 503, 504, 408, 425, 429],
        backoff_factor=0.5,
        # Sadly urllib3 1.x doesn't support backoff_jitter
        raise_on_redirect=False,
        raise_on_status=False,
    )

    # the `allowed_methods` keyword is not available in urllib3 < 1.26

    # check to see if urllib3 version is 1.26 or greater
    urllib3_version = importlib.metadata.version("urllib3")
    use_allowed_methods = tuple(map(int, urllib3_version.split("."))) >= (1, 26)

    if use_allowed_methods:
        # Retry on all methods
        retry_params["allowed_methods"] = None

    return Retry(**retry_params)  # type: ignore


def _serialize_json(obj: Any) -> Union[str, dict]:
    if isinstance(obj, datetime.datetime):
        return obj.isoformat()

    elif hasattr(obj, "model_dump_json") and callable(obj.model_dump_json):
        # Base models, V2
        try:
            return json.loads(obj.model_dump_json(exclude_none=True))
        except Exception:
            logger.debug(f"Failed to serialize obj of type {type(obj)} to JSON")
            return str(obj)
    elif hasattr(obj, "json") and callable(obj.json):
        # Base models, V1
        try:
            return json.loads(obj.json(exclude_none=True))
        except Exception:
            logger.debug(f"Failed to json serialize {type(obj)} to JSON")
            return repr(obj)
    else:
        return str(obj)


def close_session(session: requests.Session) -> None:
    """Close the session.

    Parameters
    ----------
    session : Session
        The session to close.
    """
    logger.debug("Closing Client.session")
    session.close()


def _validate_api_key_if_hosted(api_url: str, api_key: Optional[str]) -> None:
    """Verify API key is provided if url not localhost.

    Parameters
    ----------
    api_url : str
        The API URL.
    api_key : str or None
        The API key.

    Raises
    ------
    LangSmithUserError
        If the API key is not provided when using the hosted service.
    """
    # If the domain is langchain.com, raise error if no api_key
    if not api_key:
        if _is_langchain_hosted(api_url):
            raise ls_utils.LangSmithUserError(
                "API key must be provided when using hosted LangSmith API"
            )


def _get_tracing_sampling_rate() -> float | None:
    """Get the tracing sampling rate.

    Returns
    -------
    float
        The tracing sampling rate.
    """
    sampling_rate_str = os.getenv("LANGCHAIN_TRACING_SAMPLING_RATE")
    if sampling_rate_str is None:
        return None
    sampling_rate = float(sampling_rate_str)
    if sampling_rate < 0 or sampling_rate > 1:
        raise ls_utils.LangSmithUserError(
            "LANGCHAIN_TRACING_SAMPLING_RATE must be between 0 and 1 if set."
            f" Got: {sampling_rate}"
        )
    return sampling_rate


def _get_api_key(api_key: Optional[str]) -> Optional[str]:
    api_key = api_key if api_key is not None else os.getenv("LANGCHAIN_API_KEY")
    if api_key is None or not api_key.strip():
        return None
    return api_key.strip().strip('"').strip("'")


def _get_api_url(api_url: Optional[str], api_key: Optional[str]) -> str:
    _api_url = (
        api_url
        if api_url is not None
        else os.getenv(
            "LANGCHAIN_ENDPOINT",
            "https://api.smith.langchain.com",
        )
    )
    if not _api_url.strip():
        raise ls_utils.LangSmithUserError("LangSmith API URL cannot be empty")
    return _api_url.strip().strip('"').strip("'").rstrip("/")


def _hide_inputs(inputs: Dict[str, Any]) -> Dict[str, Any]:
    if os.environ.get("LANGCHAIN_HIDE_INPUTS") == "true":
        return {}
    return inputs


def _hide_outputs(outputs: Dict[str, Any]) -> Dict[str, Any]:
    if os.environ.get("LANGCHAIN_HIDE_OUTPUTS") == "true":
        return {}
    return outputs


def _as_uuid(value: ID_TYPE, var: str) -> uuid.UUID:
    try:
        return uuid.UUID(value) if not isinstance(value, uuid.UUID) else value
    except ValueError as e:
        raise ls_utils.LangSmithUserError(
            f"{var} must be a valid UUID or UUID string. Got {value}"
        ) from e


@dataclass(order=True)
class TracingQueueItem:
    priority: str
    action: str
    item: Any = field(compare=False)


class Client:
    """Client for interacting with the LangSmith API."""

    __slots__ = [
        "__weakref__",
        "api_url",
        "api_key",
        "retry_config",
        "timeout_ms",
        "session",
        "_get_data_type_cached",
        "_web_url",
        "_tenant_id",
        "tracing_sample_rate",
        "_sampled_post_uuids",
        "tracing_queue",
    ]

    def __init__(
        self,
        api_url: Optional[str] = None,
        *,
        api_key: Optional[str] = None,
        retry_config: Optional[Retry] = None,
        timeout_ms: Optional[int] = None,
        web_url: Optional[str] = None,
        session: Optional[requests.Session] = None,
        auto_batch_tracing: bool = False,
    ) -> None:
        """Initialize a Client instance.

        Parameters
        ----------
        api_url : str or None, default=None
            URL for the LangSmith API. Defaults to the LANGCHAIN_ENDPOINT
            environment variable or https://api.smith.langchain.com if not set.
        api_key : str or None, default=None
            API key for the LangSmith API. Defaults to the LANGCHAIN_API_KEY
            environment variable.
        retry_config : Retry or None, default=None
            Retry configuration for the HTTPAdapter.
        timeout_ms : int or None, default=None
            Timeout in milliseconds for the HTTPAdapter.
        web_url : str or None, default=None
            URL for the LangSmith web app. Default is auto-inferred from
            the ENDPOINT.
        session: requests.Session or None, default=None
            The session to use for requests. If None, a new session will be
            created.

        Raises
        ------
        LangSmithUserError
            If the API key is not provided when using the hosted service.
        """
        self.tracing_sample_rate = _get_tracing_sampling_rate()
        self._sampled_post_uuids: set[uuid.UUID] = set()
        self.api_key = _get_api_key(api_key)
        self.api_url = _get_api_url(api_url, self.api_key)
        _validate_api_key_if_hosted(self.api_url, self.api_key)
        self.retry_config = retry_config or _default_retry_config()
        self.timeout_ms = timeout_ms or 10000
        self._web_url = web_url
        self._tenant_id: Optional[uuid.UUID] = None
        # Create a session and register a finalizer to close it
        self.session = session if session else requests.Session()
        weakref.finalize(self, close_session, self.session)
        # Initialize auto batching
        if auto_batch_tracing:
            self.tracing_queue: Optional[PriorityQueue] = PriorityQueue()

            threading.Thread(
                target=_tracing_thread_func,
                # arg must be a weakref to self to avoid the Thread object
                # preventing garbage collection of the Client object
                args=(weakref.ref(self),),
            ).start()
        else:
            self.tracing_queue = None

        # Mount the HTTPAdapter with the retry configuration
        adapter = requests_adapters.HTTPAdapter(max_retries=self.retry_config)
        self.session.mount("http://", adapter)
        self.session.mount("https://", adapter)
        self._get_data_type_cached = functools.lru_cache(maxsize=10)(
            self._get_data_type
        )

    def _repr_html_(self) -> str:
        """Return an HTML representation of the instance with a link to the URL.

        Returns
        -------
        str
            The HTML representation of the instance.
        """
        link = self._host_url
        return f'<a href="{link}", target="_blank" rel="noopener">LangSmith Client</a>'

    def __repr__(self) -> str:
        """Return a string representation of the instance with a link to the URL.

        Returns
        -------
        str
            The string representation of the instance.
        """
        return f"Client (API URL: {self.api_url})"

    @property
    def _host_url(self) -> str:
        """The web host url."""
        if self._web_url:
            link = self._web_url
        else:
            parsed_url = urllib_parse.urlparse(self.api_url)
            if _is_localhost(self.api_url):
                link = "http://localhost"
            elif parsed_url.path.endswith("/api"):
                new_path = parsed_url.path.rsplit("/api", 1)[0]
                link = urllib_parse.urlunparse(parsed_url._replace(path=new_path))
            elif parsed_url.netloc.startswith("dev."):
                link = "https://dev.smith.langchain.com"
            else:
                link = "https://smith.langchain.com"
        return link

    @property
    def _headers(self) -> Dict[str, str]:
        """Get the headers for the API request.

        Returns
        -------
        Dict[str, str]
            The headers for the API request.
        """
        headers = {"User-Agent": f"langsmith-py/{langsmith.__version__}"}
        if self.api_key:
            headers["x-api-key"] = self.api_key
        return headers

    def request_with_retries(
        self,
        request_method: str,
        url: str,
        request_kwargs: Mapping,
        stop_after_attempt: int = 1,
        retry_on: Optional[Sequence[Type[BaseException]]] = None,
        to_ignore: Optional[Sequence[Type[BaseException]]] = None,
    ) -> requests.Response:
        """Send a request with retries.

        Parameters
        ----------
        request_method : str
            The HTTP request method.
        url : str
            The URL to send the request to.
        request_kwargs : Mapping
            Additional request parameters.
        stop_after_attempt : int, default=1
            The number of attempts to make.
        retry_on : Sequence[Type[BaseException]] or None, default=None
            The exceptions to retry on. In addition to:
            [LangSmithConnectionError, LangSmithAPIError].
        to_ignore : Sequence[Type[BaseException]] or None, default=None
            The exceptions to ignore / pass on.

        Returns
        -------
        Response
            The response object.

        Raises
        ------
        LangSmithAPIError
            If a server error occurs.
        LangSmithUserError
            If the request fails.
        LangSmithConnectionError
            If a connection error occurs.
        LangSmithError
            If the request fails.
        """

        retry_on_: Tuple[Type[BaseException], ...] = (
            *(retry_on or []),
            *(ls_utils.LangSmithConnectionError, ls_utils.LangSmithAPIError),
        )
        to_ignore_: Tuple[Type[BaseException], ...] = (*(to_ignore or ()),)
        response = None
        for idx in range(stop_after_attempt):
            try:
                try:
                    response = self.session.request(
                        request_method, url, stream=False, **request_kwargs
                    )
                    ls_utils.raise_for_status_with_text(response)
                    return response
                except requests.HTTPError as e:
                    if response is not None:
                        if response.status_code == 500:
                            raise ls_utils.LangSmithAPIError(
                                f"Server error caused failure to {request_method}"
                                f" {url} in"
                                f" LangSmith API. {repr(e)}"
                            )
                        elif response.status_code == 429:
                            raise ls_utils.LangSmithRateLimitError(
                                f"Rate limit exceeded for {url}. {repr(e)}"
                            )
                        elif response.status_code == 401:
                            raise ls_utils.LangSmithAuthError(
                                f"Authentication failed for {url}. {repr(e)}"
                            )
                        elif response.status_code == 404:
                            raise ls_utils.LangSmithNotFoundError(
                                f"Resource not found for {url}. {repr(e)}"
                            )
                        elif response.status_code == 409:
                            raise ls_utils.LangSmithConflictError(
                                f"Conflict for {url}. {repr(e)}"
                            )
                        else:
                            raise ls_utils.LangSmithError(
                                f"Failed to {request_method} {url} in LangSmith"
                                f" API. {repr(e)}"
                            )

                    else:
                        raise ls_utils.LangSmithUserError(
                            f"Failed to {request_method} {url} in LangSmith API."
                            f" {repr(e)}"
                        )
                except requests.ConnectionError as e:
                    raise ls_utils.LangSmithConnectionError(
                        f"Connection error caused failure to {request_method} {url}"
                        "  in LangSmith API. Please confirm your LANGCHAIN_ENDPOINT."
                        f" {repr(e)}"
                    ) from e
                except Exception as e:
                    args = list(e.args)
                    msg = args[1] if len(args) > 1 else ""
                    msg = msg.replace("session", "session (project)")
                    emsg = "\n".join([args[0]] + [msg] + args[2:])
                    raise ls_utils.LangSmithError(
                        f"Failed to {request_method} {url} in LangSmith API. {emsg}"
                    ) from e
            except to_ignore_ as e:
                if response is not None:
                    logger.debug("Passing on exception %s", e)
                    return response
                # Else we still raise an error
            except retry_on_:
                if idx + 1 == stop_after_attempt:
                    raise
                sleep_time = 2**idx + (random.random() * 0.5)
                time.sleep(sleep_time)
                continue

        raise ls_utils.LangSmithError(
            f"Failed to {request_method} {url} in LangSmith API."
        )

    def _get_with_retries(
        self, path: str, params: Optional[Dict[str, Any]] = None
    ) -> requests.Response:
        return self.request_with_retries(
            "get",
            f"{self.api_url}{path}",
            request_kwargs={
                "params": params,
                "headers": self._headers,
                "timeout": self.timeout_ms / 1000,
            },
        )

    def _get_paginated_list(
        self, path: str, *, params: Optional[dict] = None
    ) -> Iterator[dict]:
        """Get a paginated list of items.

        Parameters
        ----------
        path : str
            The path of the request URL.
        params : dict or None, default=None
            The query parameters.

        Yields
        ------
        dict
            The items in the paginated list.
        """
        params_ = params.copy() if params else {}
        offset = params_.get("offset", 0)
        params_["limit"] = params_.get("limit", 100)
        while True:
            params_["offset"] = offset
            response = self._get_with_retries(path, params=params_)
            items = response.json()

            if not items:
                break
            yield from items
            if len(items) < params_["limit"]:
                # offset and limit isn't respected if we're
                # querying for specific values
                break
            offset += len(items)

    def _get_cursor_paginated_list(
        self,
        path: str,
        *,
        body: Optional[dict] = None,
        request_method: str = "post",
        data_key: str = "runs",
    ) -> Iterator[dict]:
        """Get a cursor paginated list of items.

        Parameters
        ----------
        path : str
            The path of the request URL.
        body : dict or None, default=None
            The query body.
        request_method : str, default="post"
            The HTTP request method.
        data_key : str, default="runs"

        Yields
        ------
        dict
            The items in the paginated list.
        """
        params_ = body.copy() if body else {}
        while True:
            response = self.request_with_retries(
                request_method,
                f"{self.api_url}{path}",
                request_kwargs={
                    "data": json.dumps(params_, default=_serialize_json),
                    "headers": self._headers,
                    "timeout": self.timeout_ms / 1000,
                },
            )
            response_body = response.json()
            if not response_body:
                break
            if not response_body.get(data_key):
                break
            yield from response_body[data_key]
            cursors = response_body.get("cursors")
            if not cursors:
                break
            if not cursors.get("next"):
                break
            params_["cursor"] = cursors["next"]

    def upload_dataframe(
        self,
        df: pd.DataFrame,
        name: str,
        input_keys: Sequence[str],
        output_keys: Sequence[str],
        *,
        description: Optional[str] = None,
        data_type: Optional[ls_schemas.DataType] = ls_schemas.DataType.kv,
    ) -> ls_schemas.Dataset:
        """Upload a dataframe as individual examples to the LangSmith API.

        Parameters
        ----------
        df : pd.DataFrame
            The dataframe to upload.
        name : str
            The name of the dataset.
        input_keys : Sequence[str]
            The input keys.
        output_keys : Sequence[str]
            The output keys.
        description : str or None, default=None
            The description of the dataset.
        data_type : DataType or None, default=DataType.kv
            The data type of the dataset.

        Returns
        -------
        Dataset
            The uploaded dataset.

        Raises
        ------
        ValueError
            If the csv_file is not a string or tuple.
        """
        csv_file = io.BytesIO()
        df.to_csv(csv_file, index=False)
        csv_file.seek(0)
        return self.upload_csv(
            ("data.csv", csv_file),
            input_keys=input_keys,
            output_keys=output_keys,
            description=description,
            name=name,
            data_type=data_type,
        )

    def upload_csv(
        self,
        csv_file: Union[str, Tuple[str, io.BytesIO]],
        input_keys: Sequence[str],
        output_keys: Sequence[str],
        *,
        name: Optional[str] = None,
        description: Optional[str] = None,
        data_type: Optional[ls_schemas.DataType] = ls_schemas.DataType.kv,
    ) -> ls_schemas.Dataset:
        """Upload a CSV file to the LangSmith API.

        Parameters
        ----------
        csv_file : str or Tuple[str, BytesIO]
            The CSV file to upload. If a string, it should be the path
            If a tuple, it should be a tuple containing the filename
            and a BytesIO object.
        input_keys : Sequence[str]
            The input keys.
        output_keys : Sequence[str]
            The output keys.
        name : str or None, default=None
            The name of the dataset.
        description : str or None, default=None
            The description of the dataset.
        data_type : DataType or None, default=DataType.kv
            The data type of the dataset.

        Returns
        -------
        Dataset
            The uploaded dataset.

        Raises
        ------
        ValueError
            If the csv_file is not a string or tuple.
        """
        data = {
            "input_keys": input_keys,
            "output_keys": output_keys,
        }
        if name:
            data["name"] = name
        if description:
            data["description"] = description
        if data_type:
            data["data_type"] = ls_utils.get_enum_value(data_type)
        if isinstance(csv_file, str):
            with open(csv_file, "rb") as f:
                file_ = {"file": f}
                response = self.session.post(
                    self.api_url + "/datasets/upload",
                    headers=self._headers,
                    data=data,
                    files=file_,
                )
        elif isinstance(csv_file, tuple):
            response = self.session.post(
                self.api_url + "/datasets/upload",
                headers=self._headers,
                data=data,
                files={"file": csv_file},
            )
        else:
            raise ValueError("csv_file must be a string or tuple")
        ls_utils.raise_for_status_with_text(response)
        result = response.json()
        # TODO: Make this more robust server-side
        if "detail" in result and "already exists" in result["detail"]:
            file_name = csv_file if isinstance(csv_file, str) else csv_file[0]
            file_name = file_name.split("/")[-1]
            raise ValueError(f"Dataset {file_name} already exists")
        return ls_schemas.Dataset(
            **result, _host_url=self._host_url, _tenant_id=self._get_tenant_id()
        )

    def _run_transform(
        self, run: Union[ls_schemas.Run, dict, ls_schemas.RunLikeDict]
    ) -> dict:
        if hasattr(run, "dict") and callable(getattr(run, "dict")):
            run_create = run.dict()  # type: ignore
        else:
            run_create = cast(dict, run)
        if isinstance(run["id"], str):
            run["id"] = uuid.UUID(run["id"])
        if "inputs" in run_create:
            run_create["inputs"] = _hide_inputs(run_create["inputs"])
        if "outputs" in run_create:
            run_create["outputs"] = _hide_outputs(run_create["outputs"])
        return run_create

    def _insert_runtime_env(self, runs: Sequence[dict]) -> None:
        runtime_env = ls_env.get_runtime_and_metrics()
        for run_create in runs:
            run_extra = cast(dict, run_create.setdefault("extra", {}))
            # update runtime
            runtime: dict = run_extra.setdefault("runtime", {})
            run_extra["runtime"] = {**runtime_env, **runtime}
            # update metadata
            metadata: dict = run_extra.setdefault("metadata", {})
            langchain_metadata = ls_env.get_langchain_env_var_metadata()
            metadata.update(
                {k: v for k, v in langchain_metadata.items() if k not in metadata}
            )

    def _filter_for_sampling(
        self, runs: Iterable[dict], *, patch: bool = False
    ) -> list[dict]:
        if self.tracing_sample_rate is None:
            return list(runs)

        if patch:
            sampled = []
            for run in runs:
                if run["id"] in self._sampled_post_uuids:
                    sampled.append(run)
                    self._sampled_post_uuids.remove(run["id"])
            return sampled
        else:
            sampled = []
            for run in runs:
                if random.random() < self.tracing_sample_rate:
                    sampled.append(run)
                    self._sampled_post_uuids.add(run["id"])
            return sampled

    def create_run(
        self,
        name: str,
        inputs: Dict[str, Any],
        run_type: str,
        *,
        execution_order: Optional[int] = None,
        project_name: Optional[str] = None,
        **kwargs: Any,
    ) -> None:
        """Persist a run to the LangSmith API.

        Parameters
        ----------
        name : str
            The name of the run.
        inputs : Dict[str, Any]
            The input values for the run.
        run_type : str
            The type of the run, such as tool, chain, llm, retriever,
            embedding, prompt, or parser.
        execution_order : int or None, default=None
            The position of the run in the full trace's execution sequence.
                All root run traces have execution_order 1.
        **kwargs : Any
            Additional keyword arguments.

        Raises
        ------
        LangSmithUserError
            If the API key is not provided when using the hosted service.
        """
        project_name = project_name or kwargs.pop(
            "session_name",
            # if the project is not provided, use the environment's project
            ls_utils.get_tracer_project(),
        )
        revision_id = kwargs.pop("revision_id", None)
        run_create = {
            **kwargs,
            "session_name": project_name,
            "name": name,
            "inputs": inputs,
            "run_type": run_type,
            "execution_order": execution_order if execution_order is not None else 1,
        }
<<<<<<< HEAD
        if not self._filter_for_sampling([run_create]):
            return
        if (
            self.tracing_queue is not None
            # batch ingest requires trace_id and dotted_order to be set
            and run_create.get("trace_id") is not None
            and run_create.get("dotted_order") is not None
        ):
            return self.tracing_queue.put(
                TracingQueueItem(run_create["dotted_order"], "create", run_create)
            )

        run_create = self._run_transform(run_create)
        self._insert_runtime_env([run_create])
=======
        if "outputs" in run_create:
            run_create["outputs"] = _hide_outputs(run_create["outputs"])
        run_extra = cast(dict, run_create.setdefault("extra", {}))
        runtime = run_extra.setdefault("runtime", {})
        metadata: dict = run_extra.setdefault("metadata", {})
        runtime_env = ls_env.get_runtime_and_metrics()
        langchain_metadata = ls_env.get_langchain_env_var_metadata()
        metadata.update(
            {k: v for k, v in langchain_metadata.items() if k not in metadata}
        )
        if revision_id is not None:
            metadata["revision_id"] = revision_id
        run_extra["runtime"] = {**runtime_env, **runtime}
>>>>>>> 4aa390d6
        headers = {
            **self._headers,
            "Accept": "application/json",
            "Content-Type": "application/json",
        }

        self.request_with_retries(
            "post",
            f"{self.api_url}/runs",
            request_kwargs={
                "data": json.dumps(run_create, default=_serialize_json),
                "headers": headers,
                "timeout": self.timeout_ms / 1000,
            },
            to_ignore=(ls_utils.LangSmithConflictError,),
        )

    def batch_ingest_runs(
        self,
        create: Optional[
            Sequence[Union[ls_schemas.Run, ls_schemas.RunLikeDict, Dict]]
        ] = None,
        update: Optional[
            Sequence[Union[ls_schemas.Run, ls_schemas.RunLikeDict, Dict]]
        ] = None,
        *,
        pre_sampled: bool = False,
    ):
        """
        Batch ingest/upsert multiple runs in the Langsmith system.

        Args:
            create (Optional[Sequence[Union[ls_schemas.Run, RunLikeDict]]]):
                A sequence of `Run` objects or equivalent dictionaries representing
                runs to be created / posted.
            update (Optional[Sequence[Union[ls_schemas.Run, RunLikeDict]]]):
                A sequence of `Run` objects or equivalent dictionaries representing
                runs that have already been created and should be updated / patched.
            pre_sampled (bool, optional): Whether the runs have already been subject
                to sampling, and therefore should not be sampled again.
                Defaults to False.

        Returns:
            None: If both `create` and `update` are None.

        Raises:
            LangsmithAPIError: If there is an error in the API request.

        Note:
            - The run objects MUST contain the dotted_order and trace_id fields
                to be accepted by the API.
        """

        if not create and not update:
            return
        # transform and convert to dicts
        create_dicts = [self._run_transform(run) for run in create or []]
        update_dicts = [self._run_transform(run) for run in update or []]
        # combine post and patch dicts where possible
        if update_dicts and create_dicts:
            create_by_id = {run["id"]: run for run in create_dicts}
            standalone_updates: list[dict] = []
            for run in update_dicts:
                if run["id"] in create_by_id:
                    create_by_id[run["id"]].update(
                        {k: v for k, v in run.items() if v is not None}
                    )
                else:
                    standalone_updates.append(run)
            update_dicts = standalone_updates
        for run in create_dicts:
            if not run.get("trace_id") or not run.get("dotted_order"):
                raise ls_utils.LangSmithUserError(
                    "Batch ingest requires trace_id and dotted_order to be set."
                )
        for run in update_dicts:
            if not run.get("trace_id") or not run.get("dotted_order"):
                raise ls_utils.LangSmithUserError(
                    "Batch ingest requires trace_id and dotted_order to be set."
                )
        # filter out runs that are not sampled
        if pre_sampled:
            body = {
                "post": create_dicts,
                "patch": update_dicts,
            }
        else:
            body = {
                "post": self._filter_for_sampling(create_dicts),
                "patch": self._filter_for_sampling(update_dicts, patch=True),
            }
        if not body["post"] and not body["patch"]:
            return

        self._insert_runtime_env(body["post"])

        self.request_with_retries(
            "post",
            f"{self.api_url}/runs/batch",
            request_kwargs={
                "data": json.dumps(body, default=_serialize_json),
                "timeout": self.timeout_ms / 1000,
                "headers": {
                    **self._headers,
                    "Accept": "application/json",
                    "Content-Type": "application/json",
                },
            },
            to_ignore=(ls_utils.LangSmithConflictError,),
        )

    def update_run(
        self,
        run_id: ID_TYPE,
        *,
        end_time: Optional[datetime.datetime] = None,
        error: Optional[str] = None,
        inputs: Optional[Dict] = None,
        outputs: Optional[Dict] = None,
        events: Optional[Sequence[dict]] = None,
        **kwargs: Any,
    ) -> None:
        """Update a run in the LangSmith API.

        Parameters
        ----------
        run_id : str or UUID
            The ID of the run to update.
        end_time : datetime or None
            The end time of the run.
        error : str or None, default=None
            The error message of the run.
        inputs : Dict or None, default=None
            The input values for the run.
        outputs : Dict or None, default=None
            The output values for the run.
        events : Sequence[dict] or None, default=None
            The events for the run.
        **kwargs : Any
            Kwargs are ignored.
        """
        headers = {
            **self._headers,
            "Accept": "application/json",
            "Content-Type": "application/json",
        }
        data: Dict[str, Any] = {
            "id": _as_uuid(run_id, "run_id"),
            "trace_id": kwargs.pop("trace_id", None),
            "parent_run_id": kwargs.pop("parent_run_id", None),
            "dotted_order": kwargs.pop("dotted_order", None),
        }
        if not self._filter_for_sampling([data], patch=True):
            return
        if end_time is not None:
            data["end_time"] = end_time.isoformat()
        if error is not None:
            data["error"] = error
        if inputs is not None:
            data["inputs"] = _hide_inputs(inputs)
        if outputs is not None:
            data["outputs"] = _hide_outputs(outputs)
        if events is not None:
            data["events"] = events
        if (
            self.tracing_queue is not None
            # batch ingest requires trace_id and dotted_order to be set
            and data["trace_id"] is not None
            and data["dotted_order"] is not None
        ):
            return self.tracing_queue.put(
                TracingQueueItem(data["dotted_order"], "update", data)
            )

        self.request_with_retries(
            "patch",
            f"{self.api_url}/runs/{data['id']}",
            request_kwargs={
                "data": json.dumps(data, default=_serialize_json),
                "headers": headers,
                "timeout": self.timeout_ms / 1000,
            },
        )

    def _load_child_runs(self, run: ls_schemas.Run) -> ls_schemas.Run:
        """Load child runs for a given run.

        Parameters
        ----------
        run : Run
            The run to load child runs for.

        Returns
        -------
        Run
            The run with loaded child runs.

        Raises
        ------
        LangSmithError
            If a child run has no parent.
        """
        child_runs = self.list_runs(id=run.child_run_ids)
        treemap: DefaultDict[uuid.UUID, List[ls_schemas.Run]] = collections.defaultdict(
            list
        )
        runs: Dict[uuid.UUID, ls_schemas.Run] = {}
        for child_run in sorted(
            # TODO: Remove execution_order once it's no longer used
            child_runs,
            key=lambda r: r.dotted_order or str(r.execution_order),
        ):
            if child_run.parent_run_id is None:
                raise ls_utils.LangSmithError(f"Child run {child_run.id} has no parent")
            treemap[child_run.parent_run_id].append(child_run)
            runs[child_run.id] = child_run
        run.child_runs = treemap.pop(run.id, [])
        for run_id, children in treemap.items():
            runs[run_id].child_runs = children
        return run

    def read_run(
        self, run_id: ID_TYPE, load_child_runs: bool = False
    ) -> ls_schemas.Run:
        """Read a run from the LangSmith API.

        Parameters
        ----------
        run_id : str or UUID
            The ID of the run to read.
        load_child_runs : bool, default=False
            Whether to load nested child runs.

        Returns
        -------
        Run
            The run.
        """
        response = self._get_with_retries(f"/runs/{_as_uuid(run_id, 'run_id')}")
        run = ls_schemas.Run(**response.json(), _host_url=self._host_url)
        if load_child_runs and run.child_run_ids:
            run = self._load_child_runs(run)
        return run

    def list_runs(
        self,
        *,
        project_id: Optional[ID_TYPE] = None,
        project_name: Optional[str] = None,
        run_type: Optional[str] = None,
        reference_example_id: Optional[ID_TYPE] = None,
        query: Optional[str] = None,
        filter: Optional[str] = None,
        execution_order: Optional[int] = None,
        parent_run_id: Optional[ID_TYPE] = None,
        start_time: Optional[datetime.datetime] = None,
        error: Optional[bool] = None,
        run_ids: Optional[List[ID_TYPE]] = None,
        **kwargs: Any,
    ) -> Iterator[ls_schemas.Run]:
        """List runs from the LangSmith API.

        Parameters
        ----------
        project_id : UUID or None, default=None
            The ID of the project to filter by.
        project_name : str or None, default=None
            The name of the project to filter by.
        run_type : str or None, default=None
            The type of the runs to filter by.
        reference_example_id : UUID or None, default=None
            The ID of the reference example to filter by.
        query : str or None, default=None
            The query string to filter by.
        filter : str or None, default=None
            The filter string to filter by.
        execution_order : int or None, default=None
            The execution order to filter by. Execution order is the position
            of the run in the full trace's execution sequence.
                All root run traces have execution_order 1.
        parent_run_id : UUID or None, default=None
            The ID of the parent run to filter by.
        start_time : datetime or None, default=None
            The start time to filter by.
        error : bool or None, default=None
            Whether to filter by error status.
        run_ids : List[str or UUID] or None, default=None
            The IDs of the runs to filter by.
        **kwargs : Any
            Additional keyword arguments.

        Yields
        ------
        Run
            The runs.
        """
        if project_name is not None:
            if project_id is not None:
                raise ValueError("Only one of project_id or project_name may be given")
            project_id = self.read_project(project_name=project_name).id
        body_query: Dict[str, Any] = {
            "session": [project_id] if project_id else None,
            "run_type": run_type,
            "reference_example": [reference_example_id]
            if reference_example_id
            else None,
            "query": query,
            "filter": filter,
            "execution_order": execution_order,
            "parent_run": parent_run_id,
            "start_time": start_time.isoformat() if start_time else None,
            "error": error,
            "id": run_ids,
            **kwargs,
        }
        body_query = {k: v for k, v in body_query.items() if v is not None}
        yield from (
            ls_schemas.Run(**run, _host_url=self._host_url)
            for run in self._get_cursor_paginated_list(
                "/runs/query", body=body_query, request_method="post"
            )
        )

    def get_run_url(
        self,
        *,
        run: ls_schemas.RunBase,
        project_name: Optional[str] = None,
        project_id: Optional[ID_TYPE] = None,
    ) -> str:
        """Get the URL for a run.

        Parameters
        ----------
        run : Run
            The run.
        project_name : str or None, default=None
            The name of the project.
        project_id : UUID or None, default=None
            The ID of the project.

        Returns
        -------
        str
            The URL for the run.
        """
        if hasattr(run, "session_id") and run.session_id is not None:
            session_id = run.session_id
        elif project_id is not None:
            session_id = project_id
        elif project_name is not None:
            session_id = self.read_project(project_name=project_name).id
        else:
            project_name = ls_utils.get_tracer_project()
            session_id = self.read_project(project_name=project_name).id
        session_id_ = _as_uuid(session_id, "session_id")
        return (
            f"{self._host_url}/o/{self._get_tenant_id()}/projects/p/{session_id_}/"
            f"r/{run.id}?poll=true"
        )

    def share_run(self, run_id: ID_TYPE, *, share_id: Optional[ID_TYPE] = None) -> str:
        """Get a share link for a run."""
        run_id_ = _as_uuid(run_id, "run_id")
        data = {
            "run_id": str(run_id_),
            "share_token": share_id or str(uuid.uuid4()),
        }
        response = self.session.put(
            f"{self.api_url}/runs/{run_id_}/share",
            headers=self._headers,
            json=data,
        )
        ls_utils.raise_for_status_with_text(response)
        share_token = response.json()["share_token"]
        return f"{self._host_url}/public/{share_token}/r"

    def unshare_run(self, run_id: ID_TYPE) -> None:
        """Delete share link for a run."""
        response = self.session.delete(
            f"{self.api_url}/runs/{_as_uuid(run_id, 'run_id')}/share",
            headers=self._headers,
        )
        ls_utils.raise_for_status_with_text(response)

    def read_run_shared_link(self, run_id: ID_TYPE) -> Optional[str]:
        response = self.session.get(
            f"{self.api_url}/runs/{_as_uuid(run_id, 'run_id')}/share",
            headers=self._headers,
        )
        ls_utils.raise_for_status_with_text(response)
        result = response.json()
        if result is None or "share_token" not in result:
            return None
        return f"{self._host_url}/public/{result['share_token']}/r"

    def run_is_shared(self, run_id: ID_TYPE) -> bool:
        """Get share state for a run."""
        link = self.read_run_shared_link(_as_uuid(run_id, "run_id"))
        return link is not None

    def list_shared_runs(
        self, share_token: ID_TYPE, run_ids: Optional[List[str]] = None
    ) -> List[ls_schemas.Run]:
        """Get shared runs."""
        params = {"id": run_ids, "share_token": str(share_token)}
        response = self.session.get(
            f"{self.api_url}/public/{_as_uuid(share_token, 'share_token')}/runs",
            headers=self._headers,
            params=params,
        )
        ls_utils.raise_for_status_with_text(response)
        return [
            ls_schemas.Run(**run, _host_url=self._host_url) for run in response.json()
        ]

    def read_dataset_shared_schema(
        self,
        dataset_id: Optional[ID_TYPE] = None,
        *,
        dataset_name: Optional[str] = None,
    ) -> ls_schemas.DatasetShareSchema:
        if dataset_id is None and dataset_name is None:
            raise ValueError("Either dataset_id or dataset_name must be given")
        if dataset_id is None:
            dataset_id = self.read_dataset(dataset_name=dataset_name).id
        response = self.session.get(
            f"{self.api_url}/datasets/{_as_uuid(dataset_id, 'dataset_id')}/share",
            headers=self._headers,
        )
        ls_utils.raise_for_status_with_text(response)
        d = response.json()
        return cast(
            ls_schemas.DatasetShareSchema,
            {
                **d,
                "url": f"{self._host_url}/public/"
                f"{_as_uuid(d['share_token'], 'response.share_token')}/d",
            },
        )

    def share_dataset(
        self,
        dataset_id: Optional[ID_TYPE] = None,
        *,
        dataset_name: Optional[str] = None,
    ) -> ls_schemas.DatasetShareSchema:
        """Get a share link for a dataset."""
        if dataset_id is None and dataset_name is None:
            raise ValueError("Either dataset_id or dataset_name must be given")
        if dataset_id is None:
            dataset_id = self.read_dataset(dataset_name=dataset_name).id
        data = {
            "dataset_id": str(dataset_id),
        }
        response = self.session.put(
            f"{self.api_url}/datasets/{_as_uuid(dataset_id, 'dataset_id')}/share",
            headers=self._headers,
            json=data,
        )
        ls_utils.raise_for_status_with_text(response)
        d: dict = response.json()
        return cast(
            ls_schemas.DatasetShareSchema,
            {**d, "url": f"{self._host_url}/public/{d['share_token']}/d"},
        )

    def unshare_dataset(self, dataset_id: ID_TYPE) -> None:
        """Delete share link for a dataset."""
        response = self.session.delete(
            f"{self.api_url}/datasets/{_as_uuid(dataset_id, 'dataset_id')}/share",
            headers=self._headers,
        )
        ls_utils.raise_for_status_with_text(response)

    def read_shared_dataset(
        self,
        share_token: str,
    ) -> ls_schemas.Dataset:
        """Get shared datasets."""
        response = self.session.get(
            f"{self.api_url}/public/{_as_uuid(share_token, 'share_token')}/datasets",
            headers=self._headers,
        )
        ls_utils.raise_for_status_with_text(response)
        return ls_schemas.Dataset(
            **response.json(),
            _host_url=self._host_url,
            _public_path=f"/public/{share_token}/d",
        )

    def list_shared_examples(
        self, share_token: str, *, example_ids: Optional[List[ID_TYPE]] = None
    ) -> List[ls_schemas.Example]:
        """Get shared examples."""
        params = {}
        if example_ids is not None:
            params["id"] = [str(id) for id in example_ids]
        response = self.session.get(
            f"{self.api_url}/public/{_as_uuid(share_token, 'share_token')}/examples",
            headers=self._headers,
            params=params,
        )
        ls_utils.raise_for_status_with_text(response)
        return [
            ls_schemas.Example(**dataset, _host_url=self._host_url)
            for dataset in response.json()
        ]

    def list_shared_projects(
        self,
        *,
        dataset_share_token: str,
        project_ids: Optional[List[ID_TYPE]] = None,
        name: Optional[str] = None,
        name_contains: Optional[str] = None,
    ) -> Iterator[ls_schemas.TracerSessionResult]:
        params = {"id": project_ids, "name": name, "name_contains": name_contains}
        share_token = _as_uuid(dataset_share_token, "dataset_share_token")
        yield from [
            ls_schemas.TracerSessionResult(**project, _host_url=self._host_url)
            for project in self._get_paginated_list(
                f"/public/{share_token}/datasets/sessions",
                params=params,
            )
        ]

    def create_project(
        self,
        project_name: str,
        *,
        description: Optional[str] = None,
        metadata: Optional[dict] = None,
        upsert: bool = False,
        project_extra: Optional[dict] = None,
        reference_dataset_id: Optional[ID_TYPE] = None,
    ) -> ls_schemas.TracerSession:
        """Create a project on the LangSmith API.

        Parameters
        ----------
        project_name : str
            The name of the project.
        project_extra : dict or None, default=None
            Additional project information.
        metadata: dict or None, default=None
            Additional metadata to associate with the project.
        description : str or None, default=None
            The description of the project.
        upsert : bool, default=False
            Whether to update the project if it already exists.
        reference_dataset_id: UUID or None, default=None
            The ID of the reference dataset to associate with the project.

        Returns
        -------
        TracerSession
            The created project.
        """
        endpoint = f"{self.api_url}/sessions"
        extra = project_extra
        if metadata:
            extra = {**(extra or {}), "metadata": metadata}
        body: Dict[str, Any] = {
            "name": project_name,
            "extra": extra,
            "description": description,
        }
        params = {}
        if upsert:
            params["upsert"] = True
        if reference_dataset_id is not None:
            body["reference_dataset_id"] = reference_dataset_id
        response = self.session.post(
            endpoint,
            headers={**self._headers, "Content-Type": "application/json"},
            data=json.dumps(body, default=_serialize_json),
        )
        ls_utils.raise_for_status_with_text(response)
        return ls_schemas.TracerSession(**response.json(), _host_url=self._host_url)

    def update_project(
        self,
        project_id: ID_TYPE,
        *,
        name: Optional[str] = None,
        description: Optional[str] = None,
        metadata: Optional[dict] = None,
        project_extra: Optional[dict] = None,
        end_time: Optional[datetime.datetime] = None,
    ) -> ls_schemas.TracerSession:
        """Update a LangSmith project.

        Parameters
        ----------
        project_id : UUID
            The ID of the project to update.
        name : str or None, default=None
            The new name to give the project. This is only valid if the project
            has been assigned an end_time, meaning it has been completed/closed.
        description : str or None, default=None
            The new description to give the project.
        metadata: dict or None, default=None

        project_extra : dict or None, default=None
            Additional project information.

        Returns
        -------
        TracerSession
            The updated project.
        """
        endpoint = f"{self.api_url}/sessions/{_as_uuid(project_id, 'project_id')}"
        extra = project_extra
        if metadata:
            extra = {**(extra or {}), "metadata": metadata}
        body: Dict[str, Any] = {
            "name": name,
            "extra": extra,
            "description": description,
            "end_time": end_time.isoformat() if end_time else None,
        }
        response = self.session.patch(
            endpoint,
            headers={**self._headers, "Content-Type": "application/json"},
            data=json.dumps(body, default=_serialize_json),
        )
        ls_utils.raise_for_status_with_text(response)
        return ls_schemas.TracerSession(**response.json(), _host_url=self._host_url)

    def _get_tenant_id(self) -> uuid.UUID:
        if self._tenant_id is not None:
            return self._tenant_id
        response = self._get_with_retries("/sessions", params={"limit": 1})
        result = response.json()
        if isinstance(result, list):
            tracer_session = ls_schemas.TracerSessionResult(
                **result[0], _host_url=self._host_url
            )
            self._tenant_id = tracer_session.tenant_id
            return self._tenant_id
        raise ls_utils.LangSmithError("No projects found")

    @ls_utils.xor_args(("project_id", "project_name"))
    def read_project(
        self, *, project_id: Optional[str] = None, project_name: Optional[str] = None
    ) -> ls_schemas.TracerSessionResult:
        """Read a project from the LangSmith API.

        Parameters
        ----------
        project_id : str or None, default=None
            The ID of the project to read.
        project_name : str or None, default=None
            The name of the project to read.
                Note: Only one of project_id or project_name may be given.

        Returns
        -------
        TracerSessionResult
            The project.
        """
        path = "/sessions"
        params: Dict[str, Any] = {"limit": 1}
        if project_id is not None:
            path += f"/{_as_uuid(project_id, 'project_id')}"
        elif project_name is not None:
            params["name"] = project_name
        else:
            raise ValueError("Must provide project_name or project_id")
        response = self._get_with_retries(path, params=params)
        result = response.json()
        if isinstance(result, list):
            if len(result) == 0:
                raise ls_utils.LangSmithNotFoundError(
                    f"Project {project_name} not found"
                )
            return ls_schemas.TracerSessionResult(**result[0], _host_url=self._host_url)
        return ls_schemas.TracerSessionResult(
            **response.json(), _host_url=self._host_url
        )

    def get_test_results(
        self,
        *,
        project_id: Optional[ID_TYPE] = None,
        project_name: Optional[str] = None,
    ) -> "pd.DataFrame":
        """Read the record-level information from a test project into a Pandas DF.

        Note: this will fetch whatever data exists in the DB. Results are not
        immediately available in the DB upon evaluation run completion.

        Returns
        -------
        pd.DataFrame
            A dataframe containing the test results.
        """
        import pandas as pd  # type: ignore

        runs = self.list_runs(
            project_id=project_id, project_name=project_name, execution_order=1
        )
        results = []
        example_ids = []
        for r in runs:
            row = {
                "example_id": r.reference_example_id,
                **{f"input.{k}": v for k, v in r.inputs.items()},
                **{f"outputs.{k}": v for k, v in (r.outputs or {}).items()},
            }
            if r.feedback_stats:
                for k, v in r.feedback_stats.items():
                    row[f"feedback.{k}"] = v.get("avg")
            row.update(
                {
                    "execution_time": (r.end_time - r.start_time).total_seconds()
                    if r.end_time
                    else None,
                    "error": r.error,
                    "id": r.id,
                }
            )
            if r.reference_example_id:
                example_ids.append(r.reference_example_id)
            results.append(row)
        result = pd.DataFrame(results).set_index("example_id")
        batch_size = 100
        example_outputs = []
        for batch in [
            example_ids[i : i + batch_size]
            for i in range(0, len(example_ids), batch_size)
        ]:
            for example in self.list_examples(example_ids=batch):
                example_outputs.append(
                    {
                        "example_id": example.id,
                        **{
                            f"reference.{k}": v
                            for k, v in (example.outputs or {}).items()
                        },
                    }
                )
        if example_outputs:
            df = pd.DataFrame(example_outputs).set_index("example_id")
            result = df.merge(result, left_index=True, right_index=True)
        # Flatten dict columns into dot syntax for easier access
        return pd.json_normalize(result.to_dict(orient="records"))

    def list_projects(
        self,
        project_ids: Optional[List[ID_TYPE]] = None,
        name: Optional[str] = None,
        name_contains: Optional[str] = None,
        reference_dataset_id: Optional[ID_TYPE] = None,
        reference_dataset_name: Optional[str] = None,
        reference_free: Optional[bool] = None,
    ) -> Iterator[ls_schemas.TracerSession]:
        """
        List projects from the LangSmith API.

        Parameters
        ----------
        project_ids : Optional[List[ID_TYPE]], optional
            A list of project IDs to filter by, by default None
        name : Optional[str], optional
            The name of the project to filter by, by default None
        name_contains : Optional[str], optional
            A string to search for in the project name, by default None
        reference_dataset_id : Optional[List[ID_TYPE]], optional
            A dataset ID to filter by, by default None
        reference_dataset_name : Optional[str], optional
            The name of the reference dataset to filter by, by default None
        reference_free : Optional[bool], optional
            Whether to filter for only projects not associated with a dataset.

        Yields
        ------
        TracerSession
            The projects.
        """
        params: Dict[str, Any] = {}
        if project_ids is not None:
            params["id"] = project_ids
        if name is not None:
            params["name"] = name
        if name_contains is not None:
            params["name_contains"] = name_contains
        if reference_dataset_id is not None:
            if reference_dataset_name is not None:
                raise ValueError(
                    "Only one of reference_dataset_id or"
                    " reference_dataset_name may be given"
                )
            params["reference_dataset"] = reference_dataset_id
        elif reference_dataset_name is not None:
            reference_dataset_id = self.read_dataset(
                dataset_name=reference_dataset_name
            ).id
            params["reference_dataset"] = reference_dataset_id
        if reference_free is not None:
            params["reference_free"] = reference_free
        yield from (
            ls_schemas.TracerSessionResult(**project, _host_url=self._host_url)
            for project in self._get_paginated_list("/sessions", params=params)
        )

    @ls_utils.xor_args(("project_name", "project_id"))
    def delete_project(
        self, *, project_name: Optional[str] = None, project_id: Optional[str] = None
    ) -> None:
        """Delete a project from LangSmith.

        Parameters
        ----------
        project_name : str or None, default=None
            The name of the project to delete.
        project_id : str or None, default=None
            The ID of the project to delete.
        """
        if project_name is not None:
            project_id = str(self.read_project(project_name=project_name).id)
        elif project_id is None:
            raise ValueError("Must provide project_name or project_id")
        response = self.session.delete(
            self.api_url + f"/sessions/{_as_uuid(project_id, 'project_id')}",
            headers=self._headers,
        )
        ls_utils.raise_for_status_with_text(response)

    def create_dataset(
        self,
        dataset_name: str,
        *,
        description: Optional[str] = None,
        data_type: ls_schemas.DataType = ls_schemas.DataType.kv,
    ) -> ls_schemas.Dataset:
        """Create a dataset in the LangSmith API.

        Parameters
        ----------
        dataset_name : str
            The name of the dataset.
        description : str or None, default=None
            The description of the dataset.
        data_type : DataType or None, default=DataType.kv
            The data type of the dataset.

        Returns
        -------
        Dataset
            The created dataset.
        """
        dataset = ls_schemas.DatasetCreate(
            name=dataset_name,
            description=description,
            data_type=data_type,
        )
        response = self.session.post(
            self.api_url + "/datasets",
            headers={**self._headers, "Content-Type": "application/json"},
            data=dataset.json(),
        )
        ls_utils.raise_for_status_with_text(response)
        return ls_schemas.Dataset(
            **response.json(),
            _host_url=self._host_url,
            _tenant_id=self._get_tenant_id(),
        )

    def has_dataset(
        self, *, dataset_name: Optional[str] = None, dataset_id: Optional[str] = None
    ) -> bool:
        """Check whether a dataset exists in your tenant.

        Parameters
        ----------
        dataset_name : str or None, default=None
            The name of the dataset to check.
        dataset_id : str or None, default=None
            The ID of the dataset to check.

        Returns
        -------
        bool
            Whether the dataset exists.
        """
        try:
            self.read_dataset(dataset_name=dataset_name, dataset_id=dataset_id)
            return True
        except ls_utils.LangSmithNotFoundError:
            return False

    @ls_utils.xor_args(("dataset_name", "dataset_id"))
    def read_dataset(
        self,
        *,
        dataset_name: Optional[str] = None,
        dataset_id: Optional[ID_TYPE] = None,
    ) -> ls_schemas.Dataset:
        """Read a dataset from the LangSmith API.

        Parameters
        ----------
        dataset_name : str or None, default=None
            The name of the dataset to read.
        dataset_id : UUID or None, default=None
            The ID of the dataset to read.

        Returns
        -------
        Dataset
            The dataset.
        """
        path = "/datasets"
        params: Dict[str, Any] = {"limit": 1}
        if dataset_id is not None:
            path += f"/{_as_uuid(dataset_id, 'dataset_id')}"
        elif dataset_name is not None:
            params["name"] = dataset_name
        else:
            raise ValueError("Must provide dataset_name or dataset_id")
        response = self._get_with_retries(
            path,
            params=params,
        )
        result = response.json()
        if isinstance(result, list):
            if len(result) == 0:
                raise ls_utils.LangSmithNotFoundError(
                    f"Dataset {dataset_name} not found"
                )
            return ls_schemas.Dataset(
                **result[0], _host_url=self._host_url, _tenant_id=self._get_tenant_id()
            )
        return ls_schemas.Dataset(
            **result, _host_url=self._host_url, _tenant_id=self._get_tenant_id()
        )

    def read_dataset_openai_finetuning(
        self, dataset_id: Optional[str] = None, *, dataset_name: Optional[str] = None
    ) -> list:
        """
        Download a dataset in OpenAI Jsonl format and load it as a list of dicts.

        Parameters
        ----------
        dataset_id : str
            The ID of the dataset to download.
        dataset_name : str
            The name of the dataset to download.

        Returns
        -------
        list
            The dataset loaded as a list of dicts.
        """
        path = "/datasets"
        if dataset_id is not None:
            pass
        elif dataset_name is not None:
            dataset_id = self.read_dataset(dataset_name=dataset_name).id
        else:
            raise ValueError("Must provide dataset_name or dataset_id")
        response = self._get_with_retries(
            f"{path}/{_as_uuid(dataset_id, 'dataset_id')}/openai_ft",
        )
        dataset = [json.loads(line) for line in response.text.strip().split("\n")]
        return dataset

    def list_datasets(
        self,
        *,
        dataset_ids: Optional[List[ID_TYPE]] = None,
        data_type: Optional[str] = None,
        dataset_name: Optional[str] = None,
        dataset_name_contains: Optional[str] = None,
    ) -> Iterator[ls_schemas.Dataset]:
        """List the datasets on the LangSmith API.

        Yields
        ------
        Dataset
            The datasets.
        """
        params: Dict[str, Any] = {}
        if dataset_ids is not None:
            params["id"] = dataset_ids
        if data_type is not None:
            params["data_type"] = data_type
        if dataset_name is not None:
            params["name"] = dataset_name
        if dataset_name_contains is not None:
            params["name_contains"] = dataset_name_contains

        yield from (
            ls_schemas.Dataset(
                **dataset, _host_url=self._host_url, _tenant_id=self._get_tenant_id()
            )
            for dataset in self._get_paginated_list("/datasets", params=params)
        )

    @ls_utils.xor_args(("dataset_id", "dataset_name"))
    def delete_dataset(
        self,
        *,
        dataset_id: Optional[ID_TYPE] = None,
        dataset_name: Optional[str] = None,
    ) -> None:
        """Delete a dataset from the LangSmith API.

        Parameters
        ----------
        dataset_id : UUID or None, default=None
            The ID of the dataset to delete.
        dataset_name : str or None, default=None
            The name of the dataset to delete.
        """
        if dataset_name is not None:
            dataset_id = self.read_dataset(dataset_name=dataset_name).id
        if dataset_id is None:
            raise ValueError("Must provide either dataset name or ID")
        response = self.session.delete(
            f"{self.api_url}/datasets/{_as_uuid(dataset_id, 'dataset_id')}",
            headers=self._headers,
        )
        ls_utils.raise_for_status_with_text(response)

    def clone_public_dataset(
        self,
        token_or_url: str,
        *,
        source_api_url: Optional[str] = None,
        dataset_name: Optional[str] = None,
    ) -> None:
        """Clone a public dataset to your own langsmith tenant.

        This operation is idempotent. If you already have a dataset with the given name,
        this function will do nothing.

        Args:
            token_or_url (str): The token of the public dataset to clone.
            source_api_url: The URL of the langsmith server where the data is hosted.
                Defaults to the API URL of your current client.
            dataset_name (str): The name of the dataset to create in your tenant.
                Defaults to the name of the public dataset.

        """
        source_api_url = source_api_url or self.api_url
        source_api_url, token_uuid = _parse_token_or_url(token_or_url, source_api_url)
        source_client = Client(
            # Placeholder API key not needed anymore in most cases, but
            # some private deployments may have API key-based rate limiting
            # that would cause this to fail if we provide no value.
            api_url=source_api_url,
            api_key="placeholder",
        )
        ds = source_client.read_shared_dataset(token_uuid)
        dataset_name = dataset_name or ds.name
        if self.has_dataset(dataset_name=dataset_name):
            logger.info(
                f"Dataset {dataset_name} already exists in your tenant. Skipping."
            )
            return
        try:
            # Fetch examples first
            examples = list(source_client.list_shared_examples(token_uuid))
            dataset = self.create_dataset(
                dataset_name=dataset_name,
                description=ds.description,
                data_type=ds.data_type or ls_schemas.DataType.kv,
            )
            try:
                self.create_examples(
                    inputs=[e.inputs for e in examples],
                    outputs=[e.outputs for e in examples],
                    dataset_id=dataset.id,
                )
            except BaseException as e:
                # Let's not do automatic clean up for now in case there might be
                # some other reasons why create_examples fails (i.e., not network issue
                # or keyboard interrupt).
                # The risk is that this is an existing dataset that has valid examples
                # populated from another source so we don't want to delete it.
                logger.error(
                    f"An error occurred while creating dataset {dataset_name}. "
                    "You should delete it manually."
                )
                raise e
        finally:
            del source_client

    def _get_data_type(self, dataset_id: ID_TYPE) -> ls_schemas.DataType:
        dataset = self.read_dataset(dataset_id=dataset_id)
        return dataset.data_type

    @ls_utils.xor_args(("dataset_id", "dataset_name"))
    def create_llm_example(
        self,
        prompt: str,
        generation: Optional[str] = None,
        dataset_id: Optional[ID_TYPE] = None,
        dataset_name: Optional[str] = None,
        created_at: Optional[datetime.datetime] = None,
    ) -> ls_schemas.Example:
        """Add an example (row) to an LLM-type dataset."""
        return self.create_example(
            inputs={"input": prompt},
            outputs={"output": generation},
            dataset_id=dataset_id,
            dataset_name=dataset_name,
            created_at=created_at,
        )

    @ls_utils.xor_args(("dataset_id", "dataset_name"))
    def create_chat_example(
        self,
        messages: List[Union[Mapping[str, Any], ls_schemas.BaseMessageLike]],
        generations: Optional[
            Union[Mapping[str, Any], ls_schemas.BaseMessageLike]
        ] = None,
        dataset_id: Optional[ID_TYPE] = None,
        dataset_name: Optional[str] = None,
        created_at: Optional[datetime.datetime] = None,
    ) -> ls_schemas.Example:
        """Add an example (row) to a Chat-type dataset."""
        final_input = []
        for message in messages:
            if ls_utils.is_base_message_like(message):
                final_input.append(
                    ls_utils.convert_langchain_message(
                        cast(ls_schemas.BaseMessageLike, message)
                    )
                )
            else:
                final_input.append(cast(dict, message))
        final_generations = None
        if generations is not None:
            if ls_utils.is_base_message_like(generations):
                final_generations = ls_utils.convert_langchain_message(
                    cast(ls_schemas.BaseMessageLike, generations)
                )
            else:
                final_generations = cast(dict, generations)
        return self.create_example(
            inputs={"input": final_input},
            outputs={"output": final_generations}
            if final_generations is not None
            else None,
            dataset_id=dataset_id,
            dataset_name=dataset_name,
            created_at=created_at,
        )

    def create_example_from_run(
        self,
        run: ls_schemas.Run,
        dataset_id: Optional[ID_TYPE] = None,
        dataset_name: Optional[str] = None,
        created_at: Optional[datetime.datetime] = None,
    ) -> ls_schemas.Example:
        """Add an example (row) to an LLM-type dataset."""
        if dataset_id is None:
            dataset_id = self.read_dataset(dataset_name=dataset_name).id
            dataset_name = None  # Nested call expects only 1 defined
        dataset_type = self._get_data_type_cached(dataset_id)
        if dataset_type == ls_schemas.DataType.llm:
            if run.run_type != "llm":
                raise ValueError(
                    f"Run type {run.run_type} is not supported"
                    " for dataset of type 'LLM'"
                )
            try:
                prompt = ls_utils.get_prompt_from_inputs(run.inputs)
            except ValueError:
                raise ValueError(
                    "Error converting LLM run inputs to prompt for run"
                    f" {run.id} with inputs {run.inputs}"
                )
            inputs: Dict[str, Any] = {"input": prompt}
            if not run.outputs:
                outputs: Optional[Dict[str, Any]] = None
            else:
                try:
                    generation = ls_utils.get_llm_generation_from_outputs(run.outputs)
                except ValueError:
                    raise ValueError(
                        "Error converting LLM run outputs to generation for run"
                        f" {run.id} with outputs {run.outputs}"
                    )
                outputs = {"output": generation}
        elif dataset_type == ls_schemas.DataType.chat:
            if run.run_type != "llm":
                raise ValueError(
                    f"Run type {run.run_type} is not supported"
                    " for dataset of type 'chat'"
                )
            try:
                inputs = {"input": ls_utils.get_messages_from_inputs(run.inputs)}
            except ValueError:
                raise ValueError(
                    "Error converting LLM run inputs to chat messages for run"
                    f" {run.id} with inputs {run.inputs}"
                )
            if not run.outputs:
                outputs = None
            else:
                try:
                    outputs = {
                        "output": ls_utils.get_message_generation_from_outputs(
                            run.outputs
                        )
                    }
                except ValueError:
                    raise ValueError(
                        "Error converting LLM run outputs to chat generations"
                        f" for run {run.id} with outputs {run.outputs}"
                    )
        elif dataset_type == ls_schemas.DataType.kv:
            # Anything goes
            inputs = run.inputs
            outputs = run.outputs

        else:
            raise ValueError(f"Dataset type {dataset_type} not recognized.")
        return self.create_example(
            inputs=inputs,
            outputs=outputs,
            dataset_id=dataset_id,
            dataset_name=dataset_name,
            created_at=created_at,
        )

    def create_examples(
        self,
        *,
        inputs: Sequence[Mapping[str, Any]],
        outputs: Optional[Sequence[Optional[Mapping[str, Any]]]] = None,
        dataset_id: Optional[ID_TYPE] = None,
        dataset_name: Optional[str] = None,
        **kwargs: Any,
    ) -> None:
        """Create examples in a dataset.

        Parameters
        ----------
        inputs : Sequence[Mapping[str, Any]]
            The input values for the examples.
        outputs : Optional[Sequence[Optional[Mapping[str, Any]]]], default=None
            The output values for the examples.
        dataset_id : Optional[ID_TYPE], default=None
            The ID of the dataset to create the examples in.
        dataset_name : Optional[str], default=None
            The name of the dataset to create the examples in.

        Returns
        -------
        None

        Raises
        ------
        ValueError
            If both `dataset_id` and `dataset_name` are `None`.
        """
        if dataset_id is None and dataset_name is None:
            raise ValueError("Either dataset_id or dataset_name must be provided.")

        if dataset_id is None:
            dataset_id = self.read_dataset(dataset_name=dataset_name).id
        examples = [
            {
                "inputs": in_,
                "outputs": out_,
                "dataset_id": dataset_id,
            }
            for in_, out_ in zip(inputs, outputs or [None] * len(inputs))
        ]

        response = self.session.post(
            f"{self.api_url}/examples/bulk",
            headers={**self._headers, "Content-Type": "application/json"},
            data=json.dumps(examples, default=_serialize_json),
        )
        ls_utils.raise_for_status_with_text(response)

    @ls_utils.xor_args(("dataset_id", "dataset_name"))
    def create_example(
        self,
        inputs: Mapping[str, Any],
        dataset_id: Optional[ID_TYPE] = None,
        dataset_name: Optional[str] = None,
        created_at: Optional[datetime.datetime] = None,
        outputs: Optional[Mapping[str, Any]] = None,
        example_id: Optional[ID_TYPE] = None,
    ) -> ls_schemas.Example:
        """Create a dataset example in the LangSmith API.

        Examples are rows in a dataset, containing the inputs
        and expected outputs (or other reference information)
        for a model or chain.

        Parameters
        ----------
        inputs : Mapping[str, Any]
            The input values for the example.
        dataset_id : UUID or None, default=None
            The ID of the dataset to create the example in.
        dataset_name : str or None, default=None
            The name of the dataset to create the example in.
        created_at : datetime or None, default=None
            The creation timestamp of the example.
        outputs : Mapping[str, Any] or None, default=None
            The output values for the example.
        exemple_id : UUID or None, default=None
            The ID of the example to create. If not provided, a new
            example will be created.

        Returns
        -------
        Example
            The created example.
        """
        if dataset_id is None:
            dataset_id = self.read_dataset(dataset_name=dataset_name).id

        data = {
            "inputs": inputs,
            "outputs": outputs,
            "dataset_id": dataset_id,
        }
        if created_at:
            data["created_at"] = created_at.isoformat()
        if example_id:
            data["id"] = example_id
        example = ls_schemas.ExampleCreate(**data)
        response = self.session.post(
            f"{self.api_url}/examples",
            headers={**self._headers, "Content-Type": "application/json"},
            data=example.json(),
        )
        ls_utils.raise_for_status_with_text(response)
        result = response.json()
        return ls_schemas.Example(
            **result, _host_url=self._host_url, _tenant_id=self._get_tenant_id()
        )

    def read_example(self, example_id: ID_TYPE) -> ls_schemas.Example:
        """Read an example from the LangSmith API.

        Parameters
        ----------
        example_id : str or UUID
            The ID of the example to read.

        Returns
        -------
        Example
            The example.
        """
        response = self._get_with_retries(
            f"/examples/{_as_uuid(example_id, 'example_id')}",
        )
        return ls_schemas.Example(
            **response.json(),
            _host_url=self._host_url,
            _tenant_id=self._get_tenant_id(),
        )

    def list_examples(
        self,
        dataset_id: Optional[ID_TYPE] = None,
        dataset_name: Optional[str] = None,
        example_ids: Optional[Sequence[ID_TYPE]] = None,
        inline_s3_urls: bool = True,
    ) -> Iterator[ls_schemas.Example]:
        """Retrieve the example rows of the specified dataset.

        Parameters
        ----------
        dataset_id : UUID or None, default=None
            The ID of the dataset to filter by.
        dataset_name : str or None, default=None
            The name of the dataset to filter by.
        example_ids : List[UUID] or None, default=None
            The IDs of the examples to filter by.

        Yields
        ------
        Example
            The examples.
        """
        params: Dict[str, Any] = {}
        if dataset_id is not None:
            params["dataset"] = dataset_id
        elif dataset_name is not None:
            dataset_id = self.read_dataset(dataset_name=dataset_name).id
            params["dataset"] = dataset_id
        else:
            pass
        if example_ids is not None:
            params["id"] = example_ids
        params["inline_s3_urls"] = inline_s3_urls
        yield from (
            ls_schemas.Example(
                **example, _host_url=self._host_url, _tenant_id=self._get_tenant_id()
            )
            for example in self._get_paginated_list("/examples", params=params)
        )

    def update_example(
        self,
        example_id: str,
        *,
        inputs: Optional[Dict[str, Any]] = None,
        outputs: Optional[Mapping[str, Any]] = None,
        dataset_id: Optional[ID_TYPE] = None,
    ) -> Dict[str, Any]:
        """Update a specific example.

        Parameters
        ----------
        example_id : str or UUID
            The ID of the example to update.
        inputs : Dict[str, Any] or None, default=None
            The input values to update.
        outputs : Mapping[str, Any] or None, default=None
            The output values to update.
        dataset_id : UUID or None, default=None
            The ID of the dataset to update.

        Returns
        -------
        Dict[str, Any]
            The updated example.
        """
        example = ls_schemas.ExampleUpdate(
            inputs=inputs,
            outputs=outputs,
            dataset_id=dataset_id,
        )
        response = self.session.patch(
            f"{self.api_url}/examples/{_as_uuid(example_id, 'example_id')}",
            headers={**self._headers, "Content-Type": "application/json"},
            data=example.json(exclude_none=True),
        )
        ls_utils.raise_for_status_with_text(response)
        return response.json()

    def delete_example(self, example_id: ID_TYPE) -> None:
        """Delete an example by ID.

        Parameters
        ----------
        example_id : str or UUID
            The ID of the example to delete.
        """
        response = self.session.delete(
            f"{self.api_url}/examples/{_as_uuid(example_id, 'example_id')}",
            headers=self._headers,
        )
        ls_utils.raise_for_status_with_text(response)

    def _resolve_run_id(
        self,
        run: Union[ls_schemas.Run, ls_schemas.RunBase, str, uuid.UUID],
        load_child_runs: bool,
    ) -> ls_schemas.Run:
        """Resolve the run ID.

        Parameters
        ----------
        run : Run or RunBase or str or UUID
            The run to resolve.
        load_child_runs : bool
            Whether to load child runs.

        Returns
        -------
        Run
            The resolved run.

        Raises
        ------
        TypeError
            If the run type is invalid.
        """
        if isinstance(run, (str, uuid.UUID)):
            run_ = self.read_run(run, load_child_runs=load_child_runs)
        else:
            run_ = run
        return run_

    def _resolve_example_id(
        self,
        example: Union[ls_schemas.Example, str, uuid.UUID, dict, None],
        run: ls_schemas.Run,
    ) -> Optional[ls_schemas.Example]:
        """Resolve the example ID.

        Parameters
        ----------
        example : Example or str or UUID or dict or None
            The example to resolve.
        run : Run
            The run associated with the example.

        Returns
        -------
        Example or None
            The resolved example.
        """
        if isinstance(example, (str, uuid.UUID)):
            reference_example_ = self.read_example(example)
        elif isinstance(example, ls_schemas.Example):
            reference_example_ = example
        elif isinstance(example, dict):
            reference_example_ = ls_schemas.Example(
                **example, _host_url=self._host_url, _tenant_id=self._get_tenant_id()
            )
        elif run.reference_example_id is not None:
            reference_example_ = self.read_example(run.reference_example_id)
        else:
            reference_example_ = None
        return reference_example_

    def _select_eval_results(
        self,
        results: Union[ls_evaluator.EvaluationResult, ls_evaluator.EvaluationResults],
    ) -> List[ls_evaluator.EvaluationResult]:
        if isinstance(results, ls_evaluator.EvaluationResult):
            results_ = [results]
        elif isinstance(results, dict) and "results" in results:
            results_ = cast(List[ls_evaluator.EvaluationResult], results["results"])
        else:
            raise TypeError(
                f"Invalid evaluation result type {type(results)}."
                " Expected EvaluationResult or EvaluationResults."
            )
        return results_

    def evaluate_run(
        self,
        run: Union[ls_schemas.Run, ls_schemas.RunBase, str, uuid.UUID],
        evaluator: ls_evaluator.RunEvaluator,
        *,
        source_info: Optional[Dict[str, Any]] = None,
        reference_example: Optional[
            Union[ls_schemas.Example, str, dict, uuid.UUID]
        ] = None,
        load_child_runs: bool = False,
    ) -> ls_evaluator.EvaluationResult:
        """Evaluate a run.

        Parameters
        ----------
        run : Run or RunBase or str or UUID
            The run to evaluate.
        evaluator : RunEvaluator
            The evaluator to use.
        source_info : Dict[str, Any] or None, default=None
            Additional information about the source of the evaluation to log
            as feedback metadata.
        reference_example : Example or str or dict or UUID or None, default=None
            The example to use as a reference for the evaluation.
            If not provided, the run's reference example will be used.
        load_child_runs : bool, default=False
            Whether to load child runs when resolving the run ID.

        Returns
        -------
        Feedback
            The feedback object created by the evaluation.
        """
        run_ = self._resolve_run_id(run, load_child_runs=load_child_runs)
        reference_example_ = self._resolve_example_id(reference_example, run_)
        evaluator_response = evaluator.evaluate_run(
            run_,
            example=reference_example_,
        )
        results = self._log_evaluation_feedback(
            evaluator_response,
            run_,
            source_info=source_info,
        )
        # TODO: Return all results
        return results[0]

    def _log_evaluation_feedback(
        self,
        evaluator_response: Union[
            ls_evaluator.EvaluationResult, ls_evaluator.EvaluationResults
        ],
        run: ls_schemas.Run,
        source_info: Optional[Dict[str, Any]] = None,
    ) -> List[ls_evaluator.EvaluationResult]:
        results = self._select_eval_results(evaluator_response)
        for res in results:
            source_info_ = source_info or {}
            if res.evaluator_info:
                source_info_ = {**res.evaluator_info, **source_info_}
            run_id_ = res.target_run_id if res.target_run_id else run.id
            self.create_feedback(
                run_id_,
                res.key,
                score=res.score,
                value=res.value,
                comment=res.comment,
                correction=res.correction,
                source_info=source_info_,
                source_run_id=res.source_run_id,
                feedback_source_type=ls_schemas.FeedbackSourceType.MODEL,
            )
        return results

    async def aevaluate_run(
        self,
        run: Union[ls_schemas.Run, str, uuid.UUID],
        evaluator: ls_evaluator.RunEvaluator,
        *,
        source_info: Optional[Dict[str, Any]] = None,
        reference_example: Optional[
            Union[ls_schemas.Example, str, dict, uuid.UUID]
        ] = None,
        load_child_runs: bool = False,
    ) -> ls_evaluator.EvaluationResult:
        """Evaluate a run asynchronously.

        Parameters
        ----------
        run : Run or str or UUID
            The run to evaluate.
        evaluator : RunEvaluator
            The evaluator to use.
        source_info : Dict[str, Any] or None, default=None
            Additional information about the source of the evaluation to log
            as feedback metadata.
        reference_example : Optional Example or UUID, default=None
            The example to use as a reference for the evaluation.
            If not provided, the run's reference example will be used.
        load_child_runs : bool, default=False
            Whether to load child runs when resolving the run ID.

        Returns
        -------
        EvaluationResult
            The evaluation result object created by the evaluation.
        """
        run_ = self._resolve_run_id(run, load_child_runs=load_child_runs)
        reference_example_ = self._resolve_example_id(reference_example, run_)
        evaluator_response = await evaluator.aevaluate_run(
            run_,
            example=reference_example_,
        )
        # TODO: Return all results and use async API
        results = self._log_evaluation_feedback(
            evaluator_response,
            run_,
            source_info=source_info,
        )
        return results[0]

    def create_feedback(
        self,
        run_id: ID_TYPE,
        key: str,
        *,
        score: Union[float, int, bool, None] = None,
        value: Union[float, int, bool, str, dict, None] = None,
        correction: Union[dict, None] = None,
        comment: Union[str, None] = None,
        source_info: Optional[Dict[str, Any]] = None,
        feedback_source_type: Union[
            ls_schemas.FeedbackSourceType, str
        ] = ls_schemas.FeedbackSourceType.API,
        source_run_id: Optional[ID_TYPE] = None,
        feedback_id: Optional[ID_TYPE] = None,
        eager: bool = False,
        stop_after_attempt: int = 10,
    ) -> ls_schemas.Feedback:
        """Create a feedback in the LangSmith API.

        Parameters
        ----------
        run_id : str or UUID
            The ID of the run to provide feedback on.
        key : str
            The name of the metric, tag, or 'aspect' this feedback is about.
        score : float or int or bool or None, default=None
            The score to rate this run on the metric or aspect.
        value : float or int or bool or str or dict or None, default=None
            The display value or non-numeric value for this feedback.
        correction : dict or None, default=None
            The proper ground truth for this run.
        comment : str or None, default=None
            A comment about this feedback.
        source_info : Dict[str, Any] or None, default=None
            Information about the source of this feedback.
        feedback_source_type : FeedbackSourceType or str, default=FeedbackSourceType.API
            The type of feedback source, such as model (for model-generated feedback)
                or API.
        source_run_id : str or UUID or None, default=None,
            The ID of the run that generated this feedback, if a "model" type.
        feedback_id : str or UUID or None, default=None
            The ID of the feedback to create. If not provided, a random UUID will be
            generated.
        eager : bool, default=False
            Whether to skip the write queue when creating the feedback. This means
            that the feedback will be immediately available for reading, but may
            cause the write to fail if the API is under heavy load, since the target
            run_id may have not been created yet.
        stop_after_attempt : int, default=10
            The number of times to retry the request before giving up.
        """
        if not isinstance(feedback_source_type, ls_schemas.FeedbackSourceType):
            feedback_source_type = ls_schemas.FeedbackSourceType(feedback_source_type)
        if feedback_source_type == ls_schemas.FeedbackSourceType.API:
            feedback_source: ls_schemas.FeedbackSourceBase = (
                ls_schemas.APIFeedbackSource(metadata=source_info)
            )
        elif feedback_source_type == ls_schemas.FeedbackSourceType.MODEL:
            feedback_source = ls_schemas.ModelFeedbackSource(metadata=source_info)
        else:
            raise ValueError(f"Unknown feedback source type {feedback_source_type}")
        feedback_source.metadata = (
            feedback_source.metadata if feedback_source.metadata is not None else {}
        )
        if source_run_id is not None and "__run" not in feedback_source.metadata:
            feedback_source.metadata["__run"] = {"run_id": str(source_run_id)}
        if feedback_source.metadata and "__run" in feedback_source.metadata:
            # Validate that the linked run ID is a valid UUID
            # Run info may be a base model or dict.
            _run_meta: Union[dict, Any] = feedback_source.metadata["__run"]
            if hasattr(_run_meta, "dict") and callable(_run_meta):
                _run_meta = _run_meta.dict()
            if "run_id" in _run_meta:
                _run_meta["run_id"] = str(
                    _as_uuid(
                        feedback_source.metadata["__run"]["run_id"],
                        "feedback_source.metadata['__run']['run_id']",
                    )
                )
            feedback_source.metadata["__run"] = _run_meta
        feedback = ls_schemas.FeedbackCreate(
            id=feedback_id or uuid.uuid4(),
            run_id=run_id,
            key=key,
            score=score,
            value=value,
            correction=correction,
            comment=comment,
            feedback_source=feedback_source,
            created_at=datetime.datetime.now(datetime.timezone.utc),
            modified_at=datetime.datetime.now(datetime.timezone.utc),
        )
        self.request_with_retries(
            "POST",
            self.api_url + "/feedback" + ("/eager" if eager else ""),
            request_kwargs={
                "data": json.dumps(
                    feedback.dict(exclude_none=True), default=_serialize_json
                ),
                "headers": {
                    **self._headers,
                    "Content-Type": "application/json",
                    "Accept": "application/json",
                },
                "timeout": self.timeout_ms / 1000,
            },
            stop_after_attempt=stop_after_attempt,
            retry_on=(ls_utils.LangSmithNotFoundError,),
        )
        return ls_schemas.Feedback(**feedback.dict())

    def update_feedback(
        self,
        feedback_id: ID_TYPE,
        *,
        score: Union[float, int, bool, None] = None,
        value: Union[float, int, bool, str, dict, None] = None,
        correction: Union[dict, None] = None,
        comment: Union[str, None] = None,
    ) -> None:
        """Update a feedback in the LangSmith API.

        Parameters
        ----------
        feedback_id : str or UUID
            The ID of the feedback to update.
        score : float or int or bool or None, default=None
            The score to update the feedback with.
        value : float or int or bool or str or dict or None, default=None
            The value to update the feedback with.
        correction : dict or None, default=None
            The correction to update the feedback with.
        comment : str or None, default=None
            The comment to update the feedback with.
        """
        feedback_update: Dict[str, Any] = {}
        if score is not None:
            feedback_update["score"] = score
        if value is not None:
            feedback_update["value"] = value
        if correction is not None:
            feedback_update["correction"] = correction
        if comment is not None:
            feedback_update["comment"] = comment
        response = self.session.patch(
            self.api_url + f"/feedback/{_as_uuid(feedback_id, 'feedback_id')}",
            headers={**self._headers, "Content-Type": "application/json"},
            data=json.dumps(feedback_update, default=_serialize_json),
        )
        ls_utils.raise_for_status_with_text(response)

    def read_feedback(self, feedback_id: ID_TYPE) -> ls_schemas.Feedback:
        """Read a feedback from the LangSmith API.

        Parameters
        ----------
        feedback_id : str or UUID
            The ID of the feedback to read.

        Returns
        -------
        Feedback
            The feedback.
        """
        response = self._get_with_retries(
            f"/feedback/{_as_uuid(feedback_id, 'feedback_id')}",
        )
        return ls_schemas.Feedback(**response.json())

    def list_feedback(
        self,
        *,
        run_ids: Optional[Sequence[ID_TYPE]] = None,
        feedback_key: Optional[Sequence[str]] = None,
        feedback_source_type: Optional[Sequence[ls_schemas.FeedbackSourceType]] = None,
        **kwargs: Any,
    ) -> Iterator[ls_schemas.Feedback]:
        """List the feedback objects on the LangSmith API.

        Parameters
        ----------
        run_ids : List[str or UUID] or None, default=None
            The IDs of the runs to filter by.
        feedback_key: List[str] or None, default=None
            The feedback key(s) to filter by. Example: 'correctness'
            The query performs a union of all feedback keys.
        feedback_source_type: List[FeedbackSourceType] or None, default=None
            The type of feedback source, such as model
            (for model-generated feedback) or API.
        **kwargs : Any
            Additional keyword arguments.

        Yields
        ------
        Feedback
            The feedback objects.
        """
        params: dict = {
            "run": run_ids,
            **kwargs,
        }
        if feedback_key is not None:
            params["key"] = feedback_key
        if feedback_source_type is not None:
            params["source"] = feedback_source_type
        yield from (
            ls_schemas.Feedback(**feedback)
            for feedback in self._get_paginated_list("/feedback", params=params)
        )

    def delete_feedback(self, feedback_id: ID_TYPE) -> None:
        """Delete a feedback by ID.

        Parameters
        ----------
        feedback_id : str or UUID
            The ID of the feedback to delete.
        """
        response = self.session.delete(
            f"{self.api_url}/feedback/{_as_uuid(feedback_id, 'feedback_id')}",
            headers=self._headers,
        )
        ls_utils.raise_for_status_with_text(response)

    # Annotation Queue API

    def list_annotation_queues(
        self,
        *,
        queue_ids: Optional[List[ID_TYPE]] = None,
        name: Optional[str] = None,
        name_contains: Optional[str] = None,
    ) -> Iterator[ls_schemas.AnnotationQueue]:
        params: dict = {
            "ids": [_as_uuid(id_, f"queue_ids[{i}]") for i, id_ in enumerate(queue_ids)]
            if queue_ids is not None
            else None,
            "name": name,
            "name_contains": name_contains,
        }
        yield from (
            ls_schemas.AnnotationQueue(**queue)
            for queue in self._get_paginated_list("/annotation-queues", params=params)
        )

    def create_annotation_queue(
        self,
        *,
        name: str,
        description: Optional[str] = None,
        queue_id: Optional[ID_TYPE] = None,
    ) -> ls_schemas.AnnotationQueue:
        body = {
            "name": name,
            "description": description,
            "id": queue_id,
        }
        response = self.request_with_retries(
            "post",
            f"{self.api_url}/annotation-queues",
            {
                "json": {k: v for k, v in body.items() if v is not None},
                "headers": self._headers,
            },
        )
        ls_utils.raise_for_status_with_text(response)
        return ls_schemas.AnnotationQueue(**response.json())

    def read_annotation_queue(self, queue_id: ID_TYPE) -> ls_schemas.AnnotationQueue:
        # TODO: Replace when actual endpoint is added
        return next(self.list_annotation_queues(queue_ids=[queue_id]))

    def update_annotation_queue(
        self, queue_id: ID_TYPE, *, name: str, description: Optional[str] = None
    ) -> None:
        response = self.request_with_retries(
            "patch",
            f"{self.api_url}/annotation-queues/{_as_uuid(queue_id, 'queue_id')}",
            {
                "json": {
                    "name": name,
                    "description": description,
                },
                "headers": self._headers,
            },
        )
        ls_utils.raise_for_status_with_text(response)

    def delete_annotation_queue(self, queue_id: ID_TYPE) -> None:
        response = self.session.delete(
            f"{self.api_url}/annotation-queues/{_as_uuid(queue_id, 'queue_id')}",
            headers=self._headers,
        )
        ls_utils.raise_for_status_with_text(response)

    def add_runs_to_annotation_queue(
        self, queue_id: ID_TYPE, *, run_ids: List[ID_TYPE]
    ) -> None:
        response = self.request_with_retries(
            "post",
            f"{self.api_url}/annotation-queues/{_as_uuid(queue_id, 'queue_id')}/runs",
            {
                "json": [
                    str(_as_uuid(id_, f"run_ids[{i}]")) for i, id_ in enumerate(run_ids)
                ],
                "headers": self._headers,
            },
        )
        ls_utils.raise_for_status_with_text(response)

    def list_runs_from_annotation_queue(
        self, queue_id: ID_TYPE
    ) -> Iterator[ls_schemas.RunWithAnnotationQueueInfo]:
        path = f"/annotation-queues/{_as_uuid(queue_id, 'queue_id')}/runs"
        yield from (
            ls_schemas.RunWithAnnotationQueueInfo(**run)
            for run in self._get_paginated_list(path, params={"headers": self._headers})
        )

    async def arun_on_dataset(
        self,
        dataset_name: str,
        llm_or_chain_factory: Any,
        *,
        evaluation: Optional[Any] = None,
        concurrency_level: int = 5,
        project_name: Optional[str] = None,
        project_metadata: Optional[Dict[str, Any]] = None,
        verbose: bool = False,
        tags: Optional[List[str]] = None,
        input_mapper: Optional[Callable[[Dict], Any]] = None,
        revision_id: Optional[str] = None,
    ) -> Dict[str, Any]:
        """
        Asynchronously run the Chain or language model on a dataset
        and store traces to the specified project name.

        Args:
            dataset_name: Name of the dataset to run the chain on.
            llm_or_chain_factory: Language model or Chain constructor to run
                over the dataset. The Chain constructor is used to permit
                independent calls on each example without carrying over state.
            evaluation: Optional evaluation configuration to use when evaluating
            concurrency_level: The number of async tasks to run concurrently.
            project_name: Name of the project to store the traces in.
                Defaults to {dataset_name}-{chain class name}-{datetime}.
            project_metadata: Optional metadata to store with the project.
            verbose: Whether to print progress.
            tags: Tags to add to each run in the project.
            input_mapper: A function to map to the inputs dictionary from an Example
                to the format expected by the model to be evaluated. This is useful if
                your model needs to deserialize more complex schema or if your dataset
                has inputs with keys that differ from what is expected by your chain
                or agent.
            revision_id: Optional revision identifier to assign this test run to
                track the performance of different versions of your system.

        Returns:
            A dictionary containing the run's project name and the
            resulting model outputs.

        For the synchronous version, see client.run_on_dataset.

        Examples
        --------

        .. code-block:: python

            from langsmith import Client
            from langchain.chat_models import ChatOpenAI
            from langchain.chains import LLMChain
            from langchain.smith import RunEvalConfig

            # Chains may have memory. Passing in a constructor function lets the
            # evaluation framework avoid cross-contamination between runs.
            def construct_chain():
                llm = ChatOpenAI(temperature=0)
                chain = LLMChain.from_string(
                    llm,
                    "What's the answer to {your_input_key}"
                )
                return chain

            # Load off-the-shelf evaluators via config or the EvaluatorType (string or enum)
            evaluation_config = RunEvalConfig(
                evaluators=[
                    "qa",  # "Correctness" against a reference answer
                    "embedding_distance",
                    RunEvalConfig.Criteria("helpfulness"),
                    RunEvalConfig.Criteria({
                        "fifth-grader-score": "Do you have to be smarter than a fifth grader to answer this question?"
                    }),
                ]
            )

            client = Client()
            await client.arun_on_dataset(
                "<my_dataset_name>",
                construct_chain,
                evaluation=evaluation_config,
            )

        You can also create custom evaluators by subclassing the
        :class:`StringEvaluator <langchain.evaluation.schema.StringEvaluator>`
        or LangSmith's `RunEvaluator` classes.

        .. code-block:: python

            from typing import Optional
            from langchain.evaluation import StringEvaluator

            class MyStringEvaluator(StringEvaluator):

                @property
                def requires_input(self) -> bool:
                    return False

                @property
                def requires_reference(self) -> bool:
                    return True

                @property
                def evaluation_name(self) -> str:
                    return "exact_match"

                def _evaluate_strings(self, prediction, reference=None, input=None, **kwargs) -> dict:
                    return {"score": prediction == reference}


            evaluation_config = RunEvalConfig(
                custom_evaluators = [MyStringEvaluator()],
            )

            await client.arun_on_dataset(
                "<my_dataset_name>",
                construct_chain,
                evaluation=evaluation_config,
            )
        """  # noqa: E501
        try:
            from langchain.smith import arun_on_dataset as _arun_on_dataset
        except ImportError:
            raise ImportError(
                "The client.arun_on_dataset function requires the langchain"
                "package to run.\nInstall with pip install langchain"
            )
        return await _arun_on_dataset(
            dataset_name=dataset_name,
            llm_or_chain_factory=llm_or_chain_factory,
            client=self,
            evaluation=evaluation,
            concurrency_level=concurrency_level,
            project_name=project_name,
            project_metadata=project_metadata,
            verbose=verbose,
            tags=tags,
            input_mapper=input_mapper,
            revision_id=revision_id,
        )

    def run_on_dataset(
        self,
        dataset_name: str,
        llm_or_chain_factory: Any,
        *,
        evaluation: Optional[Any] = None,
        concurrency_level: int = 5,
        project_name: Optional[str] = None,
        project_metadata: Optional[Dict[str, Any]] = None,
        verbose: bool = False,
        tags: Optional[List[str]] = None,
        input_mapper: Optional[Callable[[Dict], Any]] = None,
        revision_id: Optional[str] = None,
    ) -> Dict[str, Any]:
        """
        Run the Chain or language model on a dataset and store traces
        to the specified project name.

        Args:
            dataset_name: Name of the dataset to run the chain on.
            llm_or_chain_factory: Language model or Chain constructor to run
                over the dataset. The Chain constructor is used to permit
                independent calls on each example without carrying over state.
            evaluation: Configuration for evaluators to run on the
                results of the chain
            concurrency_level: The number of tasks to execute concurrently.
            project_name: Name of the project to store the traces in.
                Defaults to {dataset_name}-{chain class name}-{datetime}.
            project_metadata: Metadata to store with the project.
            verbose: Whether to print progress.
            tags: Tags to add to each run in the project.
            input_mapper: A function to map to the inputs dictionary from an Example
                to the format expected by the model to be evaluated. This is useful if
                your model needs to deserialize more complex schema or if your dataset
                has inputs with keys that differ from what is expected by your chain
                or agent.
            revision_id: Optional revision identifier to assign this test run to
                track the performance of different versions of your system.

        Returns:
            A dictionary containing the run's project name and the resulting model outputs.


        For the (usually faster) async version of this function, see `client.arun_on_dataset`.

        Examples
        --------

        .. code-block:: python

            from langsmith import Client
            from langchain.chat_models import ChatOpenAI
            from langchain.chains import LLMChain
            from langchain.smith import RunEvalConfig

            # Chains may have memory. Passing in a constructor function lets the
            # evaluation framework avoid cross-contamination between runs.
            def construct_chain():
                llm = ChatOpenAI(temperature=0)
                chain = LLMChain.from_string(
                    llm,
                    "What's the answer to {your_input_key}"
                )
                return chain

            # Load off-the-shelf evaluators via config or the EvaluatorType (string or enum)
            evaluation_config = RunEvalConfig(
                evaluators=[
                    "qa",  # "Correctness" against a reference answer
                    "embedding_distance",
                    RunEvalConfig.Criteria("helpfulness"),
                    RunEvalConfig.Criteria({
                        "fifth-grader-score": "Do you have to be smarter than a fifth grader to answer this question?"
                    }),
                ]
            )

            client = Client()
            client.run_on_dataset(
                "<my_dataset_name>",
                construct_chain,
                evaluation=evaluation_config,
            )

        You can also create custom evaluators by subclassing the
        :class:`StringEvaluator <langchain.evaluation.schema.StringEvaluator>`
        or LangSmith's `RunEvaluator` classes.

        .. code-block:: python

            from typing import Optional
            from langchain.evaluation import StringEvaluator

            class MyStringEvaluator(StringEvaluator):

                @property
                def requires_input(self) -> bool:
                    return False

                @property
                def requires_reference(self) -> bool:
                    return True

                @property
                def evaluation_name(self) -> str:
                    return "exact_match"

                def _evaluate_strings(self, prediction, reference=None, input=None, **kwargs) -> dict:
                    return {"score": prediction == reference}


            evaluation_config = RunEvalConfig(
                custom_evaluators = [MyStringEvaluator()],
            )

            client.run_on_dataset(
                "<my_dataset_name>",
                construct_chain,
                evaluation=evaluation_config,
            )
        """  # noqa: E501
        try:
            from langchain.smith import run_on_dataset as _run_on_dataset
        except ImportError:
            raise ImportError(
                "The client.run_on_dataset function requires the langchain"
                "package to run.\nInstall with pip install langchain"
            )
        return _run_on_dataset(
            dataset_name=dataset_name,
            llm_or_chain_factory=llm_or_chain_factory,
            concurrency_level=concurrency_level,
            client=self,
            evaluation=evaluation,
            project_name=project_name,
            project_metadata=project_metadata,
            verbose=verbose,
            tags=tags,
            input_mapper=input_mapper,
            revision_id=revision_id,
        )


def _tracing_thread_drain_queue(
    tracing_queue: Queue, limit: Optional[int] = None
) -> List[TracingQueueItem]:
    next_batch: List[TracingQueueItem] = []
    try:
        while item := tracing_queue.get(block=True, timeout=0.25):
            next_batch.append(item)
            if limit and len(next_batch) >= limit:
                break
    except Empty:
        pass
    return next_batch


def _tracing_thread_handle_batch(
    client: Client, tracing_queue: Queue, batch: List[TracingQueueItem]
) -> None:
    create = [it.item for it in batch if it.action == "create"]
    update = [it.item for it in batch if it.action == "update"]
    try:
        client.batch_ingest_runs(create=create, update=update, pre_sampled=True)
    finally:
        for _ in batch:
            tracing_queue.task_done()


def _tracing_thread_func(client_ref: weakref.ref[Client]) -> None:
    client = client_ref()
    if client is None:
        return
    tracing_queue = client.tracing_queue
    assert tracing_queue is not None

    # loop until
    while (
        # the main thread dies
        threading.main_thread().is_alive()
        # or we're the only remaining reference to the client
        and sys.getrefcount(client) > 3
        # 1 for this func, 1 for getrefcount, 1 for _get_data_type_cached
    ):
        if next_batch := _tracing_thread_drain_queue(tracing_queue, 100):
            _tracing_thread_handle_batch(client, tracing_queue, next_batch)

    # drain the queue on exit
    while next_batch := _tracing_thread_drain_queue(tracing_queue, 100):
        _tracing_thread_handle_batch(client, tracing_queue, next_batch)<|MERGE_RESOLUTION|>--- conflicted
+++ resolved
@@ -763,8 +763,9 @@
             **result, _host_url=self._host_url, _tenant_id=self._get_tenant_id()
         )
 
+    @staticmethod
     def _run_transform(
-        self, run: Union[ls_schemas.Run, dict, ls_schemas.RunLikeDict]
+        run: Union[ls_schemas.Run, dict, ls_schemas.RunLikeDict]
     ) -> dict:
         if hasattr(run, "dict") and callable(getattr(run, "dict")):
             run_create = run.dict()  # type: ignore
@@ -778,7 +779,8 @@
             run_create["outputs"] = _hide_outputs(run_create["outputs"])
         return run_create
 
-    def _insert_runtime_env(self, runs: Sequence[dict]) -> None:
+    @staticmethod
+    def _insert_runtime_env(runs: Sequence[dict]) -> None:
         runtime_env = ls_env.get_runtime_and_metrics()
         for run_create in runs:
             run_extra = cast(dict, run_create.setdefault("extra", {}))
@@ -859,9 +861,14 @@
             "run_type": run_type,
             "execution_order": execution_order if execution_order is not None else 1,
         }
-<<<<<<< HEAD
         if not self._filter_for_sampling([run_create]):
             return
+
+        run_create = self._run_transform(run_create)
+        self._insert_runtime_env([run_create])
+
+        if revision_id is not None:
+            run_create["extra"]["metadata"]["revision_id"] = revision_id
         if (
             self.tracing_queue is not None
             # batch ingest requires trace_id and dotted_order to be set
@@ -872,23 +879,6 @@
                 TracingQueueItem(run_create["dotted_order"], "create", run_create)
             )
 
-        run_create = self._run_transform(run_create)
-        self._insert_runtime_env([run_create])
-=======
-        if "outputs" in run_create:
-            run_create["outputs"] = _hide_outputs(run_create["outputs"])
-        run_extra = cast(dict, run_create.setdefault("extra", {}))
-        runtime = run_extra.setdefault("runtime", {})
-        metadata: dict = run_extra.setdefault("metadata", {})
-        runtime_env = ls_env.get_runtime_and_metrics()
-        langchain_metadata = ls_env.get_langchain_env_var_metadata()
-        metadata.update(
-            {k: v for k, v in langchain_metadata.items() if k not in metadata}
-        )
-        if revision_id is not None:
-            metadata["revision_id"] = revision_id
-        run_extra["runtime"] = {**runtime_env, **runtime}
->>>>>>> 4aa390d6
         headers = {
             **self._headers,
             "Accept": "application/json",
