--- conflicted
+++ resolved
@@ -5626,176 +5626,6 @@
         return url
 
 
-<<<<<<< HEAD
-def _tracing_thread_drain_queue(
-    tracing_queue: Queue, limit: int = 100, block: bool = True
-) -> List[TracingQueueItem]:
-    next_batch: List[TracingQueueItem] = []
-    try:
-        # wait 250ms for the first item, then
-        # - drain the queue with a 50ms block timeout
-        # - stop draining if we hit the limit
-        # shorter drain timeout is used instead of non-blocking calls to
-        # avoid creating too many small batches
-        if item := tracing_queue.get(block=block, timeout=0.25):
-            next_batch.append(item)
-        while item := tracing_queue.get(block=block, timeout=0.05):
-            next_batch.append(item)
-            if limit and len(next_batch) >= limit:
-                break
-    except Empty:
-        pass
-    return next_batch
-
-
-def _tracing_thread_handle_batch(
-    client: Client,
-    tracing_queue: Queue,
-    batch: List[TracingQueueItem],
-    use_multipart: bool,
-) -> None:
-    create = [it.item for it in batch if it.action == "create"]
-    update = [it.item for it in batch if it.action == "update"]
-    try:
-        if use_multipart:
-            client.multipart_ingest_runs(create=create, update=update, pre_sampled=True)
-        else:
-            client.batch_ingest_runs(create=create, update=update, pre_sampled=True)
-    except Exception:
-        logger.error("Error in tracing queue", exc_info=True)
-        # exceptions are logged elsewhere, but we need to make sure the
-        # background thread continues to run
-        pass
-    finally:
-        for _ in batch:
-            tracing_queue.task_done()
-
-
-_SIZE_LIMIT_BYTES = 20_971_520  # 20MB by default
-_AUTO_SCALE_UP_QSIZE_TRIGGER = 200
-_AUTO_SCALE_UP_NTHREADS_LIMIT = 32
-_AUTO_SCALE_DOWN_NEMPTY_TRIGGER = 4
-_BLOCKSIZE_BYTES = 1024 * 1024  # 1MB
-
-
-def _ensure_ingest_config(
-    info: ls_schemas.LangSmithInfo,
-) -> ls_schemas.BatchIngestConfig:
-    default_config = ls_schemas.BatchIngestConfig(
-        use_multipart_endpoint=False,
-        size_limit_bytes=None,  # Note this field is not used here
-        size_limit=100,
-        scale_up_nthreads_limit=_AUTO_SCALE_UP_NTHREADS_LIMIT,
-        scale_up_qsize_trigger=_AUTO_SCALE_UP_QSIZE_TRIGGER,
-        scale_down_nempty_trigger=_AUTO_SCALE_DOWN_NEMPTY_TRIGGER,
-    )
-    if not info:
-        return default_config
-    try:
-        if not info.batch_ingest_config:
-            return default_config
-        return info.batch_ingest_config
-    except BaseException:
-        return default_config
-
-
-def _tracing_control_thread_func(
-    client_ref: weakref.ref[Client], benchmark_mode: bool = False
-) -> None:
-    logger.debug("Starting tracing control thread")
-    client = client_ref()
-    if client is None:
-        return
-    tracing_queue = client.tracing_queue
-    assert tracing_queue is not None
-    batch_ingest_config = _ensure_ingest_config(client.info)
-    size_limit: int = batch_ingest_config["size_limit"]
-    scale_up_nthreads_limit: int = batch_ingest_config["scale_up_nthreads_limit"]
-    scale_up_qsize_trigger: int = batch_ingest_config["scale_up_qsize_trigger"]
-    use_multipart = batch_ingest_config.get("use_multipart_endpoint", False)
-
-    sub_threads: List[threading.Thread] = []
-    # 1 for this func, 1 for getrefcount, 1 for _get_data_type_cached
-    num_known_refs = 3
-
-    # loop until
-    while (
-        # the main thread dies
-        threading.main_thread().is_alive()
-        # or we're the only remaining reference to the client
-        and sys.getrefcount(client) > num_known_refs + len(sub_threads)
-        or benchmark_mode
-        and not tracing_queue.empty()
-    ):
-        for thread in sub_threads:
-            if not thread.is_alive():
-                sub_threads.remove(thread)
-        if (
-            len(sub_threads) < scale_up_nthreads_limit
-            and tracing_queue.qsize() > scale_up_qsize_trigger
-        ):
-            new_thread = threading.Thread(
-                target=_tracing_sub_thread_func,
-                args=(weakref.ref(client), use_multipart),
-            )
-            sub_threads.append(new_thread)
-            new_thread.start()
-        if next_batch := _tracing_thread_drain_queue(tracing_queue, limit=size_limit):
-            _tracing_thread_handle_batch(
-                client, tracing_queue, next_batch, use_multipart
-            )
-    # drain the queue on exit
-    while next_batch := _tracing_thread_drain_queue(
-        tracing_queue, limit=size_limit, block=False
-    ):
-        _tracing_thread_handle_batch(client, tracing_queue, next_batch, use_multipart)
-
-
-def _tracing_sub_thread_func(
-    client_ref: weakref.ref[Client],
-    use_multipart: bool,
-) -> None:
-    client = client_ref()
-    if client is None:
-        return
-    try:
-        if not client.info:
-            return
-    except BaseException as e:
-        logger.debug("Error in tracing control thread: %s", e)
-        return
-    logger.debug("Starting tracing sub thread")
-    tracing_queue = client.tracing_queue
-    assert tracing_queue is not None
-    batch_ingest_config = _ensure_ingest_config(client.info)
-    size_limit = batch_ingest_config.get("size_limit", 100)
-    seen_successive_empty_queues = 0
-
-    # loop until
-    while (
-        # the main thread dies
-        threading.main_thread().is_alive()
-        # or we've seen the queue empty 4 times in a row
-        and seen_successive_empty_queues
-        <= batch_ingest_config["scale_down_nempty_trigger"]
-    ):
-        if next_batch := _tracing_thread_drain_queue(tracing_queue, limit=size_limit):
-            seen_successive_empty_queues = 0
-            _tracing_thread_handle_batch(
-                client, tracing_queue, next_batch, use_multipart
-            )
-        else:
-            seen_successive_empty_queues += 1
-
-    # drain the queue on exit
-    while next_batch := _tracing_thread_drain_queue(
-        tracing_queue, limit=size_limit, block=False
-    ):
-        _tracing_thread_handle_batch(client, tracing_queue, next_batch, use_multipart)
-
-
-=======
->>>>>>> f4886a47
 def convert_prompt_to_openai_format(
     messages: Any,
     model_kwargs: Optional[Dict[str, Any]] = None,
