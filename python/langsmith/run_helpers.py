"""Decorator for creating a run tree from functions."""

from __future__ import annotations

import asyncio
import contextlib
import contextvars
import datetime
import functools
import inspect
import logging
import uuid
import warnings
from contextvars import copy_context
from typing import (
    TYPE_CHECKING,
    Any,
    AsyncGenerator,
    AsyncIterator,
    Awaitable,
    Callable,
    Dict,
    Generator,
    Generic,
    Iterator,
    List,
    Mapping,
    Optional,
    Protocol,
    Sequence,
    Tuple,
    Type,
    TypedDict,
    TypeVar,
    Union,
    cast,
    overload,
    runtime_checkable,
)

from typing_extensions import ParamSpec, TypeGuard

from langsmith import client as ls_client
from langsmith import run_trees, utils
from langsmith._internal import _aiter as aitertools
from langsmith.env import _runtime_env

if TYPE_CHECKING:
    from types import TracebackType

    from langchain_core.runnables import Runnable

LOGGER = logging.getLogger(__name__)
_PARENT_RUN_TREE = contextvars.ContextVar[Optional[run_trees.RunTree]](
    "_PARENT_RUN_TREE", default=None
)
_PROJECT_NAME = contextvars.ContextVar[Optional[str]]("_PROJECT_NAME", default=None)
_TAGS = contextvars.ContextVar[Optional[List[str]]]("_TAGS", default=None)
_METADATA = contextvars.ContextVar[Optional[Dict[str, Any]]]("_METADATA", default=None)
_TRACING_ENABLED = contextvars.ContextVar[Optional[bool]](
    "_TRACING_ENABLED", default=None
)
_CLIENT = contextvars.ContextVar[Optional[ls_client.Client]]("_CLIENT", default=None)
_CONTEXT_KEYS: Dict[str, contextvars.ContextVar] = {
    "parent": _PARENT_RUN_TREE,
    "project_name": _PROJECT_NAME,
    "tags": _TAGS,
    "metadata": _METADATA,
    "enabled": _TRACING_ENABLED,
    "client": _CLIENT,
}


def get_current_run_tree() -> Optional[run_trees.RunTree]:
    """Get the current run tree."""
    return _PARENT_RUN_TREE.get()


def get_tracing_context(
    context: Optional[contextvars.Context] = None,
) -> Dict[str, Any]:
    """Get the current tracing context."""
    if context is None:
        return {
            "parent": _PARENT_RUN_TREE.get(),
            "project_name": _PROJECT_NAME.get(),
            "tags": _TAGS.get(),
            "metadata": _METADATA.get(),
            "enabled": _TRACING_ENABLED.get(),
            "client": _CLIENT.get(),
        }
    return {k: context.get(v) for k, v in _CONTEXT_KEYS.items()}


<<<<<<< HEAD
class TracingContextVars(TypedDict, total=False):
    """Variables that can be globally set.

    parent (run_trees.RunTree): The parent run tree for the current context.
    project_name (str): The name of the project for the current tracing session.
    tags (List[str]): A list of tags associated with the current tracing context.
    metadata (Dict[str, Any]): Additional metadata for the current tracing context.
    enabled (bool): Flag indicating whether tracing is enabled.
    client (ls_client.Client): The LangSmith client used for tracing.
    """

    parent: run_trees.RunTree
    project_name: str
    tags: List[str]
    metadata: Dict[str, Any]
    enabled: bool
    client: ls_client.Client


def configure(**vars: TracingContextVars):
    """Set the tracing context."""
    for k, v in vars.items():
        var = _CONTEXT_KEYS[k]
        var.set(v)


=======
>>>>>>> 79142652
@contextlib.contextmanager
def tracing_context(
    *,
    project_name: Optional[str] = None,
    tags: Optional[List[str]] = None,
    metadata: Optional[Dict[str, Any]] = None,
    parent: Optional[Union[run_trees.RunTree, Mapping, str]] = None,
    enabled: Optional[bool] = None,
    client: Optional[ls_client.Client] = None,
    **kwargs: Any,
) -> Generator[None, None, None]:
    """Set the tracing context for a block of code.

    Args:
        project_name: The name of the project to log the run to. Defaults to None.
        tags: The tags to add to the run. Defaults to None.
        metadata: The metadata to add to the run. Defaults to None.
        parent: The parent run to use for the context. Can be a Run/RunTree object,
            request headers (for distributed tracing), or the dotted order string.
            Defaults to None.
        client: The client to use for logging the run to LangSmith. Defaults to None,
        enabled: Whether tracing is enabled. Defaults to None, meaning it will use the
            current context value or environment variables.


    """
    if kwargs:
        # warn
        warnings.warn(
            f"Unrecognized keyword arguments: {kwargs}.",
            DeprecationWarning,
        )
    current_context = get_tracing_context()
    parent_run = _get_parent_run({"parent": parent or kwargs.get("parent_run")})
    if parent_run is not None:
        tags = sorted(set(tags or []) | set(parent_run.tags or []))
        metadata = {**parent_run.metadata, **(metadata or {})}
    enabled = enabled if enabled is not None else current_context.get("enabled")
    configure(
        {
            "parent": parent_run,
            "project_name": project_name,
            "tags": tags,
            "metadata": metadata,
            "enabled": enabled,
            "client": client,
        }
    )
    try:
        yield
    finally:
        configure(current_context)


# Alias for backwards compatibility
get_run_tree_context = get_current_run_tree


def is_traceable_function(
    func: Callable[P, R],
) -> TypeGuard[SupportsLangsmithExtra[P, R]]:
    """Check if a function is @traceable decorated."""
    return (
        _is_traceable_function(func)
        or (isinstance(func, functools.partial) and _is_traceable_function(func.func))
        or (hasattr(func, "__call__") and _is_traceable_function(func.__call__))
    )


def ensure_traceable(
    func: Callable[P, R],
    *,
    name: Optional[str] = None,
    metadata: Optional[Mapping[str, Any]] = None,
    tags: Optional[List[str]] = None,
    client: Optional[ls_client.Client] = None,
    reduce_fn: Optional[Callable[[Sequence], dict]] = None,
    project_name: Optional[str] = None,
    process_inputs: Optional[Callable[[dict], dict]] = None,
    process_outputs: Optional[Callable[..., dict]] = None,
) -> SupportsLangsmithExtra[P, R]:
    """Ensure that a function is traceable."""
    if is_traceable_function(func):
        return func
    return traceable(
        name=name,
        metadata=metadata,
        tags=tags,
        client=client,
        reduce_fn=reduce_fn,
        project_name=project_name,
        process_inputs=process_inputs,
        process_outputs=process_outputs,
    )(func)


def is_async(func: Callable) -> bool:
    """Inspect function or wrapped function to see if it is async."""
    return inspect.iscoroutinefunction(func) or (
        hasattr(func, "__wrapped__") and inspect.iscoroutinefunction(func.__wrapped__)
    )


class LangSmithExtra(TypedDict, total=False):
    """Any additional info to be injected into the run dynamically."""

    name: Optional[str]
    """Optional name for the run."""
    reference_example_id: Optional[ls_client.ID_TYPE]
    """Optional ID of a reference example."""
    run_extra: Optional[Dict]
    """Optional additional run information."""
    parent: Optional[Union[run_trees.RunTree, str, Mapping]]
    """Optional parent run, can be a RunTree, string, or mapping."""
    run_tree: Optional[run_trees.RunTree]  # TODO: Deprecate
    """Optional run tree (deprecated)."""
    project_name: Optional[str]
    """Optional name of the project."""
    metadata: Optional[Dict[str, Any]]
    """Optional metadata for the run."""
    tags: Optional[List[str]]
    """Optional list of tags for the run."""
    run_id: Optional[ls_client.ID_TYPE]
    """Optional ID for the run."""
    client: Optional[ls_client.Client]
    """Optional LangSmith client."""
    on_end: Optional[Callable[[run_trees.RunTree], Any]]
    """Optional callback function to be called when the run ends."""


R = TypeVar("R", covariant=True)
P = ParamSpec("P")


@runtime_checkable
class SupportsLangsmithExtra(Protocol, Generic[P, R]):
    """Implementations of this Protoc accept an optional langsmith_extra parameter.

    Args:
        *args: Variable length arguments.
        langsmith_extra (Optional[LangSmithExtra): Optional dictionary of
            additional parameters for Langsmith.
        **kwargs: Keyword arguments.

    Returns:
        R: The return type of the callable.
    """

    def __call__(
        self,
        *args: P.args,
        langsmith_extra: Optional[LangSmithExtra] = None,
        **kwargs: P.kwargs,
    ) -> R:
        """Call the instance when it is called as a function.

        Args:
            *args: Variable length argument list.
            langsmith_extra: Optional dictionary containing additional
                parameters specific to Langsmith.
            **kwargs: Arbitrary keyword arguments.

        Returns:
            R: The return value of the method.

        """
        ...


@overload
def traceable(
    func: Callable[P, R],
) -> SupportsLangsmithExtra[P, R]: ...


@overload
def traceable(
    run_type: ls_client.RUN_TYPE_T = "chain",
    *,
    name: Optional[str] = None,
    metadata: Optional[Mapping[str, Any]] = None,
    tags: Optional[List[str]] = None,
    client: Optional[ls_client.Client] = None,
    reduce_fn: Optional[Callable[[Sequence], dict]] = None,
    project_name: Optional[str] = None,
    process_inputs: Optional[Callable[[dict], dict]] = None,
    process_outputs: Optional[Callable[..., dict]] = None,
    _invocation_params_fn: Optional[Callable[[dict], dict]] = None,
) -> Callable[[Callable[P, R]], SupportsLangsmithExtra[P, R]]: ...


def traceable(
    *args: Any,
    **kwargs: Any,
) -> Union[Callable, Callable[[Callable], Callable]]:
    """Trace a function with langsmith.

    Args:
        run_type: The type of run (span) to create. Examples: llm, chain, tool, prompt,
            retriever, etc. Defaults to "chain".
        name: The name of the run. Defaults to the function name.
        metadata: The metadata to add to the run. Defaults to None.
        tags: The tags to add to the run. Defaults to None.
        client: The client to use for logging the run to LangSmith. Defaults to
            None, which will use the default client.
        reduce_fn: A function to reduce the output of the function if the function
            returns a generator. Defaults to None, which means the values will be
            logged as a list. Note: if the iterator is never exhausted (e.g.
            the function returns an infinite generator), this will never be
            called, and the run itself will be stuck in a pending state.
        project_name: The name of the project to log the run to. Defaults to None,
            which will use the default project.
        process_inputs: Custom serialization / processing function for inputs.
            Defaults to None.
        process_outputs: Custom serialization / processing function for outputs.
            Defaults to None.

    Returns:
            Union[Callable, Callable[[Callable], Callable]]: The decorated function.

    Note:
            - Requires that LANGSMITH_TRACING_V2 be set to 'true' in the environment.

    Examples:
        Basic usage:

        .. code-block:: python

            @traceable
            def my_function(x: float, y: float) -> float:
                return x + y


            my_function(5, 6)


            @traceable
            async def my_async_function(query_params: dict) -> dict:
                async with httpx.AsyncClient() as http_client:
                    response = await http_client.get(
                        "https://api.example.com/data",
                        params=query_params,
                    )
                    return response.json()


            asyncio.run(my_async_function({"param": "value"}))

        Streaming data with a generator:

        .. code-block:: python

            @traceable
            def my_generator(n: int) -> Iterable:
                for i in range(n):
                    yield i


            for item in my_generator(5):
                print(item)

        Async streaming data:

        .. code-block:: python

            @traceable
            async def my_async_generator(query_params: dict) -> Iterable:
                async with httpx.AsyncClient() as http_client:
                    response = await http_client.get(
                        "https://api.example.com/data",
                        params=query_params,
                    )
                    for item in response.json():
                        yield item


            async def async_code():
                async for item in my_async_generator({"param": "value"}):
                    print(item)


            asyncio.run(async_code())

        Specifying a run type and name:

        .. code-block:: python

            @traceable(name="CustomName", run_type="tool")
            def another_function(a: float, b: float) -> float:
                return a * b


            another_function(5, 6)

        Logging with custom metadata and tags:

        .. code-block:: python

            @traceable(
                metadata={"version": "1.0", "author": "John Doe"}, tags=["beta", "test"]
            )
            def tagged_function(x):
                return x**2


            tagged_function(5)

        Specifying a custom client and project name:

        .. code-block:: python

            custom_client = Client(api_key="your_api_key")


            @traceable(client=custom_client, project_name="My Special Project")
            def project_specific_function(data):
                return data


            project_specific_function({"data": "to process"})

        Manually passing langsmith_extra:

        .. code-block:: python

            @traceable
            def manual_extra_function(x):
                return x**2


            manual_extra_function(5, langsmith_extra={"metadata": {"version": "1.0"}})
    """
    run_type: ls_client.RUN_TYPE_T = (
        args[0]
        if args and isinstance(args[0], str)
        else (kwargs.pop("run_type", None) or "chain")
    )
    if run_type not in _VALID_RUN_TYPES:
        warnings.warn(
            f"Unrecognized run_type: {run_type}. Must be one of: {_VALID_RUN_TYPES}."
            f" Did you mean @traceable(name='{run_type}')?"
        )
    if len(args) > 1:
        warnings.warn(
            "The `traceable()` decorator only accepts one positional argument, "
            "which should be the run_type. All other arguments should be passed "
            "as keyword arguments."
        )
    if "extra" in kwargs:
        warnings.warn(
            "The `extra` keyword argument is deprecated. Please use `metadata` "
            "instead.",
            DeprecationWarning,
        )
    reduce_fn = kwargs.pop("reduce_fn", None)
    container_input = _ContainerInput(
        # TODO: Deprecate raw extra
        extra_outer=kwargs.pop("extra", None),
        name=kwargs.pop("name", None),
        metadata=kwargs.pop("metadata", None),
        tags=kwargs.pop("tags", None),
        client=kwargs.pop("client", None),
        project_name=kwargs.pop("project_name", None),
        run_type=run_type,
        process_inputs=kwargs.pop("process_inputs", None),
        invocation_params_fn=kwargs.pop("_invocation_params_fn", None),
    )
    outputs_processor = kwargs.pop("process_outputs", None)
    _on_run_end = functools.partial(
        _handle_container_end, outputs_processor=outputs_processor
    )

    if kwargs:
        warnings.warn(
            f"The following keyword arguments are not recognized and will be ignored: "
            f"{sorted(kwargs.keys())}.",
            DeprecationWarning,
        )

    def decorator(func: Callable):
        func_sig = inspect.signature(func)
        func_accepts_parent_run = func_sig.parameters.get("run_tree", None) is not None
        func_accepts_config = func_sig.parameters.get("config", None) is not None

        @functools.wraps(func)
        async def async_wrapper(
            *args: Any,
            langsmith_extra: Optional[LangSmithExtra] = None,
            **kwargs: Any,
        ) -> Any:
            """Async version of wrapper function."""
            run_container = await aitertools.aio_to_thread(
                _setup_run,
                func,
                container_input=container_input,
                langsmith_extra=langsmith_extra,
                args=args,
                kwargs=kwargs,
            )

            try:
                accepts_context = aitertools.asyncio_accepts_context()
                if func_accepts_parent_run:
                    kwargs["run_tree"] = run_container["new_run"]
                if not func_accepts_config:
                    kwargs.pop("config", None)
                fr_coro = func(*args, **kwargs)
                if accepts_context:
                    function_result = await asyncio.create_task(  # type: ignore[call-arg]
                        fr_coro, context=run_container["context"]
                    )
                else:
                    # Python < 3.11
                    with tracing_context(
                        **get_tracing_context(run_container["context"])
                    ):
                        function_result = await fr_coro
            except BaseException as e:
                # shield from cancellation, given we're catching all exceptions
                await asyncio.shield(
                    aitertools.aio_to_thread(_on_run_end, run_container, error=e)
                )
                raise e
            await aitertools.aio_to_thread(
                _on_run_end, run_container, outputs=function_result
            )
            return function_result

        @functools.wraps(func)
        async def async_generator_wrapper(
            *args: Any, langsmith_extra: Optional[LangSmithExtra] = None, **kwargs: Any
        ) -> AsyncGenerator:
            run_container = await aitertools.aio_to_thread(
                _setup_run,
                func,
                container_input=container_input,
                langsmith_extra=langsmith_extra,
                args=args,
                kwargs=kwargs,
            )
            results: List[Any] = []
            try:
                if func_accepts_parent_run:
                    kwargs["run_tree"] = run_container["new_run"]
                    # TODO: Nesting is ambiguous if a nested traceable function is only
                    # called mid-generation. Need to explicitly accept run_tree to get
                    # around this.
                if not func_accepts_config:
                    kwargs.pop("config", None)
                async_gen_result = func(*args, **kwargs)
                # Can't iterate through if it's a coroutine
                accepts_context = aitertools.asyncio_accepts_context()
                if inspect.iscoroutine(async_gen_result):
                    if accepts_context:
                        async_gen_result = await asyncio.create_task(
                            async_gen_result, context=run_container["context"]
                        )  # type: ignore
                    else:
                        # Python < 3.11
                        with tracing_context(
                            **get_tracing_context(run_container["context"])
                        ):
                            async_gen_result = await async_gen_result

                async for item in _process_async_iterator(
                    generator=async_gen_result,
                    run_container=run_container,
                    is_llm_run=(
                        run_container["new_run"].run_type == "llm"
                        if run_container["new_run"]
                        else False
                    ),
                    accepts_context=accepts_context,
                    results=results,
                ):
                    yield item
            except BaseException as e:
                await asyncio.shield(
                    aitertools.aio_to_thread(_on_run_end, run_container, error=e)
                )
                raise e
            if results:
                if reduce_fn:
                    try:
                        function_result = reduce_fn(results)
                    except BaseException as e:
                        LOGGER.error(e)
                        function_result = results
                else:
                    function_result = results
            else:
                function_result = None
            await aitertools.aio_to_thread(
                _on_run_end, run_container, outputs=function_result
            )

        @functools.wraps(func)
        def wrapper(
            *args: Any,
            langsmith_extra: Optional[LangSmithExtra] = None,
            **kwargs: Any,
        ) -> Any:
            """Create a new run or create_child() if run is passed in kwargs."""
            run_container = _setup_run(
                func,
                container_input=container_input,
                langsmith_extra=langsmith_extra,
                args=args,
                kwargs=kwargs,
            )
            func_accepts_parent_run = (
                inspect.signature(func).parameters.get("run_tree", None) is not None
            )
            try:
                if func_accepts_parent_run:
                    kwargs["run_tree"] = run_container["new_run"]
                if not func_accepts_config:
                    kwargs.pop("config", None)
                function_result = run_container["context"].run(func, *args, **kwargs)
            except BaseException as e:
                _on_run_end(run_container, error=e)
                raise e
            _on_run_end(run_container, outputs=function_result)
            return function_result

        @functools.wraps(func)
        def generator_wrapper(
            *args: Any, langsmith_extra: Optional[LangSmithExtra] = None, **kwargs: Any
        ) -> Any:
            run_container = _setup_run(
                func,
                container_input=container_input,
                langsmith_extra=langsmith_extra,
                args=args,
                kwargs=kwargs,
            )
            func_accepts_parent_run = (
                inspect.signature(func).parameters.get("run_tree", None) is not None
            )
            results: List[Any] = []
            function_return: Any = None

            try:
                if func_accepts_parent_run:
                    kwargs["run_tree"] = run_container["new_run"]
                if not func_accepts_config:
                    kwargs.pop("config", None)
                generator_result = run_container["context"].run(func, *args, **kwargs)

                function_return = yield from _process_iterator(
                    generator_result,
                    run_container,
                    is_llm_run=run_type == "llm",
                    results=results,
                )

                if function_return is not None:
                    results.append(function_return)

            except BaseException as e:
                _on_run_end(run_container, error=e)
                raise e

            if results:
                if reduce_fn:
                    try:
                        function_result = reduce_fn(results)
                    except BaseException as e:
                        LOGGER.error(e)
                        function_result = results
                else:
                    function_result = results
            else:
                function_result = None
            _on_run_end(run_container, outputs=function_result)
            return function_return

        # "Stream" functions (used in methods like OpenAI/Anthropic's SDKs)
        # are functions that return iterable responses and should not be
        # considered complete until the streaming is completed
        @functools.wraps(func)
        def stream_wrapper(
            *args: Any, langsmith_extra: Optional[LangSmithExtra] = None, **kwargs: Any
        ) -> Any:
            trace_container = _setup_run(
                func,
                container_input=container_input,
                langsmith_extra=langsmith_extra,
                args=args,
                kwargs=kwargs,
            )

            try:
                if func_accepts_parent_run:
                    kwargs["run_tree"] = trace_container["new_run"]
                if not func_accepts_config:
                    kwargs.pop("config", None)
                stream = trace_container["context"].run(func, *args, **kwargs)
            except Exception as e:
                _on_run_end(trace_container, error=e)
                raise

            if hasattr(stream, "__iter__"):
                return _TracedStream(stream, trace_container, reduce_fn)
            elif hasattr(stream, "__aiter__"):
                # sync function -> async iterable (unexpected)
                return _TracedAsyncStream(stream, trace_container, reduce_fn)

            # If it's not iterable, end the trace immediately
            _on_run_end(trace_container, outputs=stream)
            return stream

        @functools.wraps(func)
        async def async_stream_wrapper(
            *args: Any, langsmith_extra: Optional[LangSmithExtra] = None, **kwargs: Any
        ) -> Any:
            trace_container = await aitertools.aio_to_thread(
                _setup_run,
                func,
                container_input=container_input,
                langsmith_extra=langsmith_extra,
                args=args,
                kwargs=kwargs,
            )

            try:
                if func_accepts_parent_run:
                    kwargs["run_tree"] = trace_container["new_run"]
                if not func_accepts_config:
                    kwargs.pop("config", None)
                stream = await func(*args, **kwargs)
            except Exception as e:
                await aitertools.aio_to_thread(_on_run_end, trace_container, error=e)
                raise

            if hasattr(stream, "__aiter__"):
                return _TracedAsyncStream(stream, trace_container, reduce_fn)
            elif hasattr(stream, "__iter__"):
                # Async function -> sync iterable
                return _TracedStream(stream, trace_container, reduce_fn)

            # If it's not iterable, end the trace immediately
            await aitertools.aio_to_thread(_on_run_end, trace_container, outputs=stream)
            return stream

        if inspect.isasyncgenfunction(func):
            selected_wrapper: Callable = async_generator_wrapper
        elif inspect.isgeneratorfunction(func):
            selected_wrapper = generator_wrapper
        elif is_async(func):
            if reduce_fn:
                selected_wrapper = async_stream_wrapper
            else:
                selected_wrapper = async_wrapper
        else:
            if reduce_fn:
                selected_wrapper = stream_wrapper
            else:
                selected_wrapper = wrapper
        setattr(selected_wrapper, "__langsmith_traceable__", True)
        sig = inspect.signature(selected_wrapper)
        if not sig.parameters.get("config"):
            sig = sig.replace(
                parameters=[
                    *(
                        param
                        for param in sig.parameters.values()
                        if param.kind != inspect.Parameter.VAR_KEYWORD
                    ),
                    inspect.Parameter(
                        "config", inspect.Parameter.KEYWORD_ONLY, default=None
                    ),
                    *(
                        param
                        for param in sig.parameters.values()
                        if param.kind == inspect.Parameter.VAR_KEYWORD
                    ),
                ]
            )
            selected_wrapper.__signature__ = sig  # type: ignore[attr-defined]
        return selected_wrapper

    # If the decorator is called with no arguments, then it's being used as a
    # decorator, so we return the decorator function
    if len(args) == 1 and callable(args[0]) and not kwargs:
        return decorator(args[0])
    # Else it's being used as a decorator factory, so we return the decorator
    return decorator


class trace:
    """Manage a LangSmith run in context.

    This class can be used as both a synchronous and asynchronous context manager.

    Args:
        name (str): Name of the run.
        run_type (ls_client.RUN_TYPE_T, optional): Type of run (e.g., "chain", "llm", "tool"). Defaults to "chain".
        inputs (Optional[Dict], optional): Initial input data for the run. Defaults to None.
        project_name (Optional[str], optional): Project name to associate the run with. Defaults to None.
        parent (Optional[Union[run_trees.RunTree, str, Mapping]], optional): Parent run. Can be a RunTree, dotted order string, or tracing headers. Defaults to None.
        tags (Optional[List[str]], optional): List of tags for the run. Defaults to None.
        metadata (Optional[Mapping[str, Any]], optional): Additional metadata for the run. Defaults to None.
        client (Optional[ls_client.Client], optional): LangSmith client for custom settings. Defaults to None.
        run_id (Optional[ls_client.ID_TYPE], optional): Preset identifier for the run. Defaults to None.
        reference_example_id (Optional[ls_client.ID_TYPE], optional): Associates run with a dataset example. Only for root runs in evaluation. Defaults to None.
        exceptions_to_handle (Optional[Tuple[Type[BaseException], ...]], optional): Exception types to ignore. Defaults to None.
        extra (Optional[Dict], optional): Extra data to send to LangSmith. Use 'metadata' instead. Defaults to None.

    Examples:
        Synchronous usage:

        .. code-block:: python

            >>> with trace("My Operation", run_type="tool", tags=["important"]) as run:
            ...     result = "foo"  # Perform operation
            ...     run.metadata["some-key"] = "some-value"
            ...     run.end(outputs={"result": result})

        Asynchronous usage:

        .. code-block:: python

            >>> async def main():
            ...     async with trace("Async Operation", run_type="tool", tags=["async"]) as run:
            ...         result = "foo"  # Await async operation
            ...         run.metadata["some-key"] = "some-value"
            ...         # "end" just adds the outputs and sets error to None
            ...         # The actual patching of the run happens when the context exits
            ...         run.end(outputs={"result": result})
            >>> asyncio.run(main())

        Handling specific exceptions:

        .. code-block:: python

            >>> import pytest
            >>> import sys
            >>> with trace("Test", exceptions_to_handle=(pytest.skip.Exception,)):
            ...     if sys.platform == "win32": # Just an example
            ...         pytest.skip("Skipping test for windows")
            ...     result = "foo"  # Perform test operation
    """

    def __init__(
        self,
        name: str,
        run_type: ls_client.RUN_TYPE_T = "chain",
        *,
        inputs: Optional[Dict] = None,
        extra: Optional[Dict] = None,
        project_name: Optional[str] = None,
        parent: Optional[Union[run_trees.RunTree, str, Mapping]] = None,
        tags: Optional[List[str]] = None,
        metadata: Optional[Mapping[str, Any]] = None,
        client: Optional[ls_client.Client] = None,
        run_id: Optional[ls_client.ID_TYPE] = None,
        reference_example_id: Optional[ls_client.ID_TYPE] = None,
        exceptions_to_handle: Optional[Tuple[Type[BaseException], ...]] = None,
        **kwargs: Any,
    ):
        """Initialize the trace context manager.

        Warns if unsupported kwargs are passed.
        """
        if kwargs:
            warnings.warn(
                "The `trace` context manager no longer supports the following kwargs: "
                f"{sorted(kwargs.keys())}.",
                DeprecationWarning,
            )
        self.name = name
        self.run_type = run_type
        self.inputs = inputs
        self.extra = extra
        self.project_name = project_name
        self.parent = parent
        # The run tree is deprecated. Keeping for backwards compat.
        # Will fully merge within parent later.
        self.run_tree = kwargs.get("run_tree")
        self.tags = tags
        self.metadata = metadata
        self.client = client
        self.run_id = run_id
        self.reference_example_id = reference_example_id
        self.exceptions_to_handle = exceptions_to_handle
        self.new_run: Optional[run_trees.RunTree] = None
        self.old_ctx: Optional[dict] = None

    def _setup(self) -> run_trees.RunTree:
        """Set up the tracing context and create a new run.

        This method initializes the tracing context, merges tags and metadata,
        creates a new run (either as a child of an existing run or as a new root run),
        and sets up the necessary context variables.

        Returns:
            run_trees.RunTree: The newly created run.
        """
        self.old_ctx = get_tracing_context()
        enabled = utils.tracing_is_enabled(self.old_ctx)

        outer_tags = _TAGS.get()
        outer_metadata = _METADATA.get()
        client_ = self.client or self.old_ctx.get("client")
        parent_run_ = _get_parent_run(
            {
                "parent": self.parent,
                "run_tree": self.run_tree,
                "client": client_,
            }
        )

        tags_ = sorted(set((self.tags or []) + (outer_tags or [])))
        metadata = {
            **(self.metadata or {}),
            **(outer_metadata or {}),
            "ls_method": "trace",
        }

        extra_outer = self.extra or {}
        extra_outer["metadata"] = metadata

        project_name_ = _get_project_name(self.project_name)

        if parent_run_ is not None and enabled:
            self.new_run = parent_run_.create_child(
                name=self.name,
                run_id=self.run_id,
                run_type=self.run_type,
                extra=extra_outer,
                inputs=self.inputs,
                tags=tags_,
            )
        else:
            self.new_run = run_trees.RunTree(
                name=self.name,
                id=ls_client._ensure_uuid(self.run_id),
                reference_example_id=ls_client._ensure_uuid(
                    self.reference_example_id, accept_null=True
                ),
                run_type=self.run_type,
                extra=extra_outer,
                project_name=project_name_ or "default",
                inputs=self.inputs or {},
                tags=tags_,
                client=client_,  # type: ignore
            )

        if enabled:
            self.new_run.post()
            _TAGS.set(tags_)
            _METADATA.set(metadata)
            _PARENT_RUN_TREE.set(self.new_run)
            _PROJECT_NAME.set(project_name_)
            _CLIENT.set(client_)

        return self.new_run

    def _teardown(
        self,
        exc_type: Optional[Type[BaseException]],
        exc_value: Optional[BaseException],
        traceback: Optional[TracebackType],
    ) -> None:
        """Clean up the tracing context and finalize the run.

        This method handles exceptions, ends the run if necessary,
        patches the run if it's not disabled, and resets the tracing context.

        Args:
            exc_type: The type of the exception that occurred, if any.
            exc_value: The exception instance that occurred, if any.
            traceback: The traceback object associated with the exception, if any.
        """
        if self.new_run is None:
            return
        if exc_type is not None:
            if self.exceptions_to_handle and issubclass(
                exc_type, self.exceptions_to_handle
            ):
                tb = None
            else:
                tb = utils._format_exc()
                tb = f"{exc_type.__name__}: {exc_value}\n\n{tb}"
            self.new_run.end(error=tb)
        if self.old_ctx is not None:
            enabled = utils.tracing_is_enabled(self.old_ctx)
            if enabled:
                self.new_run.patch()

            configure(self.old_ctx)
        else:
            warnings.warn("Tracing context was not set up properly.", RuntimeWarning)

    def __enter__(self) -> run_trees.RunTree:
        """Enter the context manager synchronously.

        Returns:
            run_trees.RunTree: The newly created run.
        """
        return self._setup()

    def __exit__(
        self,
        exc_type: Optional[Type[BaseException]] = None,
        exc_value: Optional[BaseException] = None,
        traceback: Optional[TracebackType] = None,
    ) -> None:
        """Exit the context manager synchronously.

        Args:
            exc_type: The type of the exception that occurred, if any.
            exc_value: The exception instance that occurred, if any.
            traceback: The traceback object associated with the exception, if any.
        """
        self._teardown(exc_type, exc_value, traceback)

    async def __aenter__(self) -> run_trees.RunTree:
        """Enter the context manager asynchronously.

        Returns:
            run_trees.RunTree: The newly created run.
        """
        ctx = copy_context()
        result = await aitertools.aio_to_thread(self._setup, __ctx=ctx)
        # Set the context for the current thread
        configure(get_tracing_context(ctx))
        return result

    async def __aexit__(
        self,
        exc_type: Optional[Type[BaseException]] = None,
        exc_value: Optional[BaseException] = None,
        traceback: Optional[TracebackType] = None,
    ) -> None:
        """Exit the context manager asynchronously.

        Args:
            exc_type: The type of the exception that occurred, if any.
            exc_value: The exception instance that occurred, if any.
            traceback: The traceback object associated with the exception, if any.
        """
        ctx = copy_context()
        if exc_type is not None:
            await asyncio.shield(
                aitertools.aio_to_thread(
                    self._teardown, exc_type, exc_value, traceback, __ctx=ctx
                )
            )
        else:
            await aitertools.aio_to_thread(
                self._teardown, exc_type, exc_value, traceback, __ctx=ctx
            )
        configure(get_tracing_context(ctx))


def _get_project_name(project_name: Optional[str]) -> Optional[str]:
    prt = _PARENT_RUN_TREE.get()
    return (
        # Maintain tree consistency first
        _PROJECT_NAME.get()
        or (prt.session_name if prt else None)
        # Then check the passed in value
        or project_name
        # fallback to the default for the environment
        or utils.get_tracer_project()
    )


def as_runnable(traceable_fn: Callable) -> Runnable:
    """Convert a function wrapped by the LangSmith @traceable decorator to a Runnable.

    Args:
        traceable_fn (Callable): The function wrapped by the @traceable decorator.

    Returns:
        Runnable: A Runnable object that maintains a consistent LangSmith
            tracing context.

    Raises:
        ImportError: If langchain module is not installed.
        ValueError: If the provided function is not wrapped by the @traceable decorator.

    Example:
        >>> @traceable
        ... def my_function(input_data):
        ...     # Function implementation
        ...     pass
        >>> runnable = as_runnable(my_function)
    """
    try:
        from langchain_core.runnables import RunnableConfig, RunnableLambda
        from langchain_core.runnables.utils import Input, Output
    except ImportError as e:
        raise ImportError(
            "as_runnable requires langchain-core to be installed. "
            "You can install it with `pip install langchain-core`."
        ) from e
    if not is_traceable_function(traceable_fn):
        try:
            fn_src = inspect.getsource(traceable_fn)
        except Exception:
            fn_src = "<source unavailable>"
        raise ValueError(
            f"as_runnable expects a function wrapped by the LangSmith"
            f" @traceable decorator. Got {traceable_fn} defined as:\n{fn_src}"
        )

    class RunnableTraceable(RunnableLambda):
        """Converts a @traceable decorated function to a Runnable.

        This helps maintain a consistent LangSmith tracing context.
        """

        def __init__(
            self,
            func: Callable,
            afunc: Optional[Callable[..., Awaitable[Output]]] = None,
        ) -> None:
            wrapped: Optional[Callable[[Input], Output]] = None
            awrapped = self._wrap_async(afunc)
            if is_async(func):
                if awrapped is not None:
                    raise TypeError(
                        "Func was provided as a coroutine function, but afunc was "
                        "also provided. If providing both, func should be a regular "
                        "function to avoid ambiguity."
                    )
                wrapped = cast(Callable[[Input], Output], self._wrap_async(func))
            elif is_traceable_function(func):
                wrapped = cast(Callable[[Input], Output], self._wrap_sync(func))
            if wrapped is None:
                raise ValueError(
                    f"{self.__class__.__name__} expects a function wrapped by"
                    " the LangSmith"
                    f" @traceable decorator. Got {func}"
                )

            super().__init__(
                wrapped,
                cast(
                    Optional[Callable[[Input], Awaitable[Output]]],
                    awrapped,
                ),
            )

        @staticmethod
        def _wrap_sync(
            func: Callable[..., Output],
        ) -> Callable[[Input, RunnableConfig], Output]:
            """Wrap a synchronous function to make it asynchronous."""

            def wrap_traceable(inputs: dict, config: RunnableConfig) -> Any:
                run_tree = run_trees.RunTree.from_runnable_config(cast(dict, config))
                return func(**inputs, langsmith_extra={"run_tree": run_tree})

            return cast(Callable[[Input, RunnableConfig], Output], wrap_traceable)

        @staticmethod
        def _wrap_async(
            afunc: Optional[Callable[..., Awaitable[Output]]],
        ) -> Optional[Callable[[Input, RunnableConfig], Awaitable[Output]]]:
            """Wrap an async function to make it synchronous."""
            if afunc is None:
                return None

            if not is_traceable_function(afunc):
                raise ValueError(
                    "RunnableTraceable expects a function wrapped by the LangSmith"
                    f" @traceable decorator. Got {afunc}"
                )
            afunc_ = cast(Callable[..., Awaitable[Output]], afunc)

            async def awrap_traceable(inputs: dict, config: RunnableConfig) -> Any:
                run_tree = run_trees.RunTree.from_runnable_config(cast(dict, config))
                return await afunc_(**inputs, langsmith_extra={"run_tree": run_tree})

            return cast(
                Callable[[Input, RunnableConfig], Awaitable[Output]], awrap_traceable
            )

    return RunnableTraceable(traceable_fn)


## Private Methods and Objects
_VALID_RUN_TYPES = {
    "tool",
    "chain",
    "llm",
    "retriever",
    "embedding",
    "prompt",
    "parser",
}


class _TraceableContainer(TypedDict, total=False):
    """Typed response when initializing a run a traceable."""

    new_run: Optional[run_trees.RunTree]
    project_name: Optional[str]
    outer_project: Optional[str]
    outer_metadata: Optional[Dict[str, Any]]
    outer_tags: Optional[List[str]]
    on_end: Optional[Callable[[run_trees.RunTree], Any]]
    context: contextvars.Context


class _ContainerInput(TypedDict, total=False):
    """Typed response when initializing a run a traceable."""

    extra_outer: Optional[Dict]
    name: Optional[str]
    metadata: Optional[Dict[str, Any]]
    tags: Optional[List[str]]
    client: Optional[ls_client.Client]
    reduce_fn: Optional[Callable]
    project_name: Optional[str]
    run_type: ls_client.RUN_TYPE_T
    process_inputs: Optional[Callable[[dict], dict]]
    invocation_params_fn: Optional[Callable[[dict], dict]]


def _container_end(
    container: _TraceableContainer,
    outputs: Optional[Any] = None,
    error: Optional[BaseException] = None,
) -> None:
    """End the run."""
    run_tree = container.get("new_run")
    if run_tree is None:
        # Tracing enabled
        return
    outputs_ = outputs if isinstance(outputs, dict) else {"output": outputs}
    error_ = None
    if error:
        stacktrace = utils._format_exc()
        error_ = f"{repr(error)}\n\n{stacktrace}"
    run_tree.end(outputs=outputs_, error=error_)
    run_tree.patch()
    on_end = container.get("on_end")
    if on_end is not None and callable(on_end):
        try:
            on_end(run_tree)
        except BaseException as e:
            LOGGER.warning(f"Failed to run on_end function: {e}")


def _collect_extra(extra_outer: dict, langsmith_extra: LangSmithExtra) -> dict:
    run_extra = langsmith_extra.get("run_extra", None)
    if run_extra:
        extra_inner = {**extra_outer, **run_extra}
    else:
        extra_inner = extra_outer
    return extra_inner


def _get_parent_run(
    langsmith_extra: LangSmithExtra,
    config: Optional[dict] = None,
) -> Optional[run_trees.RunTree]:
    parent = langsmith_extra.get("parent")
    if isinstance(parent, run_trees.RunTree):
        return parent
    if isinstance(parent, dict):
        return run_trees.RunTree.from_headers(
            parent,
            client=langsmith_extra.get("client"),
            # Precedence: headers -> cvar -> explicit -> env var
            project_name=_get_project_name(langsmith_extra.get("project_name")),
        )
    if isinstance(parent, str):
        dort = run_trees.RunTree.from_dotted_order(
            parent,
            client=langsmith_extra.get("client"),
            # Precedence: cvar -> explicit ->  env var
            project_name=_get_project_name(langsmith_extra.get("project_name")),
        )
        return dort
    run_tree = langsmith_extra.get("run_tree")
    if run_tree:
        return run_tree
    crt = get_current_run_tree()
    if _runtime_env.get_langchain_core_version() is not None:
        if rt := run_trees.RunTree.from_runnable_config(
            config, client=langsmith_extra.get("client")
        ):
            # Still need to break ties when alternating between traceable and
            # LanChain code.
            # Nesting: LC -> LS -> LS, we want to still use LS as the parent
            # Otherwise would look like LC -> {LS, LS} (siblings)
            if (
                not crt  # Simple LC -> LS
                # Let user override if manually passed in or invoked in a
                # RunnableSequence. This is a naive check.
                or (config is not None and config.get("callbacks"))
                # If the LangChain dotted order is more nested than the LangSmith
                # dotted order, use the LangChain run as the parent.
                # Note that this condition shouldn't be triggered in later
                # versions of core, since we also update the run_tree context
                # vars when updating the RunnableConfig context var.
                or rt.dotted_order > crt.dotted_order
            ):
                return rt
    return crt


def _setup_run(
    func: Callable,
    container_input: _ContainerInput,
    langsmith_extra: Optional[LangSmithExtra] = None,
    args: Any = None,
    kwargs: Any = None,
) -> _TraceableContainer:
    """Create a new run or create_child() if run is passed in kwargs."""
    extra_outer = container_input.get("extra_outer") or {}
    metadata = container_input.get("metadata")
    tags = container_input.get("tags")
    client = container_input.get("client")
    run_type = container_input.get("run_type") or "chain"
    outer_project = _PROJECT_NAME.get()
    langsmith_extra = langsmith_extra or LangSmithExtra()
    name = langsmith_extra.get("name") or container_input.get("name")
    client_ = langsmith_extra.get("client", client) or _CLIENT.get()
    parent_run_ = _get_parent_run(
        {**langsmith_extra, "client": client_}, kwargs.get("config")
    )
    project_cv = _PROJECT_NAME.get()
    selected_project = (
        project_cv  # From parent trace
        or (
            parent_run_.session_name if parent_run_ else None
        )  # from parent run attempt 2 (not managed by traceable)
        or langsmith_extra.get("project_name")  # at invocation time
        or container_input["project_name"]  # at decorator time
        or utils.get_tracer_project()  # default
    )
    reference_example_id = langsmith_extra.get("reference_example_id")
    id_ = langsmith_extra.get("run_id")
    if not parent_run_ and not utils.tracing_is_enabled():
        utils.log_once(
            logging.DEBUG, "LangSmith tracing is enabled, returning original function."
        )
        return _TraceableContainer(
            new_run=None,
            project_name=selected_project,
            outer_project=outer_project,
            outer_metadata=None,
            outer_tags=None,
            on_end=langsmith_extra.get("on_end"),
            context=copy_context(),
        )
    id_ = id_ or str(uuid.uuid4())
    signature = inspect.signature(func)
    name_ = name or utils._get_function_name(func)
    docstring = func.__doc__
    extra_inner = _collect_extra(extra_outer, langsmith_extra)
    outer_metadata = _METADATA.get()
    outer_tags = _TAGS.get()
    context = copy_context()
    metadata_ = {
        **(langsmith_extra.get("metadata") or {}),
        **(outer_metadata or {}),
    }
    context.run(_METADATA.set, metadata_)
    metadata_.update(metadata or {})
    metadata_["ls_method"] = "traceable"
    extra_inner["metadata"] = metadata_
    inputs = _get_inputs_safe(signature, *args, **kwargs)
    invocation_params_fn = container_input.get("invocation_params_fn")
    if invocation_params_fn:
        try:
            invocation_params = {
                k: v for k, v in invocation_params_fn(inputs).items() if v is not None
            }
            if invocation_params and isinstance(invocation_params, dict):
                metadata_.update(invocation_params)
        except BaseException as e:
            LOGGER.error(f"Failed to infer invocation params for {name_}: {e}")
    process_inputs = container_input.get("process_inputs")
    if process_inputs:
        try:
            inputs = process_inputs(inputs)
        except BaseException as e:
            LOGGER.error(f"Failed to filter inputs for {name_}: {e}")
    tags_ = (langsmith_extra.get("tags") or []) + (outer_tags or [])
    context.run(_TAGS.set, tags_)
    tags_ += tags or []
    if parent_run_ is not None:
        new_run = parent_run_.create_child(
            name=name_,
            run_type=run_type,
            serialized={
                "name": name,
                "signature": str(signature),
                "doc": docstring,
            },
            inputs=inputs,
            tags=tags_,
            extra=extra_inner,
            run_id=id_,
        )
    else:
        new_run = run_trees.RunTree(
            id=ls_client._ensure_uuid(id_),
            name=name_,
            serialized={
                "name": name,
                "signature": str(signature),
                "doc": docstring,
            },
            inputs=inputs,
            run_type=run_type,
            reference_example_id=ls_client._ensure_uuid(
                reference_example_id, accept_null=True
            ),
            project_name=selected_project,  # type: ignore[arg-type]
            extra=extra_inner,
            tags=tags_,
            client=client_,  # type: ignore
        )
    try:
        new_run.post()
    except BaseException as e:
        LOGGER.error(f"Failed to post run {new_run.id}: {e}")
    response_container = _TraceableContainer(
        new_run=new_run,
        project_name=selected_project,
        outer_project=outer_project,
        outer_metadata=outer_metadata,
        outer_tags=outer_tags,
        on_end=langsmith_extra.get("on_end"),
        context=context,
    )
    context.run(_PROJECT_NAME.set, response_container["project_name"])
    context.run(_PARENT_RUN_TREE.set, response_container["new_run"])
    return response_container


def _handle_container_end(
    container: _TraceableContainer,
    outputs: Optional[Any] = None,
    error: Optional[BaseException] = None,
    outputs_processor: Optional[Callable[..., dict]] = None,
) -> None:
    """Handle the end of run."""
    try:
        if outputs_processor is not None:
            outputs = outputs_processor(outputs)
        _container_end(container, outputs=outputs, error=error)
    except BaseException as e:
        LOGGER.warning(f"Unable to process trace outputs: {repr(e)}")


def _is_traceable_function(func: Callable) -> bool:
    return getattr(func, "__langsmith_traceable__", False)


def _get_inputs(
    signature: inspect.Signature, *args: Any, **kwargs: Any
) -> Dict[str, Any]:
    """Return a dictionary of inputs from the function signature."""
    bound = signature.bind_partial(*args, **kwargs)
    bound.apply_defaults()
    arguments = dict(bound.arguments)
    arguments.pop("self", None)
    arguments.pop("cls", None)
    for param_name, param in signature.parameters.items():
        if param.kind == inspect.Parameter.VAR_KEYWORD:
            # Update with the **kwargs, and remove the original entry
            # This is to help flatten out keyword arguments
            if param_name in arguments:
                arguments.update(arguments[param_name])
                arguments.pop(param_name)

    return arguments


def _get_inputs_safe(
    signature: inspect.Signature, *args: Any, **kwargs: Any
) -> Dict[str, Any]:
    try:
        return _get_inputs(signature, *args, **kwargs)
    except BaseException as e:
        LOGGER.debug(f"Failed to get inputs for {signature}: {e}")
        return {"args": args, "kwargs": kwargs}


def _set_tracing_context(context: Dict[str, Any]):
    """Set the tracing context."""
    for k, v in context.items():
        var = _CONTEXT_KEYS[k]
        var.set(v)


def _process_iterator(
    generator: Iterator[T],
    run_container: _TraceableContainer,
    is_llm_run: bool,
    # Results is mutated
    results: List[Any],
) -> Generator[T, None, Any]:
    try:
        while True:
            item = run_container["context"].run(next, generator)
            if is_llm_run and run_container["new_run"]:
                run_container["new_run"].add_event(
                    {
                        "name": "new_token",
                        "time": datetime.datetime.now(
                            datetime.timezone.utc
                        ).isoformat(),
                        "kwargs": {"token": item},
                    }
                )
            results.append(item)
            yield item
    except StopIteration as e:
        return e.value


async def _process_async_iterator(
    generator: AsyncIterator[T],
    run_container: _TraceableContainer,
    *,
    is_llm_run: bool,
    accepts_context: bool,
    results: List[Any],
) -> AsyncGenerator[T, None]:
    try:
        while True:
            if accepts_context:
                item = await asyncio.create_task(  # type: ignore[call-arg, var-annotated]
                    aitertools.py_anext(generator),  # type: ignore[arg-type]
                    context=run_container["context"],
                )
            else:
                # Python < 3.11
                with tracing_context(**get_tracing_context(run_container["context"])):
                    item = await aitertools.py_anext(generator)
            if is_llm_run and run_container["new_run"]:
                run_container["new_run"].add_event(
                    {
                        "name": "new_token",
                        "time": datetime.datetime.now(
                            datetime.timezone.utc
                        ).isoformat(),
                        "kwargs": {"token": item},
                    }
                )
            results.append(item)
            yield item
    except StopAsyncIteration:
        pass


T = TypeVar("T")


class _TracedStreamBase(Generic[T]):
    """Base class for traced stream objects."""

    def __init__(
        self,
        stream: Union[Iterator[T], AsyncIterator[T]],
        trace_container: _TraceableContainer,
        reduce_fn: Optional[Callable] = None,
    ):
        self.__ls_stream__ = stream
        self.__ls_trace_container__ = trace_container
        self.__ls_completed__ = False
        self.__ls_reduce_fn__ = reduce_fn
        self.__ls_accumulated_output__: list[T] = []
        self.__is_llm_run__ = (
            trace_container["new_run"].run_type == "llm"
            if trace_container["new_run"]
            else False
        )

    def __getattr__(self, name: str):
        return getattr(self.__ls_stream__, name)

    def __dir__(self):
        return list(set(dir(self.__class__) + dir(self.__ls_stream__)))

    def __repr__(self):
        return f"Traceable({self.__ls_stream__!r})"

    def __str__(self):
        return str(self.__ls_stream__)

    def __del__(self):
        try:
            if not self.__ls_completed__:
                self._end_trace()
        except BaseException:
            pass
        try:
            self.__ls_stream__.__del__()
        except BaseException:
            pass

    def _end_trace(self, error: Optional[BaseException] = None):
        if self.__ls_completed__:
            return
        try:
            if self.__ls_reduce_fn__:
                reduced_output = self.__ls_reduce_fn__(self.__ls_accumulated_output__)
            else:
                reduced_output = self.__ls_accumulated_output__
            _container_end(
                self.__ls_trace_container__, outputs=reduced_output, error=error
            )
        finally:
            self.__ls_completed__ = True


class _TracedStream(_TracedStreamBase, Generic[T]):
    """A wrapper for synchronous stream objects that handles tracing."""

    def __init__(
        self,
        stream: Iterator[T],
        trace_container: _TraceableContainer,
        reduce_fn: Optional[Callable] = None,
    ):
        super().__init__(
            stream=stream, trace_container=trace_container, reduce_fn=reduce_fn
        )
        self.__ls_stream__ = stream
        self.__ls__gen__ = _process_iterator(
            self.__ls_stream__,
            self.__ls_trace_container__,
            is_llm_run=self.__is_llm_run__,
            results=self.__ls_accumulated_output__,
        )

    def __next__(self) -> T:
        try:
            return next(self.__ls__gen__)
        except StopIteration:
            self._end_trace()
            raise

    def __iter__(self) -> Iterator[T]:
        try:
            yield from self.__ls__gen__
        except BaseException as e:
            self._end_trace(error=e)
            raise
        else:
            self._end_trace()

    def __enter__(self):
        return self.__ls_stream__.__enter__()

    def __exit__(self, exc_type, exc_val, exc_tb):
        try:
            return self.__ls_stream__.__exit__(exc_type, exc_val, exc_tb)
        finally:
            self._end_trace(error=exc_val if exc_type else None)


class _TracedAsyncStream(_TracedStreamBase, Generic[T]):
    """A wrapper for asynchronous stream objects that handles tracing."""

    def __init__(
        self,
        stream: AsyncIterator[T],
        trace_container: _TraceableContainer,
        reduce_fn: Optional[Callable] = None,
    ):
        super().__init__(
            stream=stream, trace_container=trace_container, reduce_fn=reduce_fn
        )
        self.__ls_stream__ = stream
        self.__ls_gen = _process_async_iterator(
            generator=self.__ls_stream__,
            run_container=self.__ls_trace_container__,
            is_llm_run=self.__is_llm_run__,
            accepts_context=aitertools.asyncio_accepts_context(),
            results=self.__ls_accumulated_output__,
        )

    async def _aend_trace(self, error: Optional[BaseException] = None):
        ctx = copy_context()
        await asyncio.shield(
            aitertools.aio_to_thread(self._end_trace, error, __ctx=ctx)
        )
        _set_tracing_context(get_tracing_context(ctx))

    async def __anext__(self) -> T:
        try:
            return cast(T, await aitertools.py_anext(self.__ls_gen))
        except StopAsyncIteration:
            await self._aend_trace()
            raise

    async def __aiter__(self) -> AsyncIterator[T]:
        try:
            async for item in self.__ls_gen:
                yield item
        except BaseException:
            await self._aend_trace()
            raise
        else:
            await self._aend_trace()

    async def __aenter__(self):
        return await self.__ls_stream__.__aenter__()

    async def __aexit__(self, exc_type, exc_val, exc_tb):
        try:
            return await self.__ls_stream__.__aexit__(exc_type, exc_val, exc_tb)
        finally:
            await self._aend_trace()<|MERGE_RESOLUTION|>--- conflicted
+++ resolved
@@ -92,7 +92,6 @@
     return {k: context.get(v) for k, v in _CONTEXT_KEYS.items()}
 
 
-<<<<<<< HEAD
 class TracingContextVars(TypedDict, total=False):
     """Variables that can be globally set.
 
@@ -119,8 +118,6 @@
         var.set(v)
 
 
-=======
->>>>>>> 79142652
 @contextlib.contextmanager
 def tracing_context(
     *,
