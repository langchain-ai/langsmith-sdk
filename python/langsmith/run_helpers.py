"""Decorator for creating a run tree from functions."""
import contextvars
import inspect
import logging
import os
from concurrent.futures import ThreadPoolExecutor
from contextlib import contextmanager
from functools import wraps
from typing import (
    Any,
    Callable,
    Dict,
    Generator,
    List,
    Mapping,
    Optional,
    Tuple,
    TypedDict,
    Union,
)
from uuid import uuid4

from langsmith.client import ID_TYPE
from langsmith.run_trees import RunTree

logger = logging.getLogger(__name__)
_PARENT_RUN_TREE = contextvars.ContextVar[Optional[RunTree]](
    "_PARENT_RUN_TREE", default=None
)
_PROJECT_NAME = contextvars.ContextVar[Optional[str]]("_PROJECT_NAME", default=None)


def get_run_tree_context() -> Optional[RunTree]:
    """Get the current run tree context."""
    return _PARENT_RUN_TREE.get()


def _get_inputs(
    signature: inspect.Signature, *args: Any, **kwargs: Any
) -> Dict[str, Any]:
    """Return a dictionary of inputs from the function signature."""
    bound = signature.bind_partial(*args, **kwargs)
    bound.apply_defaults()
    arguments = dict(bound.arguments)
    arguments.pop("self", None)
    arguments.pop("cls", None)
    for param_name, param in signature.parameters.items():
        if param.kind == inspect.Parameter.VAR_KEYWORD:
            # Update with the **kwargs, and remove the original entry
            # This is to help flatten out keyword arguments
            if param_name in arguments:
                arguments.update(arguments[param_name])
                arguments.pop(param_name)

    return arguments


class LangSmithExtra(TypedDict, total=False):
    """Any additional info to be injected into the run dynamically."""

    reference_example_id: Optional[ID_TYPE]
    run_extra: Optional[Dict]
    run_tree: Optional[RunTree]
    project_name: Optional[str]
    metadata: Optional[Dict[str, Any]]
    tags: Optional[List[str]]
    run_id: Optional[ID_TYPE]


def _setup_run_tree(
    func: Callable[..., Any],
    func_args: Tuple[Any, ...],
    func_kwargs: Mapping[str, Any],
    run_type: str,
    name: Optional[str] = None,
    metadata: Optional[Mapping[str, Any]] = None,
    tags: Optional[List[str]] = None,
    outer_project: Optional[str] = None,
    extra_outer: Optional[Mapping[str, Any]] = None,
    langsmith_extra: Optional[Union[LangSmithExtra, Dict]] = None,
    executor: Optional[ThreadPoolExecutor] = None,
) -> RunTree:
    langsmith_extra = langsmith_extra or LangSmithExtra()
    run_tree = langsmith_extra.get("run_tree", func_kwargs.get("run_tree", None))
    project_name_ = langsmith_extra.get("project_name", outer_project)
    run_extra = langsmith_extra.get("run_extra", None)
    reference_example_id = langsmith_extra.get("reference_example_id", None)
    if run_tree is None:
        parent_run_ = _PARENT_RUN_TREE.get()
    else:
        parent_run_ = run_tree
    signature = inspect.signature(func)
    name_ = name or func.__name__
    docstring = func.__doc__
    extra_inner = {**(extra_outer or {}), **(run_extra or {})}
    metadata_ = {**(metadata or {}), **(langsmith_extra.get("metadata") or {})}
    if metadata_:
        extra_inner["metadata"] = metadata_
    inputs = _get_inputs(signature, *func_args, **func_kwargs)
    tags_ = tags or [] + (langsmith_extra.get("tags") or [])
    if parent_run_ is not None:
        new_run = parent_run_.create_child(
            name=name_,
            run_type=run_type,
            serialized={
                "name": name,
                "signature": str(signature),
                "doc": docstring,
            },
            inputs=inputs,
            tags=tags_,
            extra=extra_inner,
        )
    else:
        new_run = RunTree(
            name=name_,
            serialized={
                "name": name,
                "signature": str(signature),
                "doc": docstring,
            },
            inputs=inputs,
            run_type=run_type,
            reference_example_id=reference_example_id,
            extra=extra_inner,
            tags=tags_,
            project_name=project_name_,
            executor=executor,
        )
    new_run.post()
    return new_run


def traceable(
    run_type: str,
    *,
    name: Optional[str] = None,
    extra: Optional[Dict] = None,
    executor: Optional[ThreadPoolExecutor] = None,
    metadata: Optional[Mapping[str, Any]] = None,
    tags: Optional[List[str]] = None,
) -> Callable:
    """Decorator for creating or adding a run to a run tree."""
    extra_outer = extra or {}

    def decorator(func: Callable) -> Callable:
        @wraps(func)
        async def async_wrapper(
            *args: Any,
            langsmith_extra: Optional[Union[LangSmithExtra, Dict]] = None,
            **kwargs: Any,
        ) -> Any:
            """Async version of wrapper function"""
            outer_project = _PROJECT_NAME.get() or os.environ.get(
                "LANGCHAIN_PROJECT", os.environ.get("LANGCHAIN_PROJECT", "default")
            )
<<<<<<< HEAD
            new_run: RunTree = _setup_run_tree(
                func,
                args,
                kwargs,
                run_type,
                name=name,
                metadata=metadata,
                tags=tags,
                outer_project=outer_project,
                extra_outer=extra_outer,
                langsmith_extra=langsmith_extra,
                executor=executor,
            )
            _PROJECT_NAME.set(new_run.session_name)
=======
            langsmith_extra = langsmith_extra or {}
            run_tree = langsmith_extra.get("run_tree", kwargs.get("run_tree", None))
            project_name_ = langsmith_extra.get("project_name", outer_project)
            run_extra = langsmith_extra.get("run_extra", None)
            reference_example_id = langsmith_extra.get("reference_example_id", None)
            if run_tree is None:
                parent_run_ = _PARENT_RUN_TREE.get()
            else:
                parent_run_ = run_tree
            signature = inspect.signature(func)
            name_ = name or func.__name__
            docstring = func.__doc__
            if run_extra:
                extra_inner = {**extra_outer, **run_extra}
            else:
                extra_inner = extra_outer
            metadata_ = {**(metadata or {}), **(langsmith_extra.get("metadata") or {})}
            if metadata_:
                extra_inner["metadata"] = metadata_
            inputs = _get_inputs(signature, *args, **kwargs)
            tags_ = (tags or []) + (langsmith_extra.get("tags") or [])
            id_ = langsmith_extra.get("run_id", uuid4())
            if parent_run_ is not None:
                new_run = parent_run_.create_child(
                    name=name_,
                    run_type=run_type,
                    serialized={
                        "name": name,
                        "signature": str(signature),
                        "doc": docstring,
                    },
                    inputs=inputs,
                    tags=tags_,
                    extra=extra_inner,
                    run_id=id_,
                )
            else:
                new_run = RunTree(
                    id=id_,
                    name=name_,
                    serialized={
                        "name": name,
                        "signature": str(signature),
                        "doc": docstring,
                    },
                    inputs=inputs,
                    run_type=run_type,
                    reference_example_id=reference_example_id,
                    project_name=project_name_,
                    extra=extra_inner,
                    tags=tags_,
                    executor=executor,
                )
            new_run.post()
            _PROJECT_NAME.set(project_name_)
>>>>>>> 78304f56
            _PARENT_RUN_TREE.set(new_run)
            func_accepts_parent_run = (
                inspect.signature(func).parameters.get("run_tree", None) is not None
            )
            try:
                if func_accepts_parent_run:
                    function_result = await func(*args, run_tree=new_run, **kwargs)
                else:
                    function_result = await func(*args, **kwargs)
            except Exception as e:
                new_run.end(error=str(e))
                new_run.patch()
                _PARENT_RUN_TREE.set(new_run.parent_run)
                _PROJECT_NAME.set(outer_project)
                raise e
            _PARENT_RUN_TREE.set(new_run.parent_run)
            _PROJECT_NAME.set(outer_project)
            if isinstance(function_result, dict):
                new_run.end(outputs=function_result)
            else:
                new_run.end(outputs={"output": function_result})
            new_run.patch()
            return function_result

        @wraps(func)
        def wrapper(
            *args: Any,
            langsmith_extra: Optional[Union[LangSmithExtra, Dict]] = None,
            **kwargs: Any,
        ) -> Any:
            """Create a new run or create_child() if run is passed in kwargs."""
            outer_project = _PROJECT_NAME.get() or os.environ.get(
                "LANGCHAIN_PROJECT", os.environ.get("LANGCHAIN_PROJECT", "default")
            )
<<<<<<< HEAD
            new_run: RunTree = _setup_run_tree(
                func,
                args,
                kwargs,
                run_type,
                name=name,
                metadata=metadata,
                tags=tags,
                outer_project=outer_project,
                extra_outer=extra_outer,
                langsmith_extra=langsmith_extra,
                executor=executor,
            )
            _PROJECT_NAME.set(new_run.session_name)
=======
            langsmith_extra = langsmith_extra or {}
            run_tree = langsmith_extra.get("run_tree", kwargs.get("run_tree", None))
            project_name_ = langsmith_extra.get("project_name", outer_project)
            run_extra = langsmith_extra.get("run_extra", None)
            reference_example_id = langsmith_extra.get("reference_example_id", None)
            if run_tree is None:
                parent_run_ = _PARENT_RUN_TREE.get()
            else:
                parent_run_ = run_tree
            signature = inspect.signature(func)
            name_ = name or func.__name__
            docstring = func.__doc__
            if run_extra:
                extra_inner = {**extra_outer, **run_extra}
            else:
                extra_inner = extra_outer
            metadata_ = {**(metadata or {}), **(langsmith_extra.get("metadata") or {})}
            if metadata_:
                extra_inner["metadata"] = metadata_
            inputs = _get_inputs(signature, *args, **kwargs)
            tags_ = (tags or []) + (langsmith_extra.get("tags") or [])
            id_ = langsmith_extra.get("run_id", uuid4())
            if parent_run_ is not None:
                new_run = parent_run_.create_child(
                    name=name_,
                    run_id=id_,
                    run_type=run_type,
                    serialized={
                        "name": name,
                        "signature": str(signature),
                        "doc": docstring,
                    },
                    inputs=inputs,
                    tags=tags_,
                    extra=extra_inner,
                )
            else:
                new_run = RunTree(
                    name=name_,
                    id=id_,
                    serialized={
                        "name": name,
                        "signature": str(signature),
                        "doc": docstring,
                    },
                    inputs=inputs,
                    run_type=run_type,
                    reference_example_id=reference_example_id,
                    project_name=project_name_,
                    extra=extra_inner,
                    tags=tags_,
                    executor=executor,
                )
            new_run.post()
>>>>>>> 78304f56
            _PARENT_RUN_TREE.set(new_run)
            func_accepts_parent_run = (
                inspect.signature(func).parameters.get("run_tree", None) is not None
            )
            try:
                if func_accepts_parent_run:
                    function_result = func(*args, run_tree=new_run, **kwargs)
                else:
                    function_result = func(*args, **kwargs)
            except Exception as e:
                new_run.end(error=str(e))
                new_run.patch()
                _PARENT_RUN_TREE.set(new_run.parent_run)
                _PROJECT_NAME.set(outer_project)
                raise e
            _PARENT_RUN_TREE.set(new_run.parent_run)
            _PROJECT_NAME.set(outer_project)
            if isinstance(function_result, dict):
                new_run.end(outputs=function_result)
            else:
                new_run.end(outputs={"output": function_result})
            new_run.patch()
            return function_result

        if inspect.iscoroutinefunction(func):
            return async_wrapper
        else:
            return wrapper

    return decorator


@contextmanager
def trace(
    name: str,
    run_type: str,
    *,
    inputs: Optional[Dict] = None,
    extra: Optional[Dict] = None,
    executor: Optional[ThreadPoolExecutor] = None,
    project_name: Optional[str] = None,
    run_tree: Optional[RunTree] = None,
    tags: Optional[List[str]] = None,
    metadata: Optional[Mapping[str, Any]] = None,
) -> Generator[RunTree, None, None]:
    """Context manager for creating a run tree."""
    extra_outer = extra or {}
    if metadata:
        extra_outer["metadata"] = metadata
    parent_run_ = _PARENT_RUN_TREE.get() if run_tree is None else run_tree
    outer_project = _PROJECT_NAME.get() or os.environ.get(
        "LANGCHAIN_PROJECT", os.environ.get("LANGCHAIN_PROJECT", "default")
    )
    project_name_ = project_name or outer_project
    if parent_run_ is not None:
        new_run = parent_run_.create_child(
            name=name,
            run_type=run_type,
            extra=extra_outer,
            inputs=inputs,
            tags=tags,
        )
    else:
        new_run = RunTree(
            name=name,
            run_type=run_type,
            extra=extra_outer,
            inputs=inputs or {},
            tags=tags,
            executor=executor,
            project_name=project_name_,
        )
    new_run.post()
    _PARENT_RUN_TREE.set(new_run)
    _PROJECT_NAME.set(project_name_)
    try:
        yield new_run
    except Exception as e:
        new_run.end(error=str(e))
        new_run.patch()
        _PARENT_RUN_TREE.set(parent_run_)
        _PROJECT_NAME.set(outer_project)
        raise e
    _PARENT_RUN_TREE.set(parent_run_)
    _PROJECT_NAME.set(outer_project)
    if new_run.end_time is None:
        # User didn't call end() on the run, so we'll do it for them
        new_run.end()
    new_run.patch()<|MERGE_RESOLUTION|>--- conflicted
+++ resolved
@@ -80,8 +80,8 @@
     langsmith_extra: Optional[Union[LangSmithExtra, Dict]] = None,
     executor: Optional[ThreadPoolExecutor] = None,
 ) -> RunTree:
-    langsmith_extra = langsmith_extra or LangSmithExtra()
-    run_tree = langsmith_extra.get("run_tree", func_kwargs.get("run_tree", None))
+    langsmith_extra = langsmith_extra or {}
+    run_tree = langsmith_extra.get("run_tree", None)
     project_name_ = langsmith_extra.get("project_name", outer_project)
     run_extra = langsmith_extra.get("run_extra", None)
     reference_example_id = langsmith_extra.get("reference_example_id", None)
@@ -92,15 +92,21 @@
     signature = inspect.signature(func)
     name_ = name or func.__name__
     docstring = func.__doc__
-    extra_inner = {**(extra_outer or {}), **(run_extra or {})}
+    extra_outer_ = dict(extra_outer) if extra_outer else {}
+    if run_extra:
+        extra_inner = {**extra_outer_, **run_extra}
+    else:
+        extra_inner = extra_outer_
     metadata_ = {**(metadata or {}), **(langsmith_extra.get("metadata") or {})}
     if metadata_:
         extra_inner["metadata"] = metadata_
     inputs = _get_inputs(signature, *func_args, **func_kwargs)
-    tags_ = tags or [] + (langsmith_extra.get("tags") or [])
+    tags_ = (tags or []) + (langsmith_extra.get("tags") or [])
+    id_ = langsmith_extra.get("run_id", uuid4())
     if parent_run_ is not None:
         new_run = parent_run_.create_child(
             name=name_,
+            run_id=id_,
             run_type=run_type,
             serialized={
                 "name": name,
@@ -114,6 +120,7 @@
     else:
         new_run = RunTree(
             name=name_,
+            id=id_,
             serialized={
                 "name": name,
                 "signature": str(signature),
@@ -122,9 +129,9 @@
             inputs=inputs,
             run_type=run_type,
             reference_example_id=reference_example_id,
+            project_name=project_name_,
             extra=extra_inner,
             tags=tags_,
-            project_name=project_name_,
             executor=executor,
         )
     new_run.post()
@@ -154,7 +161,6 @@
             outer_project = _PROJECT_NAME.get() or os.environ.get(
                 "LANGCHAIN_PROJECT", os.environ.get("LANGCHAIN_PROJECT", "default")
             )
-<<<<<<< HEAD
             new_run: RunTree = _setup_run_tree(
                 func,
                 args,
@@ -169,63 +175,6 @@
                 executor=executor,
             )
             _PROJECT_NAME.set(new_run.session_name)
-=======
-            langsmith_extra = langsmith_extra or {}
-            run_tree = langsmith_extra.get("run_tree", kwargs.get("run_tree", None))
-            project_name_ = langsmith_extra.get("project_name", outer_project)
-            run_extra = langsmith_extra.get("run_extra", None)
-            reference_example_id = langsmith_extra.get("reference_example_id", None)
-            if run_tree is None:
-                parent_run_ = _PARENT_RUN_TREE.get()
-            else:
-                parent_run_ = run_tree
-            signature = inspect.signature(func)
-            name_ = name or func.__name__
-            docstring = func.__doc__
-            if run_extra:
-                extra_inner = {**extra_outer, **run_extra}
-            else:
-                extra_inner = extra_outer
-            metadata_ = {**(metadata or {}), **(langsmith_extra.get("metadata") or {})}
-            if metadata_:
-                extra_inner["metadata"] = metadata_
-            inputs = _get_inputs(signature, *args, **kwargs)
-            tags_ = (tags or []) + (langsmith_extra.get("tags") or [])
-            id_ = langsmith_extra.get("run_id", uuid4())
-            if parent_run_ is not None:
-                new_run = parent_run_.create_child(
-                    name=name_,
-                    run_type=run_type,
-                    serialized={
-                        "name": name,
-                        "signature": str(signature),
-                        "doc": docstring,
-                    },
-                    inputs=inputs,
-                    tags=tags_,
-                    extra=extra_inner,
-                    run_id=id_,
-                )
-            else:
-                new_run = RunTree(
-                    id=id_,
-                    name=name_,
-                    serialized={
-                        "name": name,
-                        "signature": str(signature),
-                        "doc": docstring,
-                    },
-                    inputs=inputs,
-                    run_type=run_type,
-                    reference_example_id=reference_example_id,
-                    project_name=project_name_,
-                    extra=extra_inner,
-                    tags=tags_,
-                    executor=executor,
-                )
-            new_run.post()
-            _PROJECT_NAME.set(project_name_)
->>>>>>> 78304f56
             _PARENT_RUN_TREE.set(new_run)
             func_accepts_parent_run = (
                 inspect.signature(func).parameters.get("run_tree", None) is not None
@@ -260,7 +209,6 @@
             outer_project = _PROJECT_NAME.get() or os.environ.get(
                 "LANGCHAIN_PROJECT", os.environ.get("LANGCHAIN_PROJECT", "default")
             )
-<<<<<<< HEAD
             new_run: RunTree = _setup_run_tree(
                 func,
                 args,
@@ -275,62 +223,6 @@
                 executor=executor,
             )
             _PROJECT_NAME.set(new_run.session_name)
-=======
-            langsmith_extra = langsmith_extra or {}
-            run_tree = langsmith_extra.get("run_tree", kwargs.get("run_tree", None))
-            project_name_ = langsmith_extra.get("project_name", outer_project)
-            run_extra = langsmith_extra.get("run_extra", None)
-            reference_example_id = langsmith_extra.get("reference_example_id", None)
-            if run_tree is None:
-                parent_run_ = _PARENT_RUN_TREE.get()
-            else:
-                parent_run_ = run_tree
-            signature = inspect.signature(func)
-            name_ = name or func.__name__
-            docstring = func.__doc__
-            if run_extra:
-                extra_inner = {**extra_outer, **run_extra}
-            else:
-                extra_inner = extra_outer
-            metadata_ = {**(metadata or {}), **(langsmith_extra.get("metadata") or {})}
-            if metadata_:
-                extra_inner["metadata"] = metadata_
-            inputs = _get_inputs(signature, *args, **kwargs)
-            tags_ = (tags or []) + (langsmith_extra.get("tags") or [])
-            id_ = langsmith_extra.get("run_id", uuid4())
-            if parent_run_ is not None:
-                new_run = parent_run_.create_child(
-                    name=name_,
-                    run_id=id_,
-                    run_type=run_type,
-                    serialized={
-                        "name": name,
-                        "signature": str(signature),
-                        "doc": docstring,
-                    },
-                    inputs=inputs,
-                    tags=tags_,
-                    extra=extra_inner,
-                )
-            else:
-                new_run = RunTree(
-                    name=name_,
-                    id=id_,
-                    serialized={
-                        "name": name,
-                        "signature": str(signature),
-                        "doc": docstring,
-                    },
-                    inputs=inputs,
-                    run_type=run_type,
-                    reference_example_id=reference_example_id,
-                    project_name=project_name_,
-                    extra=extra_inner,
-                    tags=tags_,
-                    executor=executor,
-                )
-            new_run.post()
->>>>>>> 78304f56
             _PARENT_RUN_TREE.set(new_run)
             func_accepts_parent_run = (
                 inspect.signature(func).parameters.get("run_tree", None) is not None
