"""Schemas for the LangSmith API."""

from __future__ import annotations

import logging
from datetime import datetime, timezone
from typing import Any, Dict, List, Optional, Sequence, Union, cast
from uuid import UUID, uuid4

try:
    from pydantic.v1 import Field, root_validator, validator  # type: ignore[import]
except ImportError:
    from pydantic import Field, root_validator, validator

from langsmith import schemas as ls_schemas
from langsmith import utils
<<<<<<< HEAD
from langsmith.client import ID_TYPE, Client
=======
from langsmith.client import ID_TYPE, RUN_TYPE_T, Client
from langsmith.schemas import RunBase
>>>>>>> 01211bca

logger = logging.getLogger(__name__)


class RunTree(ls_schemas.RunBase):
    """Run Schema with back-references for posting runs."""

    name: str
    id: UUID = Field(default_factory=uuid4)
    run_type: str = Field(default="chain")
    start_time: datetime = Field(default_factory=lambda: datetime.now(timezone.utc))
    parent_run: Optional[RunTree] = Field(default=None, exclude=True)
    child_runs: List[RunTree] = Field(
        default_factory=list,
        exclude={"__all__": {"parent_run_id"}},
    )
    session_name: str = Field(
        default_factory=lambda: utils.get_tracer_project(),
        alias="project_name",
    )
    session_id: Optional[UUID] = Field(default=None, alias="project_id")
    extra: Dict = Field(default_factory=dict)
    client: Client = Field(default_factory=Client, exclude=True)
    dotted_order: str = Field(
        default="", description="The order of the run in the tree."
    )
    trace_id: UUID = Field(default="", description="The trace id of the run.")

    class Config:
        arbitrary_types_allowed = True
        allow_population_by_field_name = True
        extra = "allow"

    @validator("client", pre=True)
    def validate_client(cls, v: Optional[Client]) -> Client:
        """Ensure the client is specified."""
        if v is None:
            return Client()
        return v

    @root_validator(pre=True)
    def infer_defaults(cls, values: dict) -> dict:
        """Assign name to the run."""
        if "serialized" not in values:
            values["serialized"] = {"name": values["name"]}
        if values.get("parent_run") is not None:
            values["parent_run_id"] = values["parent_run"].id
        if "id" not in values:
            values["id"] = uuid4()
        if "trace_id" not in values:
            if "parent_run" in values:
                values["trace_id"] = values["parent_run"].trace_id
            else:
                values["trace_id"] = values["id"]
        cast(dict, values.setdefault("extra", {}))
        return values

    @root_validator(pre=False)
    def ensure_dotted_order(cls, values: dict) -> dict:
        current_dotted_order = values.get("dotted_order")
        if current_dotted_order and current_dotted_order.strip():
            return values
        current_dotted_order = values["start_time"].strftime("%Y%m%dT%H%M%S%fZ") + str(
            values["id"]
        )
        if values["parent_run"]:
            values["dotted_order"] = (
                values["parent_run"].dotted_order + "." + current_dotted_order
            )
        else:
            values["dotted_order"] = current_dotted_order
        return values

    def add_tags(self, tags: Union[Sequence[str], str]) -> None:
        """Add tags to the run."""
        if isinstance(tags, str):
            tags = [tags]
        if self.tags is None:
            self.tags = []
        self.tags.extend(tags)

    def add_metadata(self, metadata: Dict[str, Any]) -> None:
        """Add metadata to the run."""
        if self.extra is None:
            self.extra = {}
        metadata_: dict = self.extra.setdefault("metadata", {})
        metadata_.update(metadata)

    def add_events(
        self, events: Union[ls_schemas.RunEvent, Sequence[ls_schemas.RunEvent]]
    ) -> None:
        if self.events is None:
            self.events = []
        if isinstance(events, dict):
            events = [events]
        self.events.extend(events)

    def end(
        self,
        *,
        outputs: Optional[Dict] = None,
        error: Optional[str] = None,
        end_time: Optional[datetime] = None,
        events: Optional[Sequence[ls_schemas.RunEvent]] = None,
    ) -> None:
        """Set the end time of the run and all child runs."""
        self.end_time = end_time or datetime.now(timezone.utc)
        if outputs is not None:
            self.outputs = outputs
        if error is not None:
            self.error = error
        if events is not None:
            self.add_events(events)

    def create_child(
        self,
        name: str,
        run_type: RUN_TYPE_T = "chain",
        *,
        run_id: Optional[ID_TYPE] = None,
        serialized: Optional[Dict] = None,
        inputs: Optional[Dict] = None,
        outputs: Optional[Dict] = None,
        error: Optional[str] = None,
        reference_example_id: Optional[UUID] = None,
        start_time: Optional[datetime] = None,
        end_time: Optional[datetime] = None,
        tags: Optional[List[str]] = None,
        extra: Optional[Dict] = None,
    ) -> RunTree:
        """Add a child run to the run tree."""
        serialized_ = serialized or {"name": name}
        run = RunTree(
            name=name,
            id=run_id or uuid4(),
            serialized=serialized_,
            inputs=inputs or {},
            outputs=outputs or {},
            error=error,
            run_type=run_type,
            reference_example_id=reference_example_id,
            start_time=start_time or datetime.now(timezone.utc),
            end_time=end_time,
            extra=extra or {},
            parent_run=self,
            session_name=self.session_name,
            client=self.client,
            tags=tags,
        )
        self.child_runs.append(run)
        return run

    def _get_dicts_safe(self):
        try:
            return self.dict(exclude={"child_runs"}, exclude_none=True)
        except TypeError:
            # Things like generators cannot be copied
            self_dict = self.dict(
                exclude={"child_runs", "inputs", "outputs"}, exclude_none=True
            )
            if self.inputs:
                # shallow copy
                self_dict["inputs"] = self.inputs.copy()
            if self.outputs:
                # shallow copy
                self_dict["outputs"] = self.outputs.copy()
            return self_dict

    def post(self, exclude_child_runs: bool = True) -> None:
        """Post the run tree to the API asynchronously."""
        kwargs = self._get_dicts_safe()
        self.client.create_run(**kwargs)
        if not exclude_child_runs:
            for child_run in self.child_runs:
                child_run.post(exclude_child_runs=False)

    def patch(self) -> None:
        """Patch the run tree to the API in a background thread."""
        self.client.update_run(
            run_id=self.id,
            outputs=self.outputs.copy() if self.outputs else None,
            error=self.error,
            parent_run_id=self.parent_run_id,
            reference_example_id=self.reference_example_id,
            end_time=self.end_time,
            dotted_order=self.dotted_order,
            trace_id=self.trace_id,
            events=self.events,
            tags=self.tags,
            extra=self.extra,
        )

    def wait(self) -> None:
        """Wait for all _futures to complete."""
        pass<|MERGE_RESOLUTION|>--- conflicted
+++ resolved
@@ -14,12 +14,7 @@
 
 from langsmith import schemas as ls_schemas
 from langsmith import utils
-<<<<<<< HEAD
-from langsmith.client import ID_TYPE, Client
-=======
 from langsmith.client import ID_TYPE, RUN_TYPE_T, Client
-from langsmith.schemas import RunBase
->>>>>>> 01211bca
 
 logger = logging.getLogger(__name__)
 
@@ -109,13 +104,17 @@
         metadata_.update(metadata)
 
     def add_events(
-        self, events: Union[ls_schemas.RunEvent, Sequence[ls_schemas.RunEvent]]
+        self,
+        events: Union[
+            ls_schemas.RunEvent, Sequence[ls_schemas.RunEvent], Sequence[dict], dict
+        ],
     ) -> None:
         if self.events is None:
             self.events = []
         if isinstance(events, dict):
-            events = [events]
-        self.events.extend(events)
+            self.events.append(events)  # type: ignore[arg-type]
+        else:
+            self.events.extend(events)  # type: ignore[arg-type]
 
     def end(
         self,
@@ -152,6 +151,8 @@
     ) -> RunTree:
         """Add a child run to the run tree."""
         serialized_ = serialized or {"name": name}
+
+        logger.warning(f"session_name: {self.session_name} {self.name}")
         run = RunTree(
             name=name,
             id=run_id or uuid4(),
