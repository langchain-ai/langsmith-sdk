"""Schemas for the LangSmith API."""
from __future__ import annotations

import logging
import os
from concurrent.futures import Future, ThreadPoolExecutor, wait
from datetime import datetime
from typing import Any, Dict, List, Optional, Set
from uuid import UUID, uuid4

<<<<<<< HEAD
from langsmith.client import Client
from langsmith.schemas import ID_TYPE, RunBase, _coerce_req_uuid
=======
from pydantic import Field, PrivateAttr, root_validator, validator

from langsmith.client import ID_TYPE, Client
from langsmith.schemas import RunBase
>>>>>>> 58b7b76f
from langsmith.utils import get_runtime_environment

logger = logging.getLogger(__name__)


def _make_thread_pool() -> ThreadPoolExecutor:
    """Ensure a thread pool exists in the current context."""
    return ThreadPoolExecutor(max_workers=1)


class RunTree(RunBase):
    """Run Schema with back-references for posting runs."""

    def __init__(
        self,
        *,
        name: str,
        id: Optional[ID_TYPE] = None,
        start_time: Optional[datetime] = None,
        parent_run: Optional[RunTree] = None,
        child_runs: Optional[List[RunTree]] = None,
        project_name: Optional[str] = None,
        project_id: Optional[ID_TYPE] = None,
        execution_order: int = 1,
        child_execution_order: Optional[int] = None,
        extra: Optional[Dict] = None,
        client: Optional[Client] = None,
        executor: Optional[ThreadPoolExecutor] = None,
        **kwargs: Any,
    ):
        _session_name = kwargs.pop("session_name", None)
        _session_id = kwargs.pop("session_id", None)
        _parent_run_id = kwargs.pop("parent_run_id", None)
        super().__init__(name=name, **kwargs)
        self.id = _coerce_req_uuid(id) if id else uuid4()
        self.start_time = start_time if start_time else datetime.utcnow()
        self.child_runs = child_runs if child_runs else []
        self.session_name = (
            project_name
            if project_name
            else (
                _session_name
                if _session_name
                else os.environ.get(
                    "LANGCHAIN_PROJECT", os.environ.get("LANGCHAIN_SESSION", "default")
                )
            )
        )
        self.session_id = project_id or _session_id
        self.execution_order = execution_order
        self.extra = extra if extra else {}
        self.child_execution_order = child_execution_order or self.execution_order
        self.parent_run = parent_run
        self._client = client if client else Client()
        self._executor = executor if executor else _make_thread_pool()
        self._futures: List[Future] = []
        if not self._executor or self._executor._shutdown:
            raise ValueError("Executor has been shutdown.")
        serialized: Optional[dict] = self.serialized
        if not serialized:
            self.serialized = {"name": self.name}
        if self.parent_run is not None:
            self.parent_run_id = self.parent_run.id
        elif _parent_run_id is not None:
            self.parent_run_id = _parent_run_id
        runtime = self.extra.setdefault("runtime", {})
        runtime.update(get_runtime_environment())
        self._ended = False

    @property
    def project_name(self) -> str:
        """Alias for session_name."""
        return self.session_name

    @property
    def project_id(self) -> Optional[ID_TYPE]:
        """Alias for session_id."""
        return self.session_id

    def end(
        self,
        *,
        outputs: Optional[Dict] = None,
        error: Optional[str] = None,
        end_time: Optional[datetime] = None,
    ) -> None:
        """Set the end time of the run and all child runs."""
        self.end_time = end_time or datetime.utcnow()
        if outputs is not None:
            self.outputs = outputs
        if error is not None:
            self.error = error
        if self.parent_run is not None:
            self.parent_run.child_execution_order = max(
                self.parent_run.child_execution_order,
                self.child_execution_order,
            )

    def create_child(
        self,
        name: str,
        run_type: str,
        *,
        run_id: Optional[ID_TYPE] = None,
        serialized: Optional[Dict] = None,
        inputs: Optional[Dict] = None,
        outputs: Optional[Dict] = None,
        error: Optional[str] = None,
        reference_example_id: Optional[UUID] = None,
        start_time: Optional[datetime] = None,
        end_time: Optional[datetime] = None,
        tags: Optional[List[str]] = None,
        extra: Optional[Dict] = None,
    ) -> RunTree:
        """Add a child run to the run tree."""
        execution_order = self.child_execution_order + 1
        serialized_ = serialized or {"name": name}
        run = RunTree(
            name=name,
            id=run_id or uuid4(),
            serialized=serialized_,
            inputs=inputs or {},
            outputs=outputs or {},
            error=error,
            run_type=run_type,
            reference_example_id=reference_example_id,
            start_time=start_time or datetime.utcnow(),
            end_time=end_time,
            execution_order=execution_order,
            child_execution_order=execution_order,
            extra=extra or {},
            parent_run=self,
            project_name=self.project_name,
            client=self._client,
            executor=self._executor,
            tags=tags,
        )
        self.child_runs.append(run)
        return run

    def dict(
        self, exclude: Optional[Set[str]] = None, exclude_none: bool = False
    ) -> Dict:
        """Return a dictionary representation of the run tree."""
        exclude = exclude or set()
        exclude.update()
        run_dict = super().dict(exclude=exclude, exclude_none=exclude_none)
        if "child_runs" in run_dict:
            # If we are posting a nested run tree, parent_run_id is redundant
            exclude.add("parent_run_id")
            run_dict["child_runs"] = [
                run.dict(exclude=exclude, exclude_none=exclude_none)
                for run in run_dict["child_runs"]
            ]
        return run_dict

    def post(self, exclude_child_runs: bool = True) -> Future:
        """Post the run tree to the API asynchronously."""
        exclude = {"child_runs", "parent_run"} if exclude_child_runs else {"parent_run"}
        kwargs = self.dict(exclude=exclude, exclude_none=True)
        self._futures.append(self._executor.submit(self._client.create_run, **kwargs))
        return self._futures[-1]

    def patch(self) -> Future:
        """Patch the run tree to the API in a background thread."""
        if not self._ended:
            self.end()
        self._futures.append(
            self._executor.submit(
                self._client.update_run,
                run_id=self.id,
                outputs=self.outputs.copy() if self.outputs else None,
                error=self.error,
                parent_run_id=self.parent_run_id,
                reference_example_id=self.reference_example_id,
            )
        )
        return self._futures[-1]

    def wait(self) -> None:
        """Wait for all _futures to complete."""
        futures = self._futures
        wait(self._futures)
        for future in futures:
            self._futures.remove(future)<|MERGE_RESOLUTION|>--- conflicted
+++ resolved
@@ -8,15 +8,8 @@
 from typing import Any, Dict, List, Optional, Set
 from uuid import UUID, uuid4
 
-<<<<<<< HEAD
 from langsmith.client import Client
 from langsmith.schemas import ID_TYPE, RunBase, _coerce_req_uuid
-=======
-from pydantic import Field, PrivateAttr, root_validator, validator
-
-from langsmith.client import ID_TYPE, Client
-from langsmith.schemas import RunBase
->>>>>>> 58b7b76f
 from langsmith.utils import get_runtime_environment
 
 logger = logging.getLogger(__name__)
