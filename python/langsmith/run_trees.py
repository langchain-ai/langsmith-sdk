"""Schemas for the LangSmith API."""

from __future__ import annotations

import contextvars
import functools
import json
import logging
import sys
import threading
import urllib.parse
from collections.abc import Mapping, Sequence
from datetime import datetime, timezone
from typing import Any, Optional, Union, cast
from uuid import UUID

from pydantic import ConfigDict, Field, model_validator
from typing_extensions import TypedDict

<<<<<<< HEAD
=======
from langsmith._internal._uuid import uuid7, uuid7_deterministic
from langsmith.uuid import uuid7_from_datetime

try:
    from pydantic.v1 import Field, root_validator  # type: ignore[import]
except ImportError:
    from pydantic import (  # type: ignore[assignment, no-redef]
        Field,
        root_validator,
    )

import contextvars
import threading
import urllib.parse

>>>>>>> 8fd1283f
import langsmith._internal._context as _context
from langsmith import schemas as ls_schemas
from langsmith import utils
from langsmith._internal._uuid import uuid7
from langsmith.client import ID_TYPE, RUN_TYPE_T, Client, _dumps_json, _ensure_uuid
from langsmith.uuid import uuid7_from_datetime

logger = logging.getLogger(__name__)


class WriteReplica(TypedDict, total=False):
    api_url: Optional[str]
    api_key: Optional[str]
    project_name: Optional[str]
    updates: Optional[dict]


LANGSMITH_PREFIX = "langsmith-"
LANGSMITH_DOTTED_ORDER = sys.intern(f"{LANGSMITH_PREFIX}trace")
LANGSMITH_DOTTED_ORDER_BYTES = LANGSMITH_DOTTED_ORDER.encode("utf-8")
LANGSMITH_METADATA = sys.intern(f"{LANGSMITH_PREFIX}metadata")
LANGSMITH_TAGS = sys.intern(f"{LANGSMITH_PREFIX}tags")
LANGSMITH_PROJECT = sys.intern(f"{LANGSMITH_PREFIX}project")
LANGSMITH_REPLICAS = sys.intern(f"{LANGSMITH_PREFIX}replicas")
OVERRIDE_OUTPUTS = sys.intern("__omit_auto_outputs")
NOT_PROVIDED = cast(None, object())
_LOCK = threading.Lock()

# Context variables
_REPLICAS = contextvars.ContextVar[Optional[Sequence[WriteReplica]]](
    "_REPLICAS", default=None
)

_DISTRIBUTED_PARENT_ID = contextvars.ContextVar[Optional[str]](
    "_DISTRIBUTED_PARENT_ID", default=None
)

_SENTINEL = cast(None, object())

TIMESTAMP_LENGTH = 36


# Note, this is called directly by langchain. Do not remove.
def get_cached_client(**init_kwargs: Any) -> Client:
    global _CLIENT
    if _CLIENT is None:
        with _LOCK:
            if _CLIENT is None:
                _CLIENT = Client(**init_kwargs)
    return _CLIENT


def configure(
    client: Optional[Client] = _SENTINEL,
    enabled: Optional[bool] = _SENTINEL,
    project_name: Optional[str] = _SENTINEL,
    tags: Optional[list[str]] = _SENTINEL,
    metadata: Optional[dict[str, Any]] = _SENTINEL,
):
    """Configure global LangSmith tracing context.

    This function allows you to set global configuration options for LangSmith
    tracing that will be applied to all subsequent traced operations. It modifies
    context variables that control tracing behavior across your application.

    Do this once at startup to configure the global settings in code.

    If, instead, you wish to only configure tracing for a single invocation,
    use the `tracing_context` context manager instead.

    Args:
        client: A LangSmith Client instance to use for all tracing operations.

            If provided, this client will be used instead of creating new clients.

            Pass `None` to explicitly clear the global client.
        enabled: Whether tracing is enabled.

            Can be:

            - `True`: Enable tracing and send data to LangSmith
            - `False`: Disable tracing completely
            - `'local'`: Enable tracing but only store data locally
            - `None`: Clear the setting (falls back to environment variables)
        project_name: The LangSmith project name where traces will be sent.

            This determines which project dashboard will display your traces.

            Pass `None` to explicitly clear the project name.
        tags: A list of tags to be applied to all traced runs.

            Tags are useful for filtering and organizing runs in the LangSmith UI.

            Pass `None` to explicitly clear all global tags.
        metadata: A dictionary of metadata to attach to all traced runs.

            Metadata can store any additional context about your runs.

            Pass `None` to explicitly clear all global metadata.

    Examples:
        Basic configuration:
        >>> import langsmith as ls
        >>> # Enable tracing with a specific project
        >>> ls.configure(enabled=True, project_name="my-project")

        Set global trace masking:
        >>> def hide_keys(data):
        ...     if not data:
        ...         return {}
        ...     return {k: v for k, v in data.items() if k not in ["key1", "key2"]}
        >>> ls.configure(
        ...     client=ls.Client(
        ...         hide_inputs=hide_keys,
        ...         hide_outputs=hide_keys,
        ...     )
        ... )

        Adding global tags and metadata:
        >>> ls.configure(
        ...     tags=["production", "v1.0"],
        ...     metadata={"environment": "prod", "version": "1.0.0"},
        ... )

        Disabling tracing:
        >>> ls.configure(enabled=False)
    """
    global _CLIENT
    with _LOCK:
        if client is not _SENTINEL:
            _CLIENT = client
        if enabled is not _SENTINEL:
            _context._TRACING_ENABLED.set(enabled)
            _context._GLOBAL_TRACING_ENABLED = enabled
        if project_name is not _SENTINEL:
            _context._PROJECT_NAME.set(project_name)
            _context._GLOBAL_PROJECT_NAME = project_name
        if tags is not _SENTINEL:
            _context._TAGS.set(tags)
            _context._GLOBAL_TAGS = tags
        if metadata is not _SENTINEL:
            _context._METADATA.set(metadata)
            _context._GLOBAL_METADATA = metadata


def validate_extracted_usage_metadata(
    data: ls_schemas.ExtractedUsageMetadata,
) -> ls_schemas.ExtractedUsageMetadata:
    """Validate that the dict only contains allowed keys."""
    allowed_keys = {
        "input_tokens",
        "output_tokens",
        "total_tokens",
        "input_token_details",
        "output_token_details",
        "input_cost",
        "output_cost",
        "total_cost",
        "input_cost_details",
        "output_cost_details",
    }

    extra_keys = set(data.keys()) - allowed_keys
    if extra_keys:
        raise ValueError(f"Unexpected keys in usage metadata: {extra_keys}")
    return data  # type: ignore


class RunTree(ls_schemas.RunBase):
    """Run Schema with back-references for posting runs."""

    name: str
    id: UUID = Field(default_factory=uuid7)
    run_type: str = Field(default="chain")
    start_time: datetime = Field(default_factory=lambda: datetime.now(timezone.utc))
    # Note: no longer set.
    parent_run: Optional[RunTree] = Field(default=None, exclude=True)
    parent_dotted_order: Optional[str] = Field(default=None, exclude=True)
    child_runs: list[RunTree] = Field(
        default_factory=list,
        exclude=True,
    )
    session_name: str = Field(
        default_factory=lambda: utils.get_tracer_project() or "default",
        alias="project_name",
    )
    session_id: Optional[UUID] = Field(default=None, alias="project_id")
    extra: dict = Field(default_factory=dict)
    tags: Optional[list[str]] = Field(default_factory=list)
    events: list[dict] = Field(default_factory=list)
    """List of events associated with the run, like
    start and end events."""
    ls_client: Optional[Any] = Field(default=None, exclude=True)
    dotted_order: str = Field(
        default="", description="The order of the run in the tree."
    )
    trace_id: UUID = Field(default="", description="The trace id of the run.")  # type: ignore
    dangerously_allow_filesystem: Optional[bool] = Field(
        default=False, description="Whether to allow filesystem access for attachments."
    )
    replicas: Optional[Sequence[WriteReplica]] = Field(
        default=None,
        description="Projects to replicate this run to with optional updates.",
    )

    model_config = ConfigDict(
        arbitrary_types_allowed=True,
        populate_by_name=True,
        extra="ignore",
    )

    @model_validator(mode="before")
    def infer_defaults(cls, values: dict[str, Any]) -> dict[str, Any]:
        """Assign name to the run."""
        if values.get("name") is None and values.get("serialized") is not None:
            if "name" in values["serialized"]:
                values["name"] = values["serialized"]["name"]
            elif "id" in values["serialized"]:
                values["name"] = values["serialized"]["id"][-1]
        if values.get("name") is None:
            values["name"] = "Unnamed"
        if "client" in values:  # Handle user-constructed clients
            values["ls_client"] = values.pop("client")
        elif "_client" in values:
            values["ls_client"] = values.pop("_client")
        if not values.get("ls_client"):
            values["ls_client"] = None
        parent_run = values.pop("parent_run", None)
        if parent_run is not None:
            values["parent_run_id"] = parent_run.id
            values["parent_dotted_order"] = parent_run.dotted_order
        if "id" not in values:
            # Generate UUID from start_time if available
            if "start_time" in values and values["start_time"] is not None:
                values["id"] = uuid7_from_datetime(values["start_time"])
            else:
                now = datetime.now(timezone.utc)
                values["start_time"] = now
                values["id"] = uuid7_from_datetime(now)
        if "trace_id" not in values:
            if parent_run is not None:
                values["trace_id"] = parent_run.trace_id
            else:
                values["trace_id"] = values["id"]
        cast(dict, values.setdefault("extra", {}))
        if values.get("events") is None:
            values["events"] = []
        if values.get("tags") is None:
            values["tags"] = []
        if values.get("outputs") is None:
            values["outputs"] = {}
        if values.get("attachments") is None:
            values["attachments"] = {}
        if values.get("replicas") is None:
            values["replicas"] = _REPLICAS.get()
        values["replicas"] = _ensure_write_replicas(values["replicas"])
        return values

    @model_validator(mode="after")
    def ensure_dotted_order(self) -> RunTree:
        """Ensure the dotted order of the run."""
        current_dotted_order = self.dotted_order
        if current_dotted_order and current_dotted_order.strip():
            return self
        current_dotted_order = _create_current_dotted_order(self.start_time, self.id)
        parent_dotted_order = self.parent_dotted_order
        if parent_dotted_order is not None:
            self.dotted_order = parent_dotted_order + "." + current_dotted_order
        else:
            self.dotted_order = current_dotted_order
        return self

    @property
    def client(self) -> Client:
        """Return the client."""
        # Lazily load the client
        # If you never use this for API calls, it will never be loaded
        if self.ls_client is None:
            self.ls_client = get_cached_client()
        return self.ls_client

    @property
    def _client(self) -> Optional[Client]:
        # For backwards compat
        return self.ls_client

    def __setattr__(self, name, value):
        """Set the `_client` specially."""
        # For backwards compat
        if name == "_client":
            self.ls_client = value
        else:
            return super().__setattr__(name, value)

    def set(
        self,
        *,
        inputs: Optional[Mapping[str, Any]] = NOT_PROVIDED,
        outputs: Optional[Mapping[str, Any]] = NOT_PROVIDED,
        tags: Optional[Sequence[str]] = NOT_PROVIDED,
        metadata: Optional[Mapping[str, Any]] = NOT_PROVIDED,
        usage_metadata: Optional[ls_schemas.ExtractedUsageMetadata] = NOT_PROVIDED,
    ) -> None:
        """Set the inputs, outputs, tags, and metadata of the run.

        If performed, this will override the default behavior of the
        end() method to ignore new outputs (that would otherwise be added)
        by the @traceable decorator.

        If your LangChain or LangGraph versions are sufficiently up-to-date,
        this will also override the default behavior of `LangChainTracer`.

        Args:
            inputs: The inputs to set.
            outputs: The outputs to set.
            tags: The tags to set.
            metadata: The metadata to set.
            usage_metadata: Usage information to set.

        Returns:
            None
        """
        if tags is not NOT_PROVIDED:
            self.tags = list(tags)
        if metadata is not NOT_PROVIDED:
            self.extra.setdefault("metadata", {}).update(metadata or {})
        if inputs is not NOT_PROVIDED:
            # Used by LangChain core to determine whether to
            # re-upload the inputs upon run completion
            self.extra["inputs_is_truthy"] = False
            if inputs is None:
                self.inputs = {}
            else:
                self.inputs = dict(inputs)
        if outputs is not NOT_PROVIDED:
            self.extra[OVERRIDE_OUTPUTS] = True
            if outputs is None:
                self.outputs = {}
            else:
                self.outputs = dict(outputs)
        if usage_metadata is not NOT_PROVIDED:
            self.extra.setdefault("metadata", {})["usage_metadata"] = (
                validate_extracted_usage_metadata(usage_metadata)
            )

    def add_tags(self, tags: Union[Sequence[str], str]) -> None:
        """Add tags to the run."""
        if isinstance(tags, str):
            tags = [tags]
        if self.tags is None:
            self.tags = []
        self.tags.extend(tags)

    def add_metadata(self, metadata: dict[str, Any]) -> None:
        """Add metadata to the run."""
        if self.extra is None:
            self.extra = {}
        metadata_: dict = cast(dict, self.extra).setdefault("metadata", {})
        metadata_.update(metadata)

    def add_outputs(self, outputs: dict[str, Any]) -> None:
        """Upsert the given outputs into the run.

        Args:
            outputs: A dictionary containing the outputs to be added.
        """
        if self.outputs is None:
            self.outputs = {}
        self.outputs.update(outputs)

    def add_inputs(self, inputs: dict[str, Any]) -> None:
        """Upsert the given inputs into the run.

        Args:
            inputs: A dictionary containing the inputs to be added.
        """
        if self.inputs is None:
            self.inputs = {}
        self.inputs.update(inputs)
        # Set to False so LangChain things it needs to
        # re-upload inputs
        self.extra["inputs_is_truthy"] = False

    def add_event(
        self,
        events: Union[
            ls_schemas.RunEvent,
            Sequence[ls_schemas.RunEvent],
            Sequence[dict],
            dict,
            str,
        ],
    ) -> None:
        """Add an event to the list of events.

        Args:
            events: The event(s) to be added. It can be a single event, a sequence
                of events, a sequence of dictionaries, a dictionary, or a string.

        Returns:
            None
        """
        if self.events is None:
            self.events = []
        if isinstance(events, dict):
            self.events.append(events)  # type: ignore[arg-type]
        elif isinstance(events, str):
            self.events.append(
                {
                    "name": "event",
                    "time": datetime.now(timezone.utc).isoformat(),
                    "message": events,
                }
            )
        else:
            self.events.extend(events)  # type: ignore[arg-type]

    def end(
        self,
        *,
        outputs: Optional[dict] = None,
        error: Optional[str] = None,
        end_time: Optional[datetime] = None,
        events: Optional[Sequence[ls_schemas.RunEvent]] = None,
        metadata: Optional[dict[str, Any]] = None,
    ) -> None:
        """Set the end time of the run and all child runs."""
        self.end_time = end_time or datetime.now(timezone.utc)
        # We've already 'set' the outputs, so ignore
        # the ones that are automatically included
        if not self.extra.get(OVERRIDE_OUTPUTS):
            if outputs is not None:
                if not self.outputs:
                    self.outputs = outputs
                else:
                    self.outputs.update(outputs)
        if error is not None:
            self.error = error
        if events is not None:
            self.add_event(events)
        if metadata is not None:
            self.add_metadata(metadata)

    def create_child(
        self,
        name: str,
        run_type: RUN_TYPE_T = "chain",
        *,
        run_id: Optional[ID_TYPE] = None,
        serialized: Optional[dict] = None,
        inputs: Optional[dict] = None,
        outputs: Optional[dict] = None,
        error: Optional[str] = None,
        reference_example_id: Optional[UUID] = None,
        start_time: Optional[datetime] = None,
        end_time: Optional[datetime] = None,
        tags: Optional[list[str]] = None,
        extra: Optional[dict] = None,
        attachments: Optional[ls_schemas.Attachments] = None,
    ) -> RunTree:
        """Add a child run to the run tree."""
        # Ensure child start_time is never earlier than parent start_time
        # to prevent timestamp ordering violations in dotted_order
        if start_time is not None and self.start_time is not None:
            if start_time < self.start_time:
                logger.debug(
                    f"Adjusting child run '{name}' start_time from {start_time} "
                    f"to {self.start_time} to maintain timestamp ordering with "
                    f"parent '{self.name}'"
                )
            start_time = max(start_time, self.start_time)

        serialized_ = serialized or {"name": name}
        run = RunTree(
            name=name,
            id=_ensure_uuid(run_id),
            serialized=serialized_,
            inputs=inputs or {},
            outputs=outputs or {},
            error=error,
            run_type=run_type,
            reference_example_id=reference_example_id,
            start_time=start_time or datetime.now(timezone.utc),
            end_time=end_time,
            extra=extra or {},
            parent_run=self,
            project_name=self.session_name,
            replicas=self.replicas,
            ls_client=self.ls_client,
            tags=tags,
            attachments=attachments or {},  # type: ignore
            dangerously_allow_filesystem=self.dangerously_allow_filesystem,
        )

        return run

    def _get_dicts_safe(self):
        # Things like generators cannot be copied
        self_dict = self.model_dump(
            exclude={"child_runs", "inputs", "outputs"}, exclude_none=True
        )
        if self.inputs is not None:
            # shallow copy. deep copying will occur in the client
            inputs_ = {}
            attachments = self_dict.get("attachments", {})
            for k, v in self.inputs.items():
                if isinstance(v, ls_schemas.Attachment):
                    attachments[k] = v
                else:
                    inputs_[k] = v
            self_dict["inputs"] = inputs_
            if attachments:
                self_dict["attachments"] = attachments
        if self.outputs is not None:
            # shallow copy; deep copying will occur in the client
            self_dict["outputs"] = self.outputs.copy()
        return self_dict

    def _slice_parent_id(self, parent_id: str, run_dict: dict) -> None:
        """Slice the parent id from dotted order.

        Additionally check if the current run is a child of the parent. If so, update
        the parent_run_id to None, and set the trace id to the new root id after
        parent_id.
        """
        if dotted_order := run_dict.get("dotted_order"):
            segs = dotted_order.split(".")
            start_idx = None
            parent_id = str(parent_id)
            # TODO(angus): potentially use binary search to find the index
            for idx, part in enumerate(segs):
                seg_id = part[-TIMESTAMP_LENGTH:]
                if str(seg_id) == parent_id:
                    start_idx = idx
                    break
            if start_idx is not None:
                # Trim segments to start after parent_id (exclusive)
                trimmed_segs = segs[start_idx + 1 :]
                # Rebuild dotted_order
                run_dict["dotted_order"] = ".".join(trimmed_segs)
                if trimmed_segs:
                    run_dict["trace_id"] = UUID(trimmed_segs[0][-TIMESTAMP_LENGTH:])
                else:
                    run_dict["trace_id"] = run_dict["id"]
        if str(run_dict.get("parent_run_id")) == parent_id:
            # We've found the new root node.
            run_dict.pop("parent_run_id", None)

    def _remap_for_project(
        self, project_name: str, updates: Optional[dict] = None
    ) -> dict:
        """Rewrites ids/dotted_order for a given project with optional updates."""
        run_dict = self._get_dicts_safe()
        if project_name == self.session_name:
            return run_dict

        if updates and updates.get("reroot", False):
            distributed_parent_id = _DISTRIBUTED_PARENT_ID.get()
            if distributed_parent_id:
                self._slice_parent_id(distributed_parent_id, run_dict)

        old_id = run_dict["id"]
        new_id = uuid7_deterministic(UUID(str(old_id)), project_name)
        # trace id
        old_trace = run_dict.get("trace_id")
        if old_trace:
            new_trace = uuid7_deterministic(UUID(str(old_trace)), project_name)
        else:
            new_trace = None
        # parent id
        parent = run_dict.get("parent_run_id")
        if parent:
            new_parent = uuid7_deterministic(UUID(str(parent)), project_name)
        else:
            new_parent = None
        # dotted order
        if run_dict.get("dotted_order"):
            segs = run_dict["dotted_order"].split(".")
            rebuilt = []
            for part in segs[:-1]:
                seg_id = UUID(part[-TIMESTAMP_LENGTH:])
                repl = uuid7_deterministic(seg_id, project_name)
                rebuilt.append(part[:-TIMESTAMP_LENGTH] + str(repl))
            rebuilt.append(segs[-1][:-TIMESTAMP_LENGTH] + str(new_id))
            dotted = ".".join(rebuilt)
        else:
            dotted = None
        dup = utils.deepish_copy(run_dict)
        dup.update(
            {
                "id": new_id,
                "trace_id": new_trace,
                "parent_run_id": new_parent,
                "dotted_order": dotted,
                "session_name": project_name,
            }
        )
        if updates:
            dup.update(updates)
        return dup

    def post(self, exclude_child_runs: bool = True) -> None:
        """Post the run tree to the API asynchronously."""
        if self.replicas:
            for replica in self.replicas:
                project_name = replica.get("project_name") or self.session_name
                updates = replica.get("updates")
                run_dict = self._remap_for_project(project_name, updates)
                self.client.create_run(
                    **run_dict,
                    api_key=replica.get("api_key"),
                    api_url=replica.get("api_url"),
                )
        else:
            kwargs = self._get_dicts_safe()
            self.client.create_run(**kwargs)
        if self.attachments:
            keys = [str(name) for name in self.attachments]
            self.events.append(
                {
                    "name": "uploaded_attachment",
                    "time": datetime.now(timezone.utc).isoformat(),
                    "message": set(keys),
                }
            )
        if not exclude_child_runs:
            for child_run in self.child_runs:
                child_run.post(exclude_child_runs=False)

    def patch(self, *, exclude_inputs: bool = False) -> None:
        """Patch the run tree to the API in a background thread.

        Args:
            exclude_inputs: Whether to exclude inputs from the patch request.
        """
        if not self.end_time:
            self.end()
        attachments = {
            a: v for a, v in self.attachments.items() if isinstance(v, tuple)
        }
        try:
            # Avoid loading the same attachment twice
            if attachments:
                uploaded = next(
                    (
                        ev
                        for ev in self.events
                        if ev.get("name") == "uploaded_attachment"
                    ),
                    None,
                )
                if uploaded:
                    attachments = {
                        a: v
                        for a, v in attachments.items()
                        if a not in uploaded["message"]
                    }
        except Exception as e:
            logger.warning(f"Error filtering attachments to upload: {e}")
        if self.replicas:
            for replica in self.replicas:
                project_name = replica.get("project_name") or self.session_name
                updates = replica.get("updates")
                run_dict = self._remap_for_project(project_name, updates)
                self.client.update_run(
                    name=run_dict["name"],
                    run_id=run_dict["id"],
                    run_type=run_dict.get("run_type"),
                    start_time=run_dict.get("start_time"),
                    inputs=None if exclude_inputs else run_dict["inputs"],
                    outputs=run_dict["outputs"],
                    error=run_dict.get("error"),
                    parent_run_id=run_dict.get("parent_run_id"),
                    session_name=run_dict.get("session_name"),
                    reference_example_id=run_dict.get("reference_example_id"),
                    end_time=run_dict.get("end_time"),
                    dotted_order=run_dict.get("dotted_order"),
                    trace_id=run_dict.get("trace_id"),
                    events=run_dict.get("events"),
                    tags=run_dict.get("tags"),
                    extra=run_dict.get("extra"),
                    attachments=attachments,
                    api_key=replica.get("api_key"),
                    api_url=replica.get("api_url"),
                )
        else:
            self.client.update_run(
                name=self.name,
                run_id=self.id,
                run_type=cast(RUN_TYPE_T, self.run_type),
                start_time=self.start_time,
                inputs=(
                    None
                    if exclude_inputs
                    else (self.inputs.copy() if self.inputs else None)
                ),
                outputs=self.outputs.copy() if self.outputs else None,
                error=self.error,
                parent_run_id=self.parent_run_id,
                session_name=self.session_name,
                reference_example_id=self.reference_example_id,
                end_time=self.end_time,
                dotted_order=self.dotted_order,
                trace_id=self.trace_id,
                events=self.events,
                tags=self.tags,
                extra=self.extra,
                attachments=attachments,
            )

    def wait(self) -> None:
        """Wait for all `_futures` to complete."""
        pass

    def get_url(self) -> str:
        """Return the URL of the run."""
        return self.client.get_run_url(run=self)

    @classmethod
    def from_dotted_order(
        cls,
        dotted_order: str,
        **kwargs: Any,
    ) -> RunTree:
        """Create a new 'child' span from the provided dotted order.

        Returns:
            RunTree: The new span.
        """
        headers = {
            LANGSMITH_DOTTED_ORDER: dotted_order,
        }
        return cast(RunTree, cls.from_headers(headers, **kwargs))  # type: ignore[arg-type]

    @classmethod
    def from_runnable_config(
        cls,
        config: Optional[dict],
        **kwargs: Any,
    ) -> Optional[RunTree]:
        """Create a new 'child' span from the provided runnable config.

        Requires `langchain` to be installed.

        Returns:
            The new span or `None` if no parent span information is found.
        """
        try:
            from langchain_core.callbacks.manager import (
                AsyncCallbackManager,
                CallbackManager,
            )
            from langchain_core.runnables import RunnableConfig, ensure_config
            from langchain_core.tracers.langchain import LangChainTracer
        except ImportError as e:
            raise ImportError(
                "RunTree.from_runnable_config requires langchain-core to be installed. "
                "You can install it with `pip install langchain-core`."
            ) from e
        if config is None:
            config_ = ensure_config(
                cast(RunnableConfig, config) if isinstance(config, dict) else None
            )
        else:
            config_ = cast(RunnableConfig, config)

        if (
            (cb := config_.get("callbacks"))
            and isinstance(cb, (CallbackManager, AsyncCallbackManager))
            and cb.parent_run_id
            and (
                tracer := next(
                    (t for t in cb.handlers if isinstance(t, LangChainTracer)),
                    None,
                )
            )
        ):
            if (run := tracer.run_map.get(str(cb.parent_run_id))) and run.dotted_order:
                dotted_order = run.dotted_order
                kwargs["run_type"] = run.run_type
                kwargs["inputs"] = run.inputs
                kwargs["outputs"] = run.outputs
                kwargs["start_time"] = run.start_time
                kwargs["end_time"] = run.end_time
                kwargs["tags"] = sorted(set(run.tags or [] + kwargs.get("tags", [])))
                kwargs["name"] = run.name
                extra_ = kwargs.setdefault("extra", {})
                metadata_ = extra_.setdefault("metadata", {})
                metadata_.update(run.metadata)
            elif hasattr(tracer, "order_map") and cb.parent_run_id in tracer.order_map:
                dotted_order = tracer.order_map[cb.parent_run_id][1]
            else:
                return None
            kwargs["client"] = tracer.client
            kwargs["project_name"] = tracer.project_name
            return RunTree.from_dotted_order(dotted_order, **kwargs)
        return None

    @classmethod
    def from_headers(
        cls, headers: Mapping[Union[str, bytes], Union[str, bytes]], **kwargs: Any
    ) -> Optional[RunTree]:
        """Create a new 'parent' span from the provided headers.

        Extracts parent span information from the headers and creates a new span.

        Metadata and tags are extracted from the baggage header.

        The dotted order and trace id are extracted from the trace header.

        Returns:
            The new span or `None` if no parent span information is found.
        """
        init_args = kwargs.copy()

        langsmith_trace = cast(Optional[str], headers.get(LANGSMITH_DOTTED_ORDER))
        if not langsmith_trace:
            langsmith_trace_bytes = cast(
                Optional[bytes], headers.get(LANGSMITH_DOTTED_ORDER_BYTES)
            )
            if not langsmith_trace_bytes:
                return  # type: ignore[return-value]
            langsmith_trace = langsmith_trace_bytes.decode("utf-8")

        parent_dotted_order = langsmith_trace.strip()
        parsed_dotted_order = _parse_dotted_order(parent_dotted_order)
        trace_id = parsed_dotted_order[0][1]
        init_args["trace_id"] = trace_id
        init_args["id"] = parsed_dotted_order[-1][1]
        init_args["dotted_order"] = parent_dotted_order
        if len(parsed_dotted_order) >= 2:
            # Has a parent
            init_args["parent_run_id"] = parsed_dotted_order[-2][1]
        # All placeholders. We assume the source process
        # handles the life-cycle of the run.
        init_args["start_time"] = init_args.get("start_time") or datetime.now(
            timezone.utc
        )
        init_args["run_type"] = init_args.get("run_type") or "chain"
        init_args["name"] = init_args.get("name") or "parent"

        baggage = _Baggage.from_headers(headers)
        if baggage.metadata or baggage.tags:
            init_args["extra"] = init_args.setdefault("extra", {})
            init_args["extra"]["metadata"] = init_args["extra"].setdefault(
                "metadata", {}
            )
            metadata = {**baggage.metadata, **init_args["extra"]["metadata"]}
            init_args["extra"]["metadata"] = metadata
            tags = sorted(set(baggage.tags + init_args.get("tags", [])))
            init_args["tags"] = tags
        if baggage.project_name:
            init_args["project_name"] = baggage.project_name
        if baggage.replicas:
            init_args["replicas"] = baggage.replicas

        run_tree = RunTree(**init_args)

        # Set the distributed parent ID to this run's ID for rerooting
        _DISTRIBUTED_PARENT_ID.set(str(run_tree.id))

        return run_tree

    def to_headers(self) -> dict[str, str]:
        """Return the `RunTree` as a dictionary of headers."""
        headers = {}
        if self.trace_id:
            headers[f"{LANGSMITH_DOTTED_ORDER}"] = self.dotted_order
        baggage = _Baggage(
            metadata=self.extra.get("metadata", {}),
            tags=self.tags,
            project_name=self.session_name,
            replicas=self.replicas,
        )
        headers["baggage"] = baggage.to_header()
        return headers

    def __repr__(self):
        """Return a string representation of the `RunTree` object."""
        return (
            f"RunTree(id={self.id}, name='{self.name}', "
            f"run_type='{self.run_type}', dotted_order='{self.dotted_order}')"
        )


class _Baggage:
    """Baggage header information."""

    def __init__(
        self,
        metadata: Optional[dict[str, str]] = None,
        tags: Optional[list[str]] = None,
        project_name: Optional[str] = None,
        replicas: Optional[Sequence[WriteReplica]] = None,
    ):
        """Initialize the Baggage object."""
        self.metadata = metadata or {}
        self.tags = tags or []
        self.project_name = project_name
        self.replicas = replicas or []

    @classmethod
    def from_header(cls, header_value: Optional[str]) -> _Baggage:
        """Create a Baggage object from the given header value."""
        if not header_value:
            return cls()
        metadata = {}
        tags = []
        project_name = None
        replicas: Optional[list[WriteReplica]] = None
        try:
            for item in header_value.split(","):
                key, value = item.split("=", 1)
                if key == LANGSMITH_METADATA:
                    metadata = json.loads(urllib.parse.unquote(value))
                elif key == LANGSMITH_TAGS:
                    tags = urllib.parse.unquote(value).split(",")
                elif key == LANGSMITH_PROJECT:
                    project_name = urllib.parse.unquote(value)
                elif key == LANGSMITH_REPLICAS:
                    replicas_data = json.loads(urllib.parse.unquote(value))
                    parsed_replicas: list[WriteReplica] = []
                    for replica_item in replicas_data:
                        if (
                            isinstance(replica_item, (tuple, list))
                            and len(replica_item) == 2
                        ):
                            # Convert legacy format to WriteReplica
                            parsed_replicas.append(
                                WriteReplica(
                                    api_url=None,
                                    api_key=None,
                                    project_name=str(replica_item[0]),
                                    updates=replica_item[1],
                                )
                            )
                        elif isinstance(replica_item, dict):
                            # New WriteReplica format: preserve as dict
                            parsed_replicas.append(cast(WriteReplica, replica_item))
                        else:
                            logger.warning(
                                f"Unknown replica format in baggage: {replica_item}"
                            )
                            continue
                    replicas = parsed_replicas
        except Exception as e:
            logger.warning(f"Error parsing baggage header: {e}")

        return cls(
            metadata=metadata, tags=tags, project_name=project_name, replicas=replicas
        )

    @classmethod
    def from_headers(cls, headers: Mapping[Union[str, bytes], Any]) -> _Baggage:
        if "baggage" in headers:
            return cls.from_header(headers["baggage"])
        elif b"baggage" in headers:
            return cls.from_header(cast(bytes, headers[b"baggage"]).decode("utf-8"))
        else:
            return cls.from_header(None)

    def to_header(self) -> str:
        """Return the Baggage object as a header value."""
        items = []
        if self.metadata:
            serialized_metadata = _dumps_json(self.metadata)
            items.append(
                f"{LANGSMITH_PREFIX}metadata={urllib.parse.quote(serialized_metadata)}"
            )
        if self.tags:
            serialized_tags = ",".join(self.tags)
            items.append(
                f"{LANGSMITH_PREFIX}tags={urllib.parse.quote(serialized_tags)}"
            )
        if self.project_name:
            items.append(
                f"{LANGSMITH_PREFIX}project={urllib.parse.quote(self.project_name)}"
            )
        if self.replicas:
            serialized_replicas = _dumps_json(self.replicas)
            items.append(
                f"{LANGSMITH_PREFIX}replicas={urllib.parse.quote(serialized_replicas)}"
            )
        return ",".join(items)


@functools.lru_cache(maxsize=1)
def _parse_write_replicas_from_env_var(env_var: Optional[str]) -> list[WriteReplica]:
    """Parse write replicas from LANGSMITH_RUNS_ENDPOINTS environment variable value.

    Supports array format [{"api_url": "x", "api_key": "y"}] and object format
    {"url": "key"}.
    """
    if not env_var:
        return []

    try:
        parsed = json.loads(env_var)

        if isinstance(parsed, list):
            replicas = []
            for item in parsed:
                if not isinstance(item, dict):
                    logger.warning(
                        f"Invalid item type in LANGSMITH_RUNS_ENDPOINTS: "
                        f"expected dict, got {type(item).__name__}"
                    )
                    continue

                api_url = item.get("api_url")
                api_key = item.get("api_key")

                if not isinstance(api_url, str):
                    logger.warning(
                        f"Invalid api_url type in LANGSMITH_RUNS_ENDPOINTS: "
                        f"expected string, got {type(api_url).__name__}"
                    )
                    continue

                if not isinstance(api_key, str):
                    logger.warning(
                        f"Invalid api_key type in LANGSMITH_RUNS_ENDPOINTS: "
                        f"expected string, got {type(api_key).__name__}"
                    )
                    continue

                replicas.append(
                    WriteReplica(
                        api_url=api_url.rstrip("/"),
                        api_key=api_key,
                        project_name=None,
                        updates=None,
                    )
                )
            return replicas
        elif isinstance(parsed, dict):
            _check_endpoint_env_unset(parsed)

            replicas = []
            for url, key in parsed.items():
                url = url.rstrip("/")

                if isinstance(key, str):
                    replicas.append(
                        WriteReplica(
                            api_url=url,
                            api_key=key,
                            project_name=None,
                            updates=None,
                        )
                    )
                else:
                    logger.warning(
                        f"Invalid value type in LANGSMITH_RUNS_ENDPOINTS for URL "
                        f"{url}: "
                        f"expected string, got {type(key).__name__}"
                    )
                    continue
            return replicas
        else:
            logger.warning(
                f"Invalid LANGSMITH_RUNS_ENDPOINTS – must be valid JSON list of "
                "objects with api_url and api_key properties, or object mapping "
                f"url->apiKey, got {type(parsed).__name__}"
            )
            return []
    except utils.LangSmithUserError:
        raise
    except Exception as e:
        logger.warning(
            "Invalid LANGSMITH_RUNS_ENDPOINTS – must be valid JSON list of "
            f"objects with api_url and api_key properties, or object mapping"
            f" url->apiKey: {e}"
        )
        return []


def _get_write_replicas_from_env() -> list[WriteReplica]:
    """Get write replicas from LANGSMITH_RUNS_ENDPOINTS environment variable."""
    env_var = utils.get_env_var("RUNS_ENDPOINTS")

    return _parse_write_replicas_from_env_var(env_var)


def _check_endpoint_env_unset(parsed: dict[str, str]) -> None:
    """Check if endpoint environment variables conflict with runs endpoints."""
    import os

    if parsed and (os.getenv("LANGSMITH_ENDPOINT") or os.getenv("LANGCHAIN_ENDPOINT")):
        raise utils.LangSmithUserError(
            "You cannot provide both LANGSMITH_ENDPOINT / LANGCHAIN_ENDPOINT "
            "and LANGSMITH_RUNS_ENDPOINTS."
        )


def _ensure_write_replicas(
    replicas: Optional[Sequence[WriteReplica]],
) -> list[WriteReplica]:
    """Convert replicas to WriteReplica format."""
    if replicas is None:
        return _get_write_replicas_from_env()

    # All replicas should now be WriteReplica dicts
    return list(replicas)


def _parse_dotted_order(dotted_order: str) -> list[tuple[datetime, UUID]]:
    """Parse the dotted order string."""
    parts = dotted_order.split(".")
    return [
        (
            datetime.strptime(part[:-TIMESTAMP_LENGTH], "%Y%m%dT%H%M%S%fZ"),
            UUID(part[-TIMESTAMP_LENGTH:]),
        )
        for part in parts
    ]


_CLIENT: Optional[Client] = _context._GLOBAL_CLIENT
__all__ = ["RunTree", "RunTree"]


def _create_current_dotted_order(
    start_time: Optional[datetime], run_id: Optional[UUID]
) -> str:
    """Create the current dotted order."""
    st = start_time or datetime.now(timezone.utc)
    id_ = run_id or uuid7_from_datetime(st)
    return st.strftime("%Y%m%dT%H%M%S%fZ") + str(id_)<|MERGE_RESOLUTION|>--- conflicted
+++ resolved
@@ -17,28 +17,10 @@
 from pydantic import ConfigDict, Field, model_validator
 from typing_extensions import TypedDict
 
-<<<<<<< HEAD
-=======
-from langsmith._internal._uuid import uuid7, uuid7_deterministic
-from langsmith.uuid import uuid7_from_datetime
-
-try:
-    from pydantic.v1 import Field, root_validator  # type: ignore[import]
-except ImportError:
-    from pydantic import (  # type: ignore[assignment, no-redef]
-        Field,
-        root_validator,
-    )
-
-import contextvars
-import threading
-import urllib.parse
-
->>>>>>> 8fd1283f
 import langsmith._internal._context as _context
 from langsmith import schemas as ls_schemas
 from langsmith import utils
-from langsmith._internal._uuid import uuid7
+from langsmith._internal._uuid import uuid7, uuid7_deterministic
 from langsmith.client import ID_TYPE, RUN_TYPE_T, Client, _dumps_json, _ensure_uuid
 from langsmith.uuid import uuid7_from_datetime
 
