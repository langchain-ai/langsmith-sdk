--- conflicted
+++ resolved
@@ -309,8 +309,6 @@
         return False
 
 
-<<<<<<< HEAD
-=======
 # Ported from Python 3.9+ to support Python 3.8
 async def aio_to_thread(func, /, *args, **kwargs):
     """Asynchronously run function *func* in a separate thread.
@@ -328,7 +326,6 @@
     return await loop.run_in_executor(None, func_call)
 
 
->>>>>>> 7ce4d993
 @functools.lru_cache(maxsize=1)
 def asyncio_accepts_context():
     """Check if the current asyncio event loop accepts a context argument."""
