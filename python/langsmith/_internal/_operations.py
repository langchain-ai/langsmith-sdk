from __future__ import annotations

import itertools
import logging
import os
import uuid
from io import BufferedReader
from typing import Dict, Literal, Optional, Union, cast

from langsmith import schemas as ls_schemas
from langsmith._internal import _orjson
from langsmith._internal._compressed_runs import CompressedRuns
from langsmith._internal._multipart import MultipartPart, MultipartPartsAndContext
from langsmith._internal._serde import dumps_json as _dumps_json

logger = logging.getLogger(__name__)


class SerializedRunOperation:
    operation: Literal["post", "patch"]
    id: uuid.UUID
    trace_id: uuid.UUID

    # this is the whole object, minus the other fields which
    # are popped (inputs/outputs/events/attachments)
    _none: bytes

    inputs: Optional[bytes]
    outputs: Optional[bytes]
    events: Optional[bytes]
    attachments: Optional[ls_schemas.Attachments]

    __slots__ = (
        "operation",
        "id",
        "trace_id",
        "_none",
        "inputs",
        "outputs",
        "events",
        "attachments",
    )

    def __init__(
        self,
        operation: Literal["post", "patch"],
        id: uuid.UUID,
        trace_id: uuid.UUID,
        _none: bytes,
        inputs: Optional[bytes] = None,
        outputs: Optional[bytes] = None,
        events: Optional[bytes] = None,
        attachments: Optional[ls_schemas.Attachments] = None,
    ) -> None:
        self.operation = operation
        self.id = id
        self.trace_id = trace_id
        self._none = _none
        self.inputs = inputs
        self.outputs = outputs
        self.events = events
        self.attachments = attachments

    def __eq__(self, other: object) -> bool:
        return isinstance(other, SerializedRunOperation) and (
            self.operation,
            self.id,
            self.trace_id,
            self._none,
            self.inputs,
            self.outputs,
            self.events,
            self.attachments,
        ) == (
            other.operation,
            other.id,
            other.trace_id,
            other._none,
            other.inputs,
            other.outputs,
            other.events,
            other.attachments,
        )


class SerializedFeedbackOperation:
    id: uuid.UUID
    trace_id: uuid.UUID
    feedback: bytes

    __slots__ = ("id", "trace_id", "feedback")

    def __init__(self, id: uuid.UUID, trace_id: uuid.UUID, feedback: bytes) -> None:
        self.id = id
        self.trace_id = trace_id
        self.feedback = feedback

    def __eq__(self, other: object) -> bool:
        return isinstance(other, SerializedFeedbackOperation) and (
            self.id,
            self.trace_id,
            self.feedback,
        ) == (other.id, other.trace_id, other.feedback)


def serialize_feedback_dict(
    feedback: Union[ls_schemas.FeedbackCreate, dict],
) -> SerializedFeedbackOperation:
    if hasattr(feedback, "dict") and callable(getattr(feedback, "dict")):
        feedback_create: dict = feedback.dict()  # type: ignore
    else:
        feedback_create = cast(dict, feedback)
    if "id" not in feedback_create:
        feedback_create["id"] = uuid.uuid4()
    elif isinstance(feedback_create["id"], str):
        feedback_create["id"] = uuid.UUID(feedback_create["id"])
    if "trace_id" not in feedback_create:
        feedback_create["trace_id"] = uuid.uuid4()
    elif isinstance(feedback_create["trace_id"], str):
        feedback_create["trace_id"] = uuid.UUID(feedback_create["trace_id"])

    return SerializedFeedbackOperation(
        id=feedback_create["id"],
        trace_id=feedback_create["trace_id"],
        feedback=_dumps_json(feedback_create),
    )


def serialize_run_dict(
    operation: Literal["post", "patch"], payload: dict
) -> SerializedRunOperation:
    inputs = payload.pop("inputs", None)
    outputs = payload.pop("outputs", None)
    events = payload.pop("events", None)
    attachments = payload.pop("attachments", None)
    return SerializedRunOperation(
        operation=operation,
        id=payload["id"],
        trace_id=payload["trace_id"],
        _none=_dumps_json(payload),
        inputs=_dumps_json(inputs) if inputs is not None else None,
        outputs=_dumps_json(outputs) if outputs is not None else None,
        events=_dumps_json(events) if events is not None else None,
        attachments=attachments if attachments is not None else None,
    )


def combine_serialized_queue_operations(
    ops: list[Union[SerializedRunOperation, SerializedFeedbackOperation]],
) -> list[Union[SerializedRunOperation, SerializedFeedbackOperation]]:
    create_ops_by_id = {
        op.id: op
        for op in ops
        if isinstance(op, SerializedRunOperation) and op.operation == "post"
    }
    passthrough_ops: list[
        Union[SerializedRunOperation, SerializedFeedbackOperation]
    ] = []
    for op in ops:
        if isinstance(op, SerializedRunOperation):
            if op.operation == "post":
                continue

            # must be patch

            create_op = create_ops_by_id.get(op.id)
            if create_op is None:
                passthrough_ops.append(op)
                continue

            if op._none is not None and op._none != create_op._none:
                # TODO optimize this more - this would currently be slowest
                # for large payloads
                create_op_dict = _orjson.loads(create_op._none)
                op_dict = {
                    k: v for k, v in _orjson.loads(op._none).items() if v is not None
                }
                create_op_dict.update(op_dict)
                create_op._none = _orjson.dumps(create_op_dict)

            if op.inputs is not None:
                create_op.inputs = op.inputs
            if op.outputs is not None:
                create_op.outputs = op.outputs
            if op.events is not None:
                create_op.events = op.events
            if op.attachments is not None:
                if create_op.attachments is None:
                    create_op.attachments = {}
                create_op.attachments.update(op.attachments)
        else:
            passthrough_ops.append(op)
    return list(itertools.chain(create_ops_by_id.values(), passthrough_ops))


def serialized_feedback_operation_to_multipart_parts_and_context(
    op: SerializedFeedbackOperation,
) -> MultipartPartsAndContext:
    return MultipartPartsAndContext(
        [
            (
                f"feedback.{op.id}",
                (
                    None,
                    op.feedback,
                    "application/json",
                    {"Content-Length": str(len(op.feedback))},
                ),
            )
        ],
        f"trace={op.trace_id},id={op.id}",
    )


def serialized_run_operation_to_multipart_parts_and_context(
    op: SerializedRunOperation,
) -> tuple[MultipartPartsAndContext, Dict[str, BufferedReader]]:
    acc_parts: list[MultipartPart] = []
    opened_files_dict: Dict[str, BufferedReader] = {}
    # this is main object, minus inputs/outputs/events/attachments
    acc_parts.append(
        (
            f"{op.operation}.{op.id}",
            (
                None,
                op._none,
                "application/json",
                {"Content-Length": str(len(op._none))},
            ),
        )
    )
    for key, value in (
        ("inputs", op.inputs),
        ("outputs", op.outputs),
        ("events", op.events),
    ):
        if value is None:
            continue
        valb = value
        acc_parts.append(
            (
                f"{op.operation}.{op.id}.{key}",
                (
                    None,
                    valb,
                    "application/json",
                    {"Content-Length": str(len(valb))},
                ),
            ),
        )
    if op.attachments:
        for n, (content_type, data) in op.attachments.items():
            if "." in n:
                logger.warning(
                    f"Skipping logging of attachment '{n}' "
                    f"for run {op.id}:"
                    " Invalid attachment name.  Attachment names must not contain"
                    " periods ('.'). Please rename the attachment and try again."
                )
                continue

            if isinstance(data, bytes):
                acc_parts.append(
                    (
                        f"attachment.{op.id}.{n}",
                        (
                            None,
                            data,
                            content_type,
                            {"Content-Length": str(len(data))},
                        ),
                    )
                )
            else:
                file_size = os.path.getsize(data)
                if str(data) in opened_files_dict:
                    file = opened_files_dict[str(data)]
                else:
                    file = open(data, "rb")
                    opened_files_dict[str(data)] = file
                acc_parts.append(
                    (
                        f"attachment.{op.id}.{n}",
                        (
                            None,
                            file,  # type: ignore[arg-type]
                            f"{content_type}; length={file_size}",
                            {},
                        ),
                    )
                )
    return MultipartPartsAndContext(
        acc_parts,
        f"trace={op.trace_id},id={op.id}",
<<<<<<< HEAD
    ), opened_files_dict
=======
    )


def compress_multipart_parts_and_context(
    parts_and_context: MultipartPartsAndContext,
    compressed_runs: CompressedRuns,
    boundary: str,
) -> None:
    for part_name, (filename, data, content_type, headers) in parts_and_context.parts:
        header_parts = [
            f"--{boundary}\r\n",
            f'Content-Disposition: form-data; name="{part_name}"',
        ]

        if filename:
            header_parts.append(f'; filename="{filename}"')

        header_parts.extend(
            [
                f"\r\nContent-Type: {content_type}\r\n",
                *[f"{k}: {v}\r\n" for k, v in headers.items()],
                "\r\n",
            ]
        )

        compressed_runs.compressor_writer.write("".join(header_parts).encode())

        if isinstance(data, (bytes, bytearray)):
            compressed_runs.uncompressed_size += len(data)
            compressed_runs.compressor_writer.write(data)
        else:
            encoded_data = str(data).encode()
            compressed_runs.uncompressed_size += len(encoded_data)
            compressed_runs.compressor_writer.write(encoded_data)

        # Write part terminator
        compressed_runs.compressor_writer.write(b"\r\n")
>>>>>>> 9a2e4961
<|MERGE_RESOLUTION|>--- conflicted
+++ resolved
@@ -292,10 +292,7 @@
     return MultipartPartsAndContext(
         acc_parts,
         f"trace={op.trace_id},id={op.id}",
-<<<<<<< HEAD
     ), opened_files_dict
-=======
-    )
 
 
 def compress_multipart_parts_and_context(
@@ -331,5 +328,4 @@
             compressed_runs.compressor_writer.write(encoded_data)
 
         # Write part terminator
-        compressed_runs.compressor_writer.write(b"\r\n")
->>>>>>> 9a2e4961
+        compressed_runs.compressor_writer.write(b"\r\n")