--- conflicted
+++ resolved
@@ -200,11 +200,7 @@
     as_of: datetime
 
 
-<<<<<<< HEAD
-def _mk_extra() -> dict:
-=======
 def _default_extra():
->>>>>>> b926fdad
     return {"metadata": {}}
 
 
@@ -233,11 +229,7 @@
     end_time: Optional[datetime] = None
     """End time of the run, if applicable."""
 
-<<<<<<< HEAD
-    extra: dict = Field(default_factory=_mk_extra)
-=======
     extra: Optional[dict] = Field(default_factory=_default_extra)
->>>>>>> b926fdad
     """Additional metadata or settings related to the run."""
 
     error: Optional[str] = None
@@ -272,11 +264,8 @@
     @property
     def metadata(self) -> dict[str, Any]:
         """Retrieve the metadata (if any)."""
-<<<<<<< HEAD
-=======
         if self.extra is None:
             self.extra = {}
->>>>>>> b926fdad
         return self.extra.setdefault("metadata", {})
 
     @property
