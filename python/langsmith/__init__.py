"""LangSmith Client."""

from typing import TYPE_CHECKING, Any

if TYPE_CHECKING:
    from langsmith._expect import expect
    from langsmith.async_client import AsyncClient
    from langsmith.client import Client
    from langsmith.evaluation import aevaluate, evaluate
    from langsmith.evaluation.evaluator import EvaluationResult, RunEvaluator
    from langsmith.run_helpers import (
        get_current_run_tree,
        get_tracing_context,
        trace,
        traceable,
        tracing_context,
    )
    from langsmith.run_trees import RunTree
    from langsmith.testing._internal import test, unit
    from langsmith.utils import ContextThreadPoolExecutor

# Avoid calling into importlib on every call to __version__

<<<<<<< HEAD
__version__ = "0.4.40"
=======
__version__ = "0.4.41"
>>>>>>> 06e56ee6
version = __version__  # for backwards compatibility


def __getattr__(name: str) -> Any:
    if name == "__version__":
        return version
    elif name == "Client":
        from langsmith.client import Client

        return Client
    elif name == "AsyncClient":
        from langsmith.async_client import AsyncClient

        return AsyncClient
    elif name == "RunTree":
        from langsmith.run_trees import RunTree

        return RunTree
    elif name == "EvaluationResult":
        from langsmith.evaluation.evaluator import EvaluationResult

        return EvaluationResult
    elif name == "RunEvaluator":
        from langsmith.evaluation.evaluator import RunEvaluator

        return RunEvaluator
    elif name == "trace":
        from langsmith.run_helpers import trace

        return trace
    elif name == "traceable":
        from langsmith.run_helpers import traceable

        return traceable

    elif name == "test":
        from langsmith.testing._internal import test

        return test

    elif name == "expect":
        from langsmith._expect import expect

        return expect
    elif name == "evaluate":
        from langsmith.evaluation import evaluate

        return evaluate

    elif name == "evaluate_existing":
        from langsmith.evaluation import evaluate_existing

        return evaluate_existing
    elif name == "aevaluate":
        from langsmith.evaluation import aevaluate

        return aevaluate
    elif name == "aevaluate_existing":
        from langsmith.evaluation import aevaluate_existing

        return aevaluate_existing
    elif name == "tracing_context":
        from langsmith.run_helpers import tracing_context

        return tracing_context

    elif name == "get_tracing_context":
        from langsmith.run_helpers import get_tracing_context

        return get_tracing_context
    elif name == "get_current_run_tree":
        from langsmith.run_helpers import get_current_run_tree

        return get_current_run_tree

    elif name == "unit":
        from langsmith.testing._internal import unit

        return unit
    elif name == "ContextThreadPoolExecutor":
        from langsmith.utils import ContextThreadPoolExecutor

        return ContextThreadPoolExecutor
    elif name == "configure":
        from langsmith.run_trees import configure

        return configure

    raise AttributeError(f"module {__name__!r} has no attribute {name!r}")


__all__ = [
    "Client",
    "RunTree",
    "__version__",
    "EvaluationResult",
    "RunEvaluator",
    "anonymizer",
    "traceable",
    "trace",
    "unit",
    "test",
    "expect",
    "evaluate",
    "aevaluate",
    "tracing_context",
    "get_tracing_context",
    "get_current_run_tree",
    "ContextThreadPoolExecutor",
    "AsyncClient",
]<|MERGE_RESOLUTION|>--- conflicted
+++ resolved
@@ -21,11 +21,7 @@
 
 # Avoid calling into importlib on every call to __version__
 
-<<<<<<< HEAD
-__version__ = "0.4.40"
-=======
 __version__ = "0.4.41"
->>>>>>> 06e56ee6
 version = __version__  # for backwards compatibility
 
 
