--- conflicted
+++ resolved
@@ -91,13 +91,9 @@
 
         return unit
     elif name == "ContextThreadPoolExecutor":
-<<<<<<< HEAD
-        from langsmith.utils import ContextThreadPoolExecutor
-=======
         from langsmith.utils import (
             ContextThreadPoolExecutor,
         )
->>>>>>> 5cd607b2
 
         return ContextThreadPoolExecutor
 
