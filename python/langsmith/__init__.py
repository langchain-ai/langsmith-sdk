"""LangSmith Client."""

from typing import TYPE_CHECKING, Any

if TYPE_CHECKING:
    from langsmith._expect import expect
    from langsmith.async_client import AsyncClient
    from langsmith.client import Client
    from langsmith.evaluation import aevaluate, evaluate
    from langsmith.evaluation.evaluator import EvaluationResult, RunEvaluator
    from langsmith.run_helpers import (
        get_current_run_tree,
        get_tracing_context,
        trace,
        traceable,
        tracing_context,
    )
    from langsmith.run_trees import RunTree
    from langsmith.testing._internal import test, unit
    from langsmith.utils import ContextThreadPoolExecutor

# Avoid calling into importlib on every call to __version__
<<<<<<< HEAD
__version__ = "0.3.36rc0"
=======
__version__ = "0.3.36"
>>>>>>> 73834df7
version = __version__  # for backwards compatibility


def __getattr__(name: str) -> Any:
    if name == "__version__":
        return version
    elif name == "Client":
        from langsmith.client import Client

        return Client
    elif name == "AsyncClient":
        from langsmith.async_client import AsyncClient

        return AsyncClient
    elif name == "RunTree":
        from langsmith.run_trees import RunTree

        return RunTree
    elif name == "EvaluationResult":
        from langsmith.evaluation.evaluator import EvaluationResult

        return EvaluationResult
    elif name == "RunEvaluator":
        from langsmith.evaluation.evaluator import RunEvaluator

        return RunEvaluator
    elif name == "trace":
        from langsmith.run_helpers import trace

        return trace
    elif name == "traceable":
        from langsmith.run_helpers import traceable

        return traceable

    elif name == "test":
        from langsmith.testing._internal import test

        return test

    elif name == "expect":
        from langsmith._expect import expect

        return expect
    elif name == "evaluate":
        from langsmith.evaluation import evaluate

        return evaluate

    elif name == "evaluate_existing":
        from langsmith.evaluation import evaluate_existing

        return evaluate_existing
    elif name == "aevaluate":
        from langsmith.evaluation import aevaluate

        return aevaluate
    elif name == "aevaluate_existing":
        from langsmith.evaluation import aevaluate_existing

        return aevaluate_existing
    elif name == "tracing_context":
        from langsmith.run_helpers import tracing_context

        return tracing_context

    elif name == "get_tracing_context":
        from langsmith.run_helpers import get_tracing_context

        return get_tracing_context

    elif name == "get_current_run_tree":
        from langsmith.run_helpers import get_current_run_tree

        return get_current_run_tree

    elif name == "unit":
        from langsmith.testing._internal import unit

        return unit
    elif name == "ContextThreadPoolExecutor":
        from langsmith.utils import ContextThreadPoolExecutor

        return ContextThreadPoolExecutor

    raise AttributeError(f"module {__name__!r} has no attribute {name!r}")


__all__ = [
    "Client",
    "RunTree",
    "__version__",
    "EvaluationResult",
    "RunEvaluator",
    "anonymizer",
    "traceable",
    "trace",
    "unit",
    "test",
    "expect",
    "evaluate",
    "aevaluate",
    "tracing_context",
    "get_tracing_context",
    "get_current_run_tree",
    "ContextThreadPoolExecutor",
    "AsyncClient",
]<|MERGE_RESOLUTION|>--- conflicted
+++ resolved
@@ -20,11 +20,7 @@
     from langsmith.utils import ContextThreadPoolExecutor
 
 # Avoid calling into importlib on every call to __version__
-<<<<<<< HEAD
-__version__ = "0.3.36rc0"
-=======
-__version__ = "0.3.36"
->>>>>>> 73834df7
+__version__ = "0.3.37rc0"
 version = __version__  # for backwards compatibility
 
 
