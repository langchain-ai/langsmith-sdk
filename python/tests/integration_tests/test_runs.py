import asyncio
import time
import uuid
from collections import defaultdict
from concurrent.futures import ThreadPoolExecutor
from decimal import Decimal
from pathlib import Path
from typing import AsyncGenerator, Generator, Optional, Sequence

import pytest  # type: ignore

from langsmith import utils as ls_utils
from langsmith.client import Client
<<<<<<< HEAD
from langsmith.run_helpers import trace, traceable, tracing_context
=======
from langsmith.run_helpers import get_current_run_tree, trace, traceable
>>>>>>> 2ab759ca
from langsmith.run_trees import RunTree
from langsmith.schemas import Attachment


@pytest.fixture
def langchain_client() -> Generator[Client, None, None]:
    yield Client(
        info={
            "instance_flags": {
                "dataset_examples_multipart_enabled": True,
                "examples_multipart_enabled": True,
            }
        }
    )


def poll_runs_until_count(
    langchain_client: Client,
    project_name: str,
    count: int,
    max_retries: int = 15,
    sleep_time: int = 2,
    require_success: bool = True,
    filter_: Optional[str] = None,
):
    retries = 0
    while retries < max_retries:
        try:
            runs = list(
                langchain_client.list_runs(project_name=project_name, filter=filter_)
            )
            if len(runs) == count:
                if not require_success or all(
                    [run.status == "success" for run in runs]
                ):
                    return runs
        except ls_utils.LangSmithError:
            pass
        time.sleep(sleep_time)
        retries += 1
    raise AssertionError(f"Failed to get {count} runs after {max_retries} attempts.")


def test_nested_runs(
    langchain_client: Client,
):
    project_name = "__My Tracer Project - test_nested_runs"
    run_meta = uuid.uuid4().hex

    @traceable(run_type="chain")
    def my_run(text: str):
        my_llm_run(text)
        return text

    @traceable(run_type="llm")
    def my_llm_run(text: str):
        return f"Completed: {text}"

    @traceable(run_type="chain", tags=["foo", "bar"])  # type: ignore
    def my_chain_run(text: str):
        return my_run(text)

    my_chain_run(
        "foo",
        langsmith_extra=dict(
            project_name=project_name, metadata={"test_run": run_meta}
        ),
    )
    for _ in range(30):
        try:
            runs = list(
                langchain_client.list_runs(
                    project_name=project_name,
                    filter=f"and(eq(metadata_key,'test_run'),eq(metadata_value,'{run_meta}'))",
                )
            )
            assert len(runs) == 3
            break
        except (ls_utils.LangSmithError, AssertionError):
            time.sleep(1)
    else:
        raise AssertionError("Failed to get runs after 30 attempts.")
    assert len(runs) == 3
    runs_dict = {run.name: run for run in runs}
    assert runs_dict["my_chain_run"].parent_run_id is None
    assert runs_dict["my_chain_run"].run_type == "chain"
    assert runs_dict["my_chain_run"].tags == ["foo", "bar"]
    assert runs_dict["my_run"].parent_run_id == runs_dict["my_chain_run"].id
    assert runs_dict["my_run"].run_type == "chain"
    assert runs_dict["my_llm_run"].parent_run_id == runs_dict["my_run"].id
    assert runs_dict["my_llm_run"].run_type == "llm"
    assert runs_dict["my_llm_run"].inputs == {"text": "foo"}


async def test_list_runs_multi_project(langchain_client: Client):
    project_names = [
        "__My Tracer Project - test_list_runs_multi_project",
        "__My Tracer Project - test_list_runs_multi_project2",
    ]

    @traceable(run_type="chain")
    async def my_run(text: str):
        return "Completed: " + text

    run_meta = uuid.uuid4().hex
    for project_name in project_names:
        await my_run(
            "foo",
            langsmith_extra=dict(
                project_name=project_name, metadata={"test_run": run_meta}
            ),
        )
    filter_ = f'and(eq(metadata_key, "test_run"), eq(metadata_value, "{run_meta}"))'

    poll_runs_until_count(langchain_client, project_names[0], 1, filter_=filter_)
    poll_runs_until_count(langchain_client, project_names[1], 1, filter_=filter_)
    runs = list(
        langchain_client.list_runs(
            project_name=project_names,
            filter=filter_,
        )
    )
    assert len(runs) == 2
    assert all([run.outputs["output"] == "Completed: foo" for run in runs])  # type: ignore
    assert runs[0].session_id != runs[1].session_id


async def test_nested_async_runs(langchain_client: Client):
    """Test nested runs with a mix of async and sync functions."""
    project_name = "__My Tracer Project - test_nested_async_runs"
    executor = ThreadPoolExecutor(max_workers=1)

    @traceable(run_type="chain")
    async def my_run(text: str):
        await my_llm_run(text)
        my_sync_tool(text, my_arg=20)
        return text

    @traceable(run_type="llm")
    async def my_llm_run(text: str):
        # The function needn't accept a run
        await asyncio.sleep(0.2)
        return f"Completed: {text}"

    @traceable(run_type="tool")
    def my_sync_tool(text: str, *, my_arg: int = 10):
        return f"Completed: {text} {my_arg}"

    @traceable(run_type="chain")  # type: ignore
    async def my_chain_run(text: str):
        return await my_run(text)

    meta = uuid.uuid4().hex
    await my_chain_run(
        "foo",
        langsmith_extra=dict(project_name=project_name, metadata={"test_run": meta}),
    )
    executor.shutdown(wait=True)
    _filter = f'and(eq(metadata_key, "test_run"), eq(metadata_value, "{meta}"))'
    poll_runs_until_count(langchain_client, project_name, 4, filter_=_filter)
    runs = list(langchain_client.list_runs(project_name=project_name, filter=_filter))
    assert len(runs) == 4
    runs_dict = {run.name: run for run in runs}
    assert runs_dict["my_chain_run"].parent_run_id is None
    assert runs_dict["my_chain_run"].run_type == "chain"
    assert runs_dict["my_run"].parent_run_id == runs_dict["my_chain_run"].id
    assert runs_dict["my_run"].run_type == "chain"
    assert runs_dict["my_llm_run"].parent_run_id == runs_dict["my_run"].id
    assert runs_dict["my_llm_run"].run_type == "llm"
    assert runs_dict["my_llm_run"].inputs == {"text": "foo"}
    assert runs_dict["my_sync_tool"].parent_run_id == runs_dict["my_run"].id
    assert runs_dict["my_sync_tool"].run_type == "tool"
    assert runs_dict["my_sync_tool"].inputs == {
        "text": "foo",
        "my_arg": 20,
    }


async def test_nested_async_runs_with_threadpool(langchain_client: Client):
    """Test nested runs with a mix of async and sync functions."""
    project_name = "__My Tracer Project - test_nested_async_runs_with_threadpol"

    @traceable(run_type="llm")
    async def async_llm(text: str):
        return f"Baby LLM: {text}"

    @traceable(run_type="llm")
    def my_llm_run(text: str):
        # The function needn't accept a run
        return f"Completed: {text}"

    @traceable(run_type="tool")
    def my_tool_run(text: str):
        val = asyncio.run(async_llm(text))
        return f"Completed: {text} - val: {val}"

    @traceable(run_type="chain")
    def my_run(text: str, *, run_tree: Optional[RunTree] = None):
        llm_run_result = my_llm_run(text)
        thread_pool = ThreadPoolExecutor(max_workers=1)
        for i in range(3):
            thread_pool.submit(
                my_tool_run,
                f"Child Tool {i}",
                langsmith_extra={
                    "run_tree": run_tree,
                    "metadata": getattr(run_tree, "metadata", {}),
                },
            )
        thread_pool.shutdown(wait=True)
        return llm_run_result

    executor = ThreadPoolExecutor(max_workers=1)

    @traceable(run_type="chain")
    async def my_chain_run(text: str, run_tree: RunTree):
        thread_pool = ThreadPoolExecutor(max_workers=3)
        for i in range(2):
            thread_pool.submit(
                my_run,
                f"Child {i}",
                langsmith_extra=dict(run_tree=run_tree, metadata=run_tree.metadata),
            )
        thread_pool.shutdown(wait=True)
        return text

    meta = uuid.uuid4().hex
    await my_chain_run(
        "foo",
        langsmith_extra=dict(project_name=project_name, metadata={"test_run": meta}),
    )
    executor.shutdown(wait=True)
    filter_ = f'and(eq(metadata_key, "test_run"), eq(metadata_value, "{meta}"))'
    poll_runs_until_count(langchain_client, project_name, 17, filter_=filter_)
    runs = list(langchain_client.list_runs(project_name=project_name, filter=filter_))
    trace_runs = list(
        langchain_client.list_runs(
            trace_id=runs[0].trace_id, project_name=project_name, filter=filter_
        )
    )
    assert len(trace_runs) == 17
    assert len(runs) == 17
    assert sum([run.run_type == "llm" for run in runs]) == 8
    assert sum([run.name == "async_llm" for run in runs]) == 6
    assert sum([run.name == "my_llm_run" for run in runs]) == 2
    assert sum([run.run_type == "tool" for run in runs]) == 6
    assert sum([run.run_type == "chain" for run in runs]) == 3
    # sort by dotted_order
    runs = sorted(runs, key=lambda run: run.dotted_order)
    trace_runs = sorted(trace_runs, key=lambda run: run.dotted_order)
    assert runs == trace_runs
    # Check that all instances of async_llm have a parent with
    # the same name (my_tool_run)
    name_to_ids_map = defaultdict(list)
    for run in runs:
        name_to_ids_map[run.name].append(run.id)
    for run in runs:
        if run.name == "async_llm":
            assert run.parent_run_id in name_to_ids_map["my_tool_run"]
        if run.name == "my_tool_run":
            assert run.parent_run_id in name_to_ids_map["my_run"]
        if run.name == "my_llm_run":
            assert run.parent_run_id in name_to_ids_map["my_run"]
        if run.name == "my_run":
            assert run.parent_run_id in name_to_ids_map["my_chain_run"]
        if run.name == "my_chain_run":
            assert run.parent_run_id is None


async def test_context_manager(langchain_client: Client) -> None:
    project_name = "__My Tracer Project - test_context_manager"

    @traceable(run_type="llm")
    async def my_llm(prompt: str) -> str:
        return f"LLM {prompt}"

    meta = uuid.uuid4().hex
    with trace(
        "my_context", "chain", project_name=project_name, metadata={"test_run": meta}
    ) as run_tree:
        await my_llm("foo")
        with trace("my_context2", "chain", run_tree=run_tree) as run_tree2:
            runs = [my_llm("baz"), my_llm("qux")]
            with trace("my_context3", "chain", run_tree=run_tree2):
                await my_llm("quux")
                await my_llm("corge")
            await asyncio.gather(*runs)
        run_tree.end(outputs={"End val": "my_context2"})
    _filter = f'and(eq(metadata_key, "test_run"), eq(metadata_value, "{meta}"))'
    poll_runs_until_count(langchain_client, project_name, 8, filter_=_filter)
    runs_ = list(langchain_client.list_runs(project_name=project_name, filter=_filter))
    assert len(runs_) == 8


def test_sync_generator(langchain_client: Client):
    project_name = "__My Tracer Project - test_sync_generator"
    run_meta = uuid.uuid4().hex

    @traceable(run_type="chain")
    def my_generator(num: int) -> Generator[str, None, None]:
        for i in range(num):
            yield f"Yielded {i}"

    results = list(
        my_generator(
            5,
            langsmith_extra=dict(
                project_name=project_name, metadata={"test_run": run_meta}
            ),
        )
    )
    assert results == ["Yielded 0", "Yielded 1", "Yielded 2", "Yielded 3", "Yielded 4"]
    _filter = f'and(eq(metadata_key, "test_run"), eq(metadata_value, "{run_meta}"))'
    poll_runs_until_count(
        langchain_client, project_name, 1, max_retries=20, filter_=_filter
    )
    runs = list(langchain_client.list_runs(project_name=project_name, filter=_filter))
    run = runs[0]
    assert run.run_type == "chain"
    assert run.name == "my_generator"
    assert run.outputs == {
        "output": ["Yielded 0", "Yielded 1", "Yielded 2", "Yielded 3", "Yielded 4"]
    }


def test_sync_generator_reduce_fn(langchain_client: Client):
    project_name = "__My Tracer Project - test_sync_generator_reduce_fn"
    run_meta = uuid.uuid4().hex

    def reduce_fn(outputs: Sequence) -> dict:
        return {"my_output": " ".join(outputs)}

    @traceable(run_type="chain", reduce_fn=reduce_fn)
    def my_generator(num: int) -> Generator[str, None, None]:
        for i in range(num):
            yield f"Yielded {i}"

    results = list(
        my_generator(
            5,
            langsmith_extra=dict(
                project_name=project_name, metadata={"test_run": run_meta}
            ),
        )
    )
    filter_ = f'and(eq(metadata_key, "test_run"), eq(metadata_value, "{run_meta}"))'
    assert results == ["Yielded 0", "Yielded 1", "Yielded 2", "Yielded 3", "Yielded 4"]
    poll_runs_until_count(
        langchain_client, project_name, 1, max_retries=20, filter_=filter_
    )
    runs = list(langchain_client.list_runs(project_name=project_name, filter=filter_))
    run = runs[0]
    assert run.run_type == "chain"
    assert run.name == "my_generator"
    assert run.outputs == {
        "my_output": " ".join(
            ["Yielded 0", "Yielded 1", "Yielded 2", "Yielded 3", "Yielded 4"]
        )
    }


async def test_async_generator(langchain_client: Client):
    project_name = "__My Tracer Project - test_async_generator"
    run_meta = uuid.uuid4().hex

    @traceable(run_type="chain")
    async def my_async_generator(num: int) -> AsyncGenerator[str, None]:
        for i in range(num):
            await asyncio.sleep(0.1)
            yield f"Async yielded {i}"

    results = [
        item
        async for item in my_async_generator(
            5,
            langsmith_extra=dict(
                project_name=project_name, metadata={"test_run": run_meta}
            ),
        )
    ]
    assert results == [
        "Async yielded 0",
        "Async yielded 1",
        "Async yielded 2",
        "Async yielded 3",
        "Async yielded 4",
    ]
    _filter = f'and(eq(metadata_key, "test_run"), eq(metadata_value, "{run_meta}"))'
    poll_runs_until_count(
        langchain_client, project_name, 1, max_retries=20, filter_=_filter
    )
    runs = list(langchain_client.list_runs(project_name=project_name, filter=_filter))
    run = runs[0]
    assert run.run_type == "chain"
    assert run.name == "my_async_generator"
    assert run.outputs == {
        "output": [
            "Async yielded 0",
            "Async yielded 1",
            "Async yielded 2",
            "Async yielded 3",
            "Async yielded 4",
        ]
    }


async def test_async_generator_reduce_fn(langchain_client: Client):
    project_name = "__My Tracer Project - test_async_generator_reduce_fn"
    run_meta = uuid.uuid4().hex

    def reduce_fn(outputs: Sequence) -> dict:
        return {"my_output": " ".join(outputs)}

    @traceable(run_type="chain", reduce_fn=reduce_fn)
    async def my_async_generator(num: int) -> AsyncGenerator[str, None]:
        for i in range(num):
            await asyncio.sleep(0.1)
            yield f"Async yielded {i}"

    results = [
        item
        async for item in my_async_generator(
            5,
            langsmith_extra=dict(
                project_name=project_name, metadata={"test_run": run_meta}
            ),
        )
    ]
    assert results == [
        "Async yielded 0",
        "Async yielded 1",
        "Async yielded 2",
        "Async yielded 3",
        "Async yielded 4",
    ]
    filter_ = f'and(eq(metadata_key, "test_run"), eq(metadata_value, "{run_meta}"))'
    poll_runs_until_count(
        langchain_client, project_name, 1, max_retries=20, sleep_time=5, filter_=filter_
    )
    runs = list(langchain_client.list_runs(project_name=project_name, filter=filter_))
    run = runs[0]
    assert run.run_type == "chain"
    assert run.name == "my_async_generator"
    assert run.outputs == {
        "my_output": " ".join(
            [
                "Async yielded 0",
                "Async yielded 1",
                "Async yielded 2",
                "Async yielded 3",
                "Async yielded 4",
            ]
        )
    }


async def test_end_metadata_with_run_tree(langchain_client: Client):
    project_name = "__My Tracer Project - test_end_metadata_with_run_tree"
    run_id = uuid.uuid4()

    run_tree = RunTree(
        name="my_chain_run",
        id=run_id,
        run_type="chain",
        project_name=project_name,
    )

    run_tree.end(metadata={"final_metadata": run_id.hex}, outputs={"result": "success"})
    run_tree.post()

    filter_ = f'eq(id, "{run_id}")'
    poll_runs_until_count(langchain_client, project_name, 1, filter_=filter_)

    runs_ = list(langchain_client.list_runs(project_name=project_name, filter=filter_))
    run = runs_[0]
    assert run.run_type == "chain"
    assert run.metadata["final_metadata"] == run_id.hex
    assert run.outputs == {"result": "success"}


def test_trace_file_path(langchain_client: Client) -> None:
    """Test that you can trace attachments with file paths"""
    project_name = "__test_trace_file_path3"
    run_meta = uuid.uuid4().hex

    @traceable(dangerously_allow_filesystem=True)
    def my_func(foo: Attachment, bar: Attachment):
        return "foo"

    foo = Attachment(
        mime_type="image/png",
        data=Path(__file__).parent / "test_data/parrot-icon.png",
    )
    bar = Attachment(
        mime_type="image/png",
        data=Path(__file__).parent / "test_data/parrot-icon.png",
    )
    assert isinstance(foo.data, Path)
    assert isinstance(bar.data, Path)
    my_func(
        foo,
        bar,
        langsmith_extra=dict(
            project_name=project_name, metadata={"test_run": run_meta}
        ),
    )
    _filter = f'and(eq(metadata_key, "test_run"), eq(metadata_value, "{run_meta}"))'
    poll_runs_until_count(
        langchain_client, project_name, 1, max_retries=20, filter_=_filter
    )
    runs = list(langchain_client.list_runs(project_name=project_name, filter=_filter))
    assert len(runs) == 1
    run = runs[0]
    assert run.attachments
    assert (
        run.attachments["foo"]["reader"].read()
        == (Path(__file__).parent / "test_data/parrot-icon.png").read_bytes()
    )
    assert (
        run.attachments["bar"]["reader"].read()
        == (Path(__file__).parent / "test_data/parrot-icon.png").read_bytes()
    )


<<<<<<< HEAD
async def test_trace_to_multiple_projects(langchain_client: Client):
    """Test tracing runs to multiple projects."""
    project_names = [
        "__My Tracer Project - test_trace_to_multiple_projects1",
        "__My Tracer Project - test_trace_to_multiple_projects2",
    ]
    run_meta = uuid.uuid4().hex

    @traceable(run_type="chain")
    async def my_chain(text: str):
        result = await my_llm(text)
        return result

    @traceable(run_type="llm")
    async def my_llm(text: str):
        return f"LLM response: {text}"

    with tracing_context(
        project_names=tuple(project_names), metadata={"test_run": run_meta}
    ):
        result = await my_chain("test_input")

    assert result == "LLM response: test_input"

    filter_ = f'and(eq(metadata_key, "test_run"), eq(metadata_value, "{run_meta}"))'

    runs1 = poll_runs_until_count(
        langchain_client, project_names[0], 2, filter_=filter_
    )
    assert len(runs1) == 2
    runs1_dict = {run.name: run for run in runs1}
    assert runs1_dict["my_chain"].parent_run_id is None
    assert runs1_dict["my_chain"].run_type == "chain"
    assert runs1_dict["my_llm"].parent_run_id == runs1_dict["my_chain"].id
    assert runs1_dict["my_llm"].run_type == "llm"
    assert runs1_dict["my_llm"].inputs == {"text": "test_input"}

    runs2 = poll_runs_until_count(
        langchain_client, project_names[1], 2, filter_=filter_
    )
    assert len(runs2) == 2
    runs2_dict = {run.name: run for run in runs2}
    assert runs2_dict["my_chain"].parent_run_id is None
    assert runs2_dict["my_chain"].run_type == "chain"
    assert runs2_dict["my_llm"].parent_run_id == runs2_dict["my_chain"].id
    assert runs2_dict["my_llm"].run_type == "llm"
    assert runs2_dict["my_llm"].inputs == {"text": "test_input"}

    assert runs1_dict["my_chain"].id != runs2_dict["my_chain"].id
    assert runs1_dict["my_llm"].id != runs2_dict["my_llm"].id

    assert runs1_dict["my_llm"].parent_run_id == runs1_dict["my_chain"].id
    assert runs2_dict["my_llm"].parent_run_id == runs2_dict["my_chain"].id

    assert runs1_dict["my_chain"].trace_id != runs2_dict["my_chain"].trace_id
=======
def test_usage_metadata(langchain_client: Client):
    project_name = "__My Tracer Project - test_usage_metadata"
    usage_metadata = {
        "input_tokens": 10,
        "output_tokens": 20,
        "total_tokens": 30,
        "input_cost": 1e-6,
        "output_cost": 2e-6,
        "total_cost": 3e-6,
        "input_token_details": {"audio": 1, "foo": 2},
        "output_token_details": {"reasoning": 3, "foo": 4},
        "input_cost_details": {"audio": 1e-7, "foo": 2e-7},
        "output_cost_details": {"reasoning": 3e-7, "foo": 4e-7},
    }
    run_meta = uuid.uuid4().hex
    configured_traceable = traceable(
        client=langchain_client,
        run_type="llm",
        project_name=project_name,
        metadata={
            "ls_provider": "openai",
            "ls_model_name": "gpt-4.1-mini",
            "test_run": run_meta,
        },
    )

    @configured_traceable
    def my_func(inputs: str):
        return {
            "messages": [{"role": "assistant", "content": inputs[::-1]}],
            "usage_metadata": usage_metadata,
        }

    @configured_traceable
    def my_func2(inputs: str):
        run_tree = get_current_run_tree()
        run_tree.set(usage_metadata=usage_metadata)
        return {"messages": [{"role": "assistant", "content": inputs[::-1]}]}

    @configured_traceable
    def _my_func3(inputs: str):
        for i in inputs:
            yield {"messages": [{"role": "assistant", "content": i}]}
        run_tree = get_current_run_tree()
        run_tree.set(usage_metadata=usage_metadata)

    def my_func3(inputs: str):
        for chunk in _my_func3(inputs):
            pass

    funcs = [my_func, my_func2, my_func3]
    for func in funcs:
        func("foo")
    _filter = f'and(eq(metadata_key, "test_run"), eq(metadata_value, "{run_meta}"))'
    poll_runs_until_count(
        langchain_client, project_name, len(funcs), max_retries=20, filter_=_filter
    )
    runs = list(langchain_client.list_runs(project_name=project_name, filter=_filter))
    for run in runs:
        assert run.input_tokens == 10
        assert run.output_tokens == 20
        assert run.total_tokens == 30
        assert run.input_cost == Decimal("1e-6")
        assert run.output_cost == Decimal("2e-6")
        assert run.total_cost == Decimal("3e-6")
        assert run.input_token_details == {"audio": 1, "foo": 2}
        assert run.output_token_details == {"reasoning": 3, "foo": 4}
        assert run.input_cost_details == {
            "audio": Decimal("1e-7"),
            "foo": Decimal("2e-7"),
        }
        assert run.output_cost_details == {
            "reasoning": Decimal("3e-7"),
            "foo": Decimal("4e-7"),
        }

    @configured_traceable
    def my_func4(inputs: str):
        for i in inputs:
            yield {"messages": [{"role": "assistant", "content": i}]}
        run_tree = get_current_run_tree()
        run_tree.set(
            usage_metadata={
                "prompt_tokens": 100,
                "completion_tokens": 200,
                "total_tokens": 300,
            }
        )

    with pytest.raises(ValueError, match="Unexpected keys in usage metadata:"):
        for _ in my_func4("foo"):
            pass


async def test_usage_metadata_async(langchain_client: Client):
    project_name = "__My Tracer Project - test_async_usage_metadata"
    usage_metadata = {
        "input_tokens": 10,
        "output_tokens": 20,
        "total_tokens": 30,
        "input_cost": 1e-6,
        "output_cost": 2e-6,
        "total_cost": 3e-6,
        "input_token_details": {"audio": 1, "foo": 2},
        "output_token_details": {"reasoning": 3, "foo": 4},
        "input_cost_details": {"audio": 1e-7, "foo": 2e-7},
        "output_cost_details": {"reasoning": 3e-7, "foo": 4e-7},
    }
    run_meta = uuid.uuid4().hex
    configured_traceable = traceable(
        client=langchain_client,
        run_type="llm",
        project_name=project_name,
        metadata={
            "ls_provider": "openai",
            "ls_model_name": "gpt-4.1-mini",
            "test_run": run_meta,
        },
    )

    @configured_traceable
    async def my_func(inputs: str):
        return {
            "messages": [{"role": "assistant", "content": inputs[::-1]}],
            "usage_metadata": usage_metadata,
        }

    @configured_traceable
    async def my_func2(inputs: str):
        run_tree = get_current_run_tree()
        run_tree.set(usage_metadata=usage_metadata)
        return {"messages": [{"role": "assistant", "content": inputs[::-1]}]}

    @configured_traceable
    async def _my_func3(inputs: str):
        for i in inputs:
            yield {"messages": [{"role": "assistant", "content": i}]}
        run_tree = get_current_run_tree()
        run_tree.set(usage_metadata=usage_metadata)

    async def my_func3(inputs: str):
        async for chunk in _my_func3(inputs):
            pass

    funcs = [my_func, my_func2, my_func3]
    for func in funcs:
        await func("foo")

    _filter = f'and(eq(metadata_key, "test_run"), eq(metadata_value, "{run_meta}"))'
    poll_runs_until_count(
        langchain_client, project_name, len(funcs), max_retries=20, filter_=_filter
    )
    runs = list(langchain_client.list_runs(project_name=project_name, filter=_filter))

    for run in runs:
        assert run.input_tokens == 10
        assert run.output_tokens == 20
        assert run.total_tokens == 30
        assert run.input_cost == Decimal("1e-6")
        assert run.output_cost == Decimal("2e-6")
        assert run.total_cost == Decimal("3e-6")
        assert run.input_token_details == {"audio": 1, "foo": 2}
        assert run.output_token_details == {"reasoning": 3, "foo": 4}
        assert run.input_cost_details == {
            "audio": Decimal("1e-7"),
            "foo": Decimal("2e-7"),
        }
        assert run.output_cost_details == {
            "reasoning": Decimal("3e-7"),
            "foo": Decimal("4e-7"),
        }

    @configured_traceable
    async def my_func4(inputs: str):
        for i in inputs:
            yield {"messages": [{"role": "assistant", "content": i}]}
        run_tree = get_current_run_tree()
        run_tree.set(
            usage_metadata={
                "prompt_tokens": 100,
                "completion_tokens": 200,
                "total_tokens": 300,
            }
        )

    with pytest.raises(ValueError, match="Unexpected keys in usage metadata:"):
        async for _ in my_func4("foo"):
            pass
>>>>>>> 2ab759ca
<|MERGE_RESOLUTION|>--- conflicted
+++ resolved
@@ -11,11 +11,7 @@
 
 from langsmith import utils as ls_utils
 from langsmith.client import Client
-<<<<<<< HEAD
-from langsmith.run_helpers import trace, traceable, tracing_context
-=======
-from langsmith.run_helpers import get_current_run_tree, trace, traceable
->>>>>>> 2ab759ca
+from langsmith.run_helpers import get_current_run_tree, trace, traceable, tracing_context
 from langsmith.run_trees import RunTree
 from langsmith.schemas import Attachment
 
@@ -540,7 +536,6 @@
     )
 
 
-<<<<<<< HEAD
 async def test_trace_to_multiple_projects(langchain_client: Client):
     """Test tracing runs to multiple projects."""
     project_names = [
@@ -596,7 +591,8 @@
     assert runs2_dict["my_llm"].parent_run_id == runs2_dict["my_chain"].id
 
     assert runs1_dict["my_chain"].trace_id != runs2_dict["my_chain"].trace_id
-=======
+
+
 def test_usage_metadata(langchain_client: Client):
     project_name = "__My Tracer Project - test_usage_metadata"
     usage_metadata = {
@@ -784,5 +780,4 @@
 
     with pytest.raises(ValueError, match="Unexpected keys in usage metadata:"):
         async for _ in my_func4("foo"):
-            pass
->>>>>>> 2ab759ca
+            pass