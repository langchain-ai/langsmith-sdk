--- conflicted
+++ resolved
@@ -59,6 +59,7 @@
 def langchain_client() -> Client:
     get_env_var.cache_clear()
     return Client(
+        api_key="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",
         info={
             "instance_flags": {
                 "dataset_examples_multipart_enabled": True,
@@ -1809,33 +1810,18 @@
 
     # Verify first example updates
     example_1_updated = next(ex for ex in updated if ex.id == example_ids[0])
-    print(example_1_updated.attachments)
     assert example_1_updated.inputs["text"] == "updated hello world"
-<<<<<<< HEAD
-    assert "renamed_file1" in example_1_updated.attachments
+    assert "file1" in example_1_updated.attachments
     assert "new_file1" in example_1_updated.attachments
     assert "file2" not in example_1_updated.attachments
     assert (
-        example_1_updated.attachments["renamed_file1"]["reader"].read()
-        == b"original content 1"
-    )
-    assert (
         example_1_updated.attachments["new_file1"]["reader"].read()
         == b"new content 1"
     )
-=======
-    assert "new_file1" in example_1_updated.attachments
-    assert "file1" in example_1_updated.attachments
-    assert "file2" not in example_1_updated.attachments
-    # assert (
-    #     example_1_updated.attachments["renamed_file1"]["reader"].read()
-    #     == b"original content 1"
-    # )
-    # assert (
-    #     example_1_updated.attachments["new_file1"]["reader"].read()
-    #     == b"new content 1"
-    # )
->>>>>>> 87d2a33f
+    assert (
+        example_1_updated.attachments["file1"]["reader"].read()
+        == b"original content 1"
+    )
 
     # Verify second example updates
     example_2_updated = next(ex for ex in updated if ex.id == example_ids[1])
@@ -1843,6 +1829,9 @@
     assert "file3" in example_2_updated.attachments
     assert "new_file2" in example_2_updated.attachments
     assert "file4" not in example_2_updated.attachments
+    assert "file3" in example_2_updated.attachments
+    assert "new_file2" in example_2_updated.attachments
+    assert "file4" not in example_2_updated.attachments
     assert (
         example_2_updated.attachments["file3"]["reader"].read()
         == b"original content 3"
@@ -1852,7 +1841,6 @@
         == b"new content 2"
     )
 
-<<<<<<< HEAD
     # Test updating non-existent example doesn't do anything
     response = langchain_client.update_examples_multipart(
         dataset_id=dataset.id,
@@ -1864,19 +1852,6 @@
         ],
     )
     assert response["count"] == 0
-=======
-    # Test updating non-existent example fails
-    with pytest.raises(LangSmithNotFoundError):
-        langchain_client.update_examples_multipart(
-            dataset_id=dataset.id,
-            updates=[
-                ExampleUpdateWithAttachments(
-                    id=uuid4(),
-                    inputs={"text": "should fail"},
-                )
-            ],
-        )
->>>>>>> 87d2a33f
 
     # Test new attachments have priority
     response = langchain_client.update_examples_multipart(
