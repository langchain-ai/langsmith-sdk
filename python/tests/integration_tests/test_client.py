"""LangSmith langchain_client Integration Tests."""

import asyncio
import datetime
import importlib
import io
import logging
import os
import queue
import random
import string
import sys
import threading
import time
from concurrent.futures import ThreadPoolExecutor
from dataclasses import dataclass
from datetime import timedelta
from pathlib import Path
from typing import Any, Callable, Dict, cast
from unittest import mock

import pytest
from freezegun import freeze_time
from opentelemetry.sdk.trace import ReadableSpan
from opentelemetry.trace import set_tracer_provider
from pydantic import BaseModel
from requests_toolbelt import MultipartEncoder, MultipartEncoderMonitor

import langsmith
from langsmith import env as ls_env
from langsmith import uuid7
from langsmith._internal._background_thread import (
    TracingQueueItem,
    _otel_tracing_thread_handle_batch,
)
from langsmith._internal._operations import serialize_run_dict
from langsmith._internal._serde import dumps_json
from langsmith._internal.otel import _otel_exporter
from langsmith._internal.otel._otel_client import get_otlp_tracer_provider
from langsmith.client import ID_TYPE, Client, _close_files
from langsmith.evaluation import aevaluate, evaluate
from langsmith.run_helpers import traceable
from langsmith.schemas import (
    AttachmentsOperations,
    Dataset,
    DataType,
    Example,
    ExampleCreate,
    ExampleUpdate,
    ExampleUpdateWithAttachments,
    Run,
)
from langsmith.utils import (
    LangSmithConflictError,
    LangSmithConnectionError,
    LangSmithError,
    LangSmithNotFoundError,
    get_env_var,
)

logger = logging.getLogger(__name__)

# Global lock to prevent parallel dataset deletions that can cause deadlocks
_dataset_deletion_lock = threading.Lock()


def safe_delete_dataset(
    client: Client, dataset_id: str = None, dataset_name: str = None
):
    """Delete a dataset with thread safety to prevent deadlocks in parallel tests."""
    with _dataset_deletion_lock:
        try:
            if dataset_id:
                client.delete_dataset(dataset_id=dataset_id)
            elif dataset_name:
                client.delete_dataset(dataset_name=dataset_name)
        except Exception as e:
            # Log the error but don't fail the test - dataset might already be deleted
            logger.warning(f"Failed to delete dataset: {e}")


def wait_for(
    condition: Callable[[], bool], max_sleep_time: int = 120, sleep_time: int = 3
):
    """Wait for a condition to be true."""
    start_time = time.time()
    while time.time() - start_time < max_sleep_time:
        try:
            if condition():
                return
        except Exception:
            time.sleep(sleep_time)
    total_time = time.time() - start_time
    raise ValueError(f"Callable did not return within {total_time}")


@pytest.fixture
def langchain_client() -> Client:
    get_env_var.cache_clear()
    return Client(
        info={
            "instance_flags": {
                "dataset_examples_multipart_enabled": True,
                "examples_multipart_enabled": True,
            }
        }
    )


@pytest.fixture(params=[True, False])
def parameterized_multipart_client(request) -> Client:
    """Client fixture with parameterized dataset_examples_multipart_enabled setting."""
    get_env_var.cache_clear()
    return Client(
        info={
            "instance_flags": {
                "dataset_examples_multipart_enabled": request.param,
            }
        }
    )


def test_datasets(parameterized_multipart_client: Client) -> None:
    """Test datasets."""
    csv_content = "col1,col2\nval1,val2"
    blob_data = io.BytesIO(csv_content.encode("utf-8"))

    description = "Test Dataset"
    input_keys = ["col1"]
    output_keys = ["col2"]
    filename = "".join(random.sample(string.ascii_lowercase, 10)) + ".csv"
    new_dataset = parameterized_multipart_client.upload_csv(
        csv_file=(filename, blob_data),
        description=description,
        input_keys=input_keys,
        output_keys=output_keys,
    )
    assert new_dataset.id is not None
    assert new_dataset.description == description

    dataset = parameterized_multipart_client.read_dataset(dataset_id=new_dataset.id)
    dataset_id = dataset.id
    dataset2 = parameterized_multipart_client.read_dataset(dataset_id=dataset_id)
    assert dataset.id == dataset2.id

    datasets = list(
        parameterized_multipart_client.list_datasets(dataset_ids=[dataset_id])
    )
    assert len(datasets) > 0
    assert dataset_id in [dataset.id for dataset in datasets]

    # Test Example CRD
    example = parameterized_multipart_client.create_example(
        inputs={"col1": "addedExampleCol1"},
        outputs={"col2": "addedExampleCol2"},
        dataset_id=new_dataset.id,
    )
    example_to_delete = parameterized_multipart_client.create_example(
        inputs={"col1": "addedExampleCol1"},
        outputs={"col2": "addedExampleCol2"},
        dataset_id=new_dataset.id,
    )
    example_value = parameterized_multipart_client.read_example(example.id)
    assert example_value.inputs is not None
    assert example_value.inputs["col1"] == "addedExampleCol1"
    assert example_value.outputs is not None
    assert example_value.outputs["col2"] == "addedExampleCol2"

    examples = list(
        parameterized_multipart_client.list_examples(dataset_id=new_dataset.id)  # type: ignore
    )
    assert len(examples) == 3
    assert example.id in [example.id for example in examples]

    parameterized_multipart_client.update_example(
        example_id=example.id,
        inputs={"col1": "updatedExampleCol1"},
        outputs={"col2": "updatedExampleCol2"},
        metadata={"foo": "bar"},
    )
    updated_example = parameterized_multipart_client.read_example(example.id)
    assert updated_example.id == example.id
    updated_example_value = parameterized_multipart_client.read_example(
        updated_example.id
    )
    assert updated_example_value.inputs["col1"] == "updatedExampleCol1"
    assert updated_example_value.outputs is not None
    assert updated_example_value.outputs["col2"] == "updatedExampleCol2"
    assert (updated_example_value.metadata or {}).get("foo") == "bar"

    new_example = parameterized_multipart_client.create_example(
        inputs={"col1": "newAddedExampleCol1"},
        outputs={"col2": "newAddedExampleCol2"},
        dataset_id=new_dataset.id,
    )
    example_value = parameterized_multipart_client.read_example(new_example.id)
    assert example_value.inputs is not None
    assert example_value.inputs["col1"] == "newAddedExampleCol1"
    assert example_value.outputs is not None
    assert example_value.outputs["col2"] == "newAddedExampleCol2"

    parameterized_multipart_client.update_examples(
        example_ids=[new_example.id, example.id],
        inputs=[{"col1": "newUpdatedExampleCol1"}, {"col1": "newNewUpdatedExampleCol"}],
        outputs=[
            {"col2": "newUpdatedExampleCol2"},
            {"col2": "newNewUpdatedExampleCol2"},
        ],
        metadata=[{"foo": "baz"}, {"foo": "qux"}],
    )
    updated_example = parameterized_multipart_client.read_example(new_example.id)
    assert updated_example.id == new_example.id
    assert updated_example.inputs["col1"] == "newUpdatedExampleCol1"
    assert updated_example.outputs is not None
    assert updated_example.outputs["col2"] == "newUpdatedExampleCol2"
    assert (updated_example.metadata or {}).get("foo") == "baz"

    updated_example = parameterized_multipart_client.read_example(example.id)
    assert updated_example.id == example.id
    assert updated_example.inputs["col1"] == "newNewUpdatedExampleCol"
    assert updated_example.outputs is not None
    assert updated_example.outputs["col2"] == "newNewUpdatedExampleCol2"
    assert (updated_example.metadata or {}).get("foo") == "qux"

    parameterized_multipart_client.delete_example(example.id)
    parameterized_multipart_client.delete_examples(example_ids=[example_to_delete.id])
    examples2 = list(
        parameterized_multipart_client.list_examples(dataset_id=new_dataset.id)  # type: ignore
    )
    assert len(examples2) == 2

    hard_delete_example = examples2[0]
    parameterized_multipart_client.delete_examples(
        example_ids=[hard_delete_example.id], hard_delete=True
    )
    examples_after_hard_delete = list(
        parameterized_multipart_client.list_examples(dataset_id=new_dataset.id)  # type: ignore
    )
    assert len(examples_after_hard_delete) == len(examples2) - 1
    parameterized_multipart_client.create_example(
        inputs={},
        outputs=None,
        dataset_id=new_dataset.id,
    )
    examples3 = list(
        parameterized_multipart_client.list_examples(dataset_id=new_dataset.id)  # type: ignore
    )
    assert len(examples3) == 2

    # Find the example with empty inputs that we just created
    empty_input_examples = [ex for ex in examples3 if ex.inputs == {}]
    assert len(empty_input_examples) == 1, (
        f"Expected exactly 1 example with empty inputs, "
        f"found {len(empty_input_examples)}"
    )

    empty_example = empty_input_examples[0]
    # The backend currently returns None for outputs when None is provided,
    # regardless of flags
    assert empty_example.outputs is None, (
        f"Expected None outputs for example created with outputs=None, "
        f"got {empty_example.outputs}"
    )
    safe_delete_dataset(parameterized_multipart_client, dataset_id=dataset_id)


def _create_dataset(client: Client, dataset_name: str) -> Dataset:
    if client.has_dataset(dataset_name=dataset_name):
        safe_delete_dataset(client, dataset_name=dataset_name)
    return client.create_dataset(dataset_name=dataset_name)


@dataclass(frozen=True)
class ListReq:
    key: str
    kwargs: dict[str, Any]


def _fetch_list(client: "Client", dataset_id: str, req: ListReq):
    return req.key, list(client.list_examples(dataset_id=dataset_id, **req.kwargs))


def test_list_examples(langchain_client: "Client") -> None:
    examples = [
        ("Shut up, idiot", "Toxic", ["train", "validation"]),
        ("You're a wonderful person", "Not toxic", "test"),
        ("This is the worst thing ever", "Toxic", ["train"]),
        ("I had a great day today", "Not toxic", "test"),
        ("Nobody likes you", "Toxic", "train"),
        ("This is unacceptable. I want to speak to the manager.", "Not toxic", None),
    ]

    dataset_name = "__test_list_examples" + uuid7().hex
    dataset = _create_dataset(langchain_client, dataset_name)

    try:
        inputs, outputs, splits = zip(
            *[
                ({"text": text}, {"label": label}, split)
                for text, label, split in examples
            ]
        )
        langchain_client.create_examples(
            inputs=inputs, outputs=outputs, splits=splits, dataset_id=dataset.id
        )

        batch1 = [
            ListReq("all", {}),
            ListReq("offset_limit", {"offset": 1, "limit": 2}),
            ListReq("offset_only", {"offset": 1}),
            ListReq("train", {"splits": ["train"]}),
            ListReq("validation", {"splits": ["validation"]}),
            ListReq("test", {"splits": ["test"]}),
            ListReq("train_test", {"splits": ["train", "test"]}),
        ]

        with ThreadPoolExecutor(max_workers=min(8, len(batch1))) as tp:
            results1 = dict(
                tp.map(lambda r: _fetch_list(langchain_client, dataset.id, r), batch1)
            )

        assert len(results1["all"]) == len(examples)
        assert len(results1["offset_limit"]) == 2
        assert len(results1["offset_only"]) == len(examples) - 1
        assert len(results1["train"]) == 3
        assert len(results1["validation"]) == 1
        assert len(results1["test"]) == 2
        assert len(results1["train_test"]) == 5

        example_list_train_test = results1["train_test"]
        to_move = [
            ex.id
            for ex in example_list_train_test
            if ex.metadata is not None
            and "test" in ex.metadata.get("dataset_split", [])
        ][0]

        langchain_client.update_example(example_id=to_move, split="train")

        batch2 = [
            ListReq("test_after_move", {"splits": ["test"]}),
            ListReq("train_after_move", {"splits": ["train"]}),
        ]
        with ThreadPoolExecutor(max_workers=len(batch2)) as tp:
            results2 = dict(
                tp.map(lambda r: _fetch_list(langchain_client, dataset.id, r), batch2)
            )

        assert len(results2["test_after_move"]) == 1
        assert len(results2["train_after_move"]) == 4

        langchain_client.create_example(
            inputs={"text": "What's up!"},
            outputs={"label": "Not toxic"},
            metadata={"foo": "bar", "baz": "qux"},
            dataset_name=dataset_name,
        )

        batch3 = [
            ListReq("all_after_create", {}),
            ListReq("meta_foo", {"metadata": {"foo": "bar"}}),
            ListReq("meta_baz", {"metadata": {"baz": "qux"}}),
            ListReq("meta_both", {"metadata": {"foo": "bar", "baz": "qux"}}),
            ListReq("meta_miss", {"metadata": {"foo": "bar", "baz": "quux"}}),
            ListReq("filter_exists_baz", {"filter": 'exists(metadata, "baz")'}),
            ListReq(
                "filter_has_foo", {"filter": 'has("metadata", \'{"foo": "bar"}\')'}
            ),
            ListReq("filter_exists_bazzz", {"filter": 'exists(metadata, "bazzz")'}),
        ]
        with ThreadPoolExecutor(max_workers=min(8, len(batch3))) as tp:
            results3 = dict(
                tp.map(lambda r: _fetch_list(langchain_client, dataset.id, r), batch3)
            )

        assert len(results3["all_after_create"]) == len(examples) + 1
        assert len(results3["meta_foo"]) == 1
        assert len(results3["meta_baz"]) == 1
        assert len(results3["meta_both"]) == 1
        assert len(results3["meta_miss"]) == 0
        assert len(results3["filter_exists_baz"]) == 1
        assert len(results3["filter_has_foo"]) == 1
        assert len(results3["filter_exists_bazzz"]) == 0

    finally:
        safe_delete_dataset(langchain_client, dataset_id=dataset.id)


@pytest.mark.slow
def test_similar_examples(langchain_client: Client) -> None:
    inputs = [{"text": "how are you"}, {"text": "good bye"}, {"text": "see ya later"}]
    outputs = [
        {"response": "good how are you"},
        {"response": "ta ta"},
        {"response": "tootles"},
    ]
    dataset_name = "__test_similar_examples" + uuid7().hex
    if langchain_client.has_dataset(dataset_name=dataset_name):
        safe_delete_dataset(langchain_client, dataset_name=dataset_name)
    dataset = langchain_client.create_dataset(
        dataset_name=dataset_name,
        inputs_schema={
            "$schema": "http://json-schema.org/draft-07/schema#",
            "type": "object",
            "properties": {
                "text": {"type": "string"},
            },
            "required": ["text"],
            "additionalProperties": False,
        },
        outputs_schema={
            "$schema": "http://json-schema.org/draft-07/schema#",
            "type": "object",
            "properties": {
                "response": {"type": "string"},
            },
            "required": ["response"],
            "additionalProperties": False,
        },
    )
    langchain_client.create_examples(
        inputs=inputs, outputs=outputs, dataset_id=dataset.id
    )
    langchain_client.index_dataset(dataset_id=dataset.id)
    # Need to wait for indexing to finish.
    time.sleep(5)
    similar_list = langchain_client.similar_examples(
        {"text": "howdy"}, limit=2, dataset_id=dataset.id
    )
    assert len(similar_list) == 2

    langchain_client.create_example(
        inputs={"text": "howdy"},
        outputs={"response": "howdy"},
        dataset_id=dataset.id,
    )

    langchain_client.sync_indexed_dataset(dataset_id=dataset.id)
    time.sleep(5)

    similar_list = langchain_client.similar_examples(
        {"text": "howdy"}, limit=5, dataset_id=dataset.id
    )
    assert len(similar_list) == 4

    safe_delete_dataset(langchain_client, dataset_id=dataset.id)


@pytest.mark.skip(reason="This test is flaky")
def test_persist_update_run(langchain_client: Client) -> None:
    """Test the persist and update methods work as expected."""
    project_name = "__test_persist_update_run" + uuid7().hex
    if langchain_client.has_project(project_name):
        langchain_client.delete_project(project_name=project_name)
    try:
        start_time = datetime.datetime.now()
        revision_id = uuid7()
        run: dict = dict(
            id=uuid7(),
            name="test_run",
            run_type="llm",
            inputs={"text": "hello world"},
            project_name=project_name,
            api_url=os.getenv("LANGCHAIN_ENDPOINT"),
            start_time=start_time,
            extra={"extra": "extra"},
            revision_id=revision_id,
        )
        langchain_client.create_run(**run)
        run["outputs"] = {"output": ["Hi"]}
        run["extra"]["foo"] = "bar"
        run["name"] = "test_run_updated"
        langchain_client.update_run(run["id"], **run)
        wait_for(lambda: langchain_client.read_run(run["id"]).end_time is not None)
        stored_run = langchain_client.read_run(run["id"])
        assert stored_run.name == run["name"]
        assert stored_run.id == run["id"]
        assert stored_run.outputs == run["outputs"]
        assert stored_run.start_time == run["start_time"]
        assert stored_run.revision_id == str(revision_id)
    finally:
        langchain_client.delete_project(project_name=project_name)


@pytest.mark.slow
def test_update_run_attachments(langchain_client: Client) -> None:
    """Test the persist and update methods work as expected."""
    project_name = "__test_update_run_attachments" + uuid7().hex
    try:
        trace_id = uuid7()
        start_time = datetime.datetime.now(datetime.timezone.utc)
        run: dict = dict(
            id=str(trace_id),
            name="test_run",
            run_type="llm",
            inputs={"text": "hello world"},
            project_name=project_name,
            api_url=os.getenv("LANGCHAIN_ENDPOINT"),
            start_time=start_time,
            extra={"extra": "extra"},
            trace_id=str(trace_id),
            dotted_order=f"{start_time.strftime('%Y%m%dT%H%M%S%fZ')}{str(trace_id)}",
        )
        langchain_client.create_run(**run)
        run["outputs"] = {"output": ["Hi"]}
        run["extra"]["foo"] = "bar"
        run["name"] = "test_run_updated"
        langchain_client.update_run(run["id"], **run)
        wait_for(lambda: langchain_client.read_run(run["id"]).end_time is not None)
        stored_run = langchain_client.read_run(run["id"])
        assert stored_run.name == run["name"]
        assert str(stored_run.id) == run["id"]
        assert stored_run.outputs == run["outputs"]
        assert stored_run.start_time == run["start_time"].replace(tzinfo=None)
    finally:
        langchain_client.delete_project(project_name=project_name)


@pytest.mark.parametrize("uri", ["http://localhost:1981", "http://api.langchain.minus"])
def test_error_surfaced_invalid_uri(uri: str) -> None:
    get_env_var.cache_clear()
    client = Client(api_url=uri, api_key="test")
    # expect connect error
    with pytest.raises(LangSmithConnectionError):
        client.create_run("My Run", inputs={"text": "hello world"}, run_type="llm")


def test_upload_examples_multipart(langchain_client: Client):
    """Test uploading examples with attachments via multipart endpoint."""
    dataset_name = "__test_upload_examples_multipart" + uuid7().hex
    dataset = _create_dataset(langchain_client, dataset_name)

    # Test example with all fields
    example_id = uuid7()
    example_1 = ExampleCreate(
        id=example_id,
        inputs={"text": "hello world"},
        attachments={
            "test_file": ("text/plain", b"test content"),
        },
    )

    # Test example with minimum required fields
    example_2 = ExampleCreate(
        inputs={"text": "minimal example"},
    )

    # Test example with outputs and multiple attachments
    example_3 = ExampleCreate(
        inputs={"text": "example with outputs"},
        outputs={"response": "test response"},
        attachments={
            "file1": ("text/plain", b"content 1"),
            "file2": ("text/plain", b"content 2"),
        },
    )

    # Test uploading multiple examples at once
    created_examples = langchain_client.upload_examples_multipart(
        dataset_id=dataset.id, uploads=[example_1, example_2, example_3]
    )
    assert created_examples["count"] == 3

    created_example_1 = langchain_client.read_example(example_id)
    assert created_example_1.inputs["text"] == "hello world"

    # Verify the examples were created correctly
    examples = [
        ex
        for ex in langchain_client.list_examples(
            dataset_id=dataset.id,
            include_attachments=True,
        )
    ]
    assert len(examples) == 3

    # Verify example with ID was created with correct ID
    example_with_id = [ex for ex in examples if ex.id == example_id][0]
    assert example_with_id.inputs["text"] == "hello world"
    assert "test_file" in example_with_id.attachments

    # Verify example with outputs and multiple attachments
    example_with_outputs = next(
        ex
        for ex in examples
        if ex.outputs and ex.outputs.get("response") == "test response"
    )
    assert len(example_with_outputs.attachments) == 2
    assert "file1" in example_with_outputs.attachments
    assert "file2" in example_with_outputs.attachments

    # Test uploading to non-existent dataset fails
    fake_id = uuid7()
    with pytest.raises(LangSmithNotFoundError):
        langchain_client.upload_examples_multipart(
            dataset_id=fake_id,
            uploads=[
                ExampleCreate(
                    inputs={"text": "should fail"},
                )
            ],
        )

    # Clean up
    safe_delete_dataset(langchain_client, dataset_name=dataset_name)


def test_update_example_preserves_existing_inputs_outputs(langchain_client: Client):
    """Test update example with omitted inputs/outputs preserves existing values."""
    dataset_name = "__test_update_preserve_values" + uuid7().hex
    dataset = _create_dataset(langchain_client, dataset_name)

    # Create an example with both inputs and outputs
    original_example = langchain_client.create_example(
        inputs={"original": "input", "number": 42},
        outputs={"original": "output", "score": 0.85},
        metadata={"version": "1.0"},
        dataset_id=dataset.id,
    )

    # Update with None inputs - should preserve original inputs
    langchain_client.update_example(
        example_id=original_example.id,
        outputs={"updated": "output", "score": 0.90},
        metadata={"version": "2.0"},
    )

    # Verify inputs were preserved, outputs were updated
    updated_example = langchain_client.read_example(original_example.id)
    assert updated_example.inputs == {"original": "input", "number": 42}  # Preserved
    assert updated_example.outputs == {"updated": "output", "score": 0.90}  # Updated
    assert updated_example.metadata["version"] == "2.0"  # Updated

    # Update with None outputs - should preserve current outputs
    langchain_client.update_example(
        example_id=original_example.id,
        inputs={"final": "input", "count": 100},
        metadata={"version": "3.0"},
    )

    # Verify outputs were preserved, inputs were updated
    final_example = langchain_client.read_example(original_example.id)
    assert final_example.inputs == {"final": "input", "count": 100}  # Updated
    assert final_example.outputs == {"updated": "output", "score": 0.90}  # Preserved
    assert final_example.metadata["version"] == "3.0"  # Updated

    # Update with both None - should preserve both
    langchain_client.update_example(
        example_id=original_example.id,
        metadata={"version": "4.0"},
    )

    # Verify both inputs and outputs were preserved
    preserved_example = langchain_client.read_example(original_example.id)
    assert preserved_example.inputs == {"final": "input", "count": 100}  # Preserved
    assert preserved_example.outputs == {
        "updated": "output",
        "score": 0.90,
    }  # Preserved
    assert preserved_example.metadata["version"] == "4.0"  # Updated

    # Clean up
    safe_delete_dataset(langchain_client, dataset_name=dataset_name)


def test_create_dataset(langchain_client: Client) -> None:
    dataset_name = "__test_create_dataset" + uuid7().hex
    if langchain_client.has_dataset(dataset_name=dataset_name):
        safe_delete_dataset(langchain_client, dataset_name=dataset_name)
    dataset = langchain_client.create_dataset(dataset_name, data_type=DataType.llm)
    ground_truth = "bcde"
    example = langchain_client.create_example(
        inputs={"input": "hello world"},
        outputs={"output": ground_truth},
        dataset_id=dataset.id,
    )
    initial_version = example.modified_at
    loaded_dataset = langchain_client.read_dataset(dataset_name=dataset_name)
    assert loaded_dataset.data_type == DataType.llm
    example_2 = langchain_client.create_example(
        inputs={"input": "hello world 2"},
        outputs={"output": "fghi"},
        dataset_id=dataset.id,
    )
    langchain_client.update_example(
        example_id=example.id,
        inputs={"input": "hello world"},
        outputs={"output": "bcde"},
    )
    initial_examples = list(
        langchain_client.list_examples(dataset_id=dataset.id, as_of=initial_version)
    )
    assert len(initial_examples) == 1
    latest_examples = list(langchain_client.list_examples(dataset_id=dataset.id))
    assert len(latest_examples) == 2
    latest_tagged_examples = list(
        langchain_client.list_examples(dataset_id=dataset.id, as_of="latest")
    )
    assert len(latest_tagged_examples) == 2
    assert latest_tagged_examples == latest_examples
    diffs = langchain_client.diff_dataset_versions(
        loaded_dataset.id, from_version=initial_version, to_version="latest"
    )
    assert diffs.examples_added == [example_2.id]
    assert diffs.examples_removed == []
    assert diffs.examples_modified == [example.id]
    safe_delete_dataset(langchain_client, dataset_id=dataset.id)


def test_dataset_schema_validation(langchain_client: Client) -> None:
    dataset_name = "__test_create_dataset" + uuid7().hex
    if langchain_client.has_dataset(dataset_name=dataset_name):
        safe_delete_dataset(langchain_client, dataset_name=dataset_name)

    class InputSchema(BaseModel):
        input: str

    class OutputSchema(BaseModel):
        output: str

    dataset = langchain_client.create_dataset(
        dataset_name,
        data_type=DataType.kv,
        inputs_schema=InputSchema.model_json_schema(),
        outputs_schema=OutputSchema.model_json_schema(),
        metadata={"dataset_metadata_k1": "v1", "dataset_metadata_k2": "v2"},
    )

    # confirm we store the schema from the create request
    assert dataset.inputs_schema == InputSchema.model_json_schema()
    assert dataset.outputs_schema == OutputSchema.model_json_schema()

    # create an example that matches the schema, which should succeed
    langchain_client.create_example(
        inputs={"input": "hello world"},
        outputs={"output": "hello"},
        dataset_id=dataset.id,
    )

    # create an example that does not match the input schema
    with pytest.raises(LangSmithError):
        langchain_client.create_example(
            inputs={"john": 1},
            outputs={"output": "hello"},
            dataset_id=dataset.id,
        )

    # create an example that does not match the output schema
    with pytest.raises(LangSmithError):
        langchain_client.create_example(
            inputs={"input": "hello world"},
            outputs={"john": 1},
            dataset_id=dataset.id,
        )

    # assert read API includes the schema definition
    read_dataset = langchain_client.read_dataset(dataset_id=dataset.id)
    assert read_dataset.inputs_schema == InputSchema.model_json_schema()
    assert read_dataset.outputs_schema == OutputSchema.model_json_schema()

    # assert read API includes the metadata
    assert read_dataset.metadata is not None
    assert read_dataset.metadata == {
        "dataset_metadata_k1": "v1",
        "dataset_metadata_k2": "v2",
        "runtime": ls_env.get_runtime_environment(),
    }

    safe_delete_dataset(langchain_client, dataset_id=dataset.id)


@freeze_time("2023-01-01")
def test_list_datasets(langchain_client: Client) -> None:
    ds1n = "__test_list_datasets1" + uuid7().hex
    ds2n = "__test_list_datasets2" + uuid7().hex
    try:
        dataset1 = langchain_client.create_dataset(
            ds1n, data_type=DataType.llm, metadata={"foo": "barqux"}
        )
        dataset2 = langchain_client.create_dataset(ds2n, data_type=DataType.kv)
        assert dataset1.url is not None
        assert dataset2.url is not None

        datasets = list(
            langchain_client.list_datasets(dataset_ids=[dataset1.id, dataset2.id])
        )
        assert len(datasets) == 2
        assert dataset1.id in [dataset.id for dataset in datasets]
        assert dataset2.id in [dataset.id for dataset in datasets]
        assert dataset1.data_type == DataType.llm
        assert dataset2.data_type == DataType.kv
        # Sub-filter on data type
        datasets = list(langchain_client.list_datasets(data_type=DataType.llm.value))
        assert len(datasets) > 0
        assert dataset1.id in {dataset.id for dataset in datasets}
        # Sub-filter on name
        datasets = list(
            langchain_client.list_datasets(
                dataset_ids=[dataset1.id, dataset2.id], dataset_name=ds1n
            )
        )
        assert len(datasets) == 1
        # Sub-filter on metadata
        datasets = list(
            langchain_client.list_datasets(
                dataset_ids=[dataset1.id, dataset2.id], metadata={"foo": "barqux"}
            )
        )
        assert len(datasets) == 1

        # Test metadata property
        dataset_with_metadata = next(d for d in datasets if d.id == dataset1.id)
        assert dataset_with_metadata.metadata == {
            "foo": "barqux",
            "runtime": ls_env.get_runtime_environment(),
        }

        # Test read_dataset also includes metadata
        read_dataset = langchain_client.read_dataset(dataset_id=dataset1.id)
        assert read_dataset.metadata == {
            "foo": "barqux",
            "runtime": ls_env.get_runtime_environment(),
        }

    finally:
        # Delete datasets
        for name in [ds1n, ds2n]:
            try:
                langchain_client.delete_dataset(dataset_name=name)
            except LangSmithError:
                pass


@pytest.mark.skip(reason="This test is flaky")
def test_create_run_with_masked_inputs_outputs(
    langchain_client: Client, monkeypatch: pytest.MonkeyPatch
) -> None:
    project_name = "__test_create_run_with_masked_inputs_outputs" + uuid7().hex
    monkeypatch.setenv("LANGCHAIN_HIDE_INPUTS", "true")
    monkeypatch.setenv("LANGCHAIN_HIDE_OUTPUTS", "true")
    if langchain_client.has_project(project_name):
        langchain_client.delete_project(project_name=project_name)
    try:
        run_id = uuid7()
        langchain_client.create_run(
            id=run_id,
            project_name=project_name,
            name="test_run",
            run_type="llm",
            inputs={"prompt": "hello world"},
            outputs={"generation": "hi there"},
            start_time=datetime.datetime.now(datetime.timezone.utc),
            end_time=datetime.datetime.now(datetime.timezone.utc),
            hide_inputs=True,
            hide_outputs=True,
        )

        run_id2 = uuid7()
        langchain_client.create_run(
            id=run_id2,
            project_name=project_name,
            name="test_run_2",
            run_type="llm",
            inputs={"messages": "hello world 2"},
            start_time=datetime.datetime.now(datetime.timezone.utc),
            hide_inputs=True,
        )

        langchain_client.update_run(
            run_id2,
            outputs={"generation": "hi there 2"},
            end_time=datetime.datetime.now(datetime.timezone.utc),
            hide_outputs=True,
        )
        wait_for(lambda: langchain_client.read_run(run_id).end_time is not None)
        stored_run = langchain_client.read_run(run_id)
        assert "hello" not in str(stored_run.inputs)
        assert stored_run.outputs is not None
        assert "hi" not in str(stored_run.outputs)
        wait_for(lambda: langchain_client.read_run(run_id2).end_time is not None)
        stored_run2 = langchain_client.read_run(run_id2)
        assert "hello" not in str(stored_run2.inputs)
        assert stored_run2.outputs is not None
        assert "hi" not in str(stored_run2.outputs)
    finally:
        langchain_client.delete_project(project_name=project_name)


@freeze_time("2023-01-01")
def test_create_chat_example(
    monkeypatch: pytest.MonkeyPatch, langchain_client: Client
) -> None:
    from langchain_core.messages import FunctionMessage, HumanMessage

    dataset_name = "__createChatExample-test-dataset"
    try:
        existing_dataset = langchain_client.read_dataset(dataset_name=dataset_name)
        langchain_client.delete_dataset(dataset_id=existing_dataset.id)
    except LangSmithError:
        # If the dataset doesn't exist,
        pass

    dataset = langchain_client.create_dataset(dataset_name)

    input = [HumanMessage(content="Hello, world!")]
    generation = FunctionMessage(
        name="foo",
        content="",
        additional_kwargs={"function_call": {"arguments": "args", "name": "foo"}},
    )
    # Create the example from messages
    langchain_client.create_chat_example(input, generation, dataset_id=dataset.id)

    # Read the example
    examples = []
    for example in langchain_client.list_examples(dataset_id=dataset.id):
        examples.append(example)
    assert len(examples) == 1
    assert examples[0].inputs == {
        "input": [
            {
                "type": "human",
                "data": {"content": "Hello, world!"},
            },
        ],
    }
    assert examples[0].outputs == {
        "output": {
            "type": "function",
            "data": {
                "content": "",
                "additional_kwargs": {
                    "function_call": {"arguments": "args", "name": "foo"}
                },
            },
        },
    }
    safe_delete_dataset(langchain_client, dataset_id=dataset.id)


@pytest.mark.parametrize("use_multipart_endpoint", [True, False])
@pytest.mark.slow
def test_batch_ingest_runs(
    langchain_client: Client, use_multipart_endpoint: bool
) -> None:
    _session = "__test_batch_ingest_runs + " + str(uuid7)
    trace_id = uuid7()
    trace_id_2 = uuid7()
    run_id_2 = uuid7()
    current_time = datetime.datetime.now(datetime.timezone.utc).strftime(
        "%Y%m%dT%H%M%S%fZ"
    )
    later_time = (
        datetime.datetime.now(datetime.timezone.utc) + timedelta(seconds=1)
    ).strftime("%Y%m%dT%H%M%S%fZ")

    """
    Here we create:
    - run 1: a top level trace with inputs and outputs
    - run 3: a top level trace with an error with inputs and outputs
    - run 2: a child of run 1 with inputs, no outputs
    and we update:
    - run 2 (the child): to add outputs
    """

    runs_to_create = [
        {
            "id": str(trace_id),
            "session_name": _session,
            "name": "run 1",
            "run_type": "chain",
            "dotted_order": f"{current_time}{str(trace_id)}",
            "trace_id": str(trace_id),
            "inputs": {"input1": 1, "input2": 2},
            "outputs": {"output1": 3, "output2": 4},
        },
        {
            "id": str(trace_id_2),
            "session_name": _session,
            "name": "run 3",
            "run_type": "chain",
            "dotted_order": f"{current_time}{str(trace_id_2)}",
            "trace_id": str(trace_id_2),
            "inputs": {"input1": 1, "input2": 2},
            "error": "error",
        },
        {
            "id": str(run_id_2),
            "session_name": _session,
            "name": "run 2",
            "run_type": "chain",
            "dotted_order": f"{current_time}{str(trace_id)}."
            f"{later_time}{str(run_id_2)}",
            "trace_id": str(trace_id),
            "parent_run_id": str(trace_id),
            "inputs": {"input1": 5, "input2": 6},
        },
    ]
    runs_to_update = [
        {
            "id": str(run_id_2),
            "dotted_order": f"{current_time}{str(trace_id)}."
            f"{later_time}{str(run_id_2)}",
            "trace_id": str(trace_id),
            "parent_run_id": str(trace_id),
            "outputs": {"output1": 4, "output2": 5},
        },
    ]
    if use_multipart_endpoint:
        langchain_client.multipart_ingest(create=runs_to_create, update=runs_to_update)
    else:
        langchain_client.batch_ingest_runs(create=runs_to_create, update=runs_to_update)
    runs = []
    wait = 4
    for _ in range(15):
        try:
            runs = list(
                langchain_client.list_runs(
                    project_name=_session,
                    run_ids=[str(trace_id), str(run_id_2), str(trace_id_2)],
                )
            )
            if len(runs) == 3:
                break
            raise LangSmithError("Runs not created yet")
        except LangSmithError:
            time.sleep(wait)
            wait += 1
    else:
        pytest.skip("Aya.")
    assert len(runs) == 3
    # Write all the assertions here
    assert len(runs) == 3

    # Assert inputs and outputs of run 1
    run1 = next(run for run in runs if run.id == trace_id)
    assert run1.inputs == {"input1": 1, "input2": 2}
    assert run1.outputs == {"output1": 3, "output2": 4}

    # Assert inputs and outputs of run 2
    run2 = next(run for run in runs if run.id == run_id_2)
    assert run2.inputs == {"input1": 5, "input2": 6}
    assert run2.outputs == {"output1": 4, "output2": 5}

    # Assert inputs and outputs of run 3
    run3 = next(run for run in runs if run.id == trace_id_2)
    assert run3.inputs == {"input1": 1, "input2": 2}
    assert run3.error == "error"


def test_multipart_ingest_empty(
    langchain_client: Client, caplog: pytest.LogCaptureFixture
) -> None:
    runs_to_create: list[dict] = []
    runs_to_update: list[dict] = []

    # make sure no warnings logged
    with caplog.at_level(logging.WARNING, logger="langsmith.client"):
        langchain_client.multipart_ingest(create=runs_to_create, update=runs_to_update)

        assert not caplog.records


def test_multipart_ingest_create_with_attachments_error(
    langchain_client: Client, caplog: pytest.LogCaptureFixture
) -> None:
    _session = "__test_multipart_ingest_create_with_attachments"
    trace_a_id = uuid7()
    current_time = datetime.datetime.now(datetime.timezone.utc).strftime(
        "%Y%m%dT%H%M%S%fZ"
    )

    runs_to_create: list[dict] = [
        {
            "id": str(trace_a_id),
            "session_name": _session,
            "name": "trace a root",
            "run_type": "chain",
            "dotted_order": f"{current_time}{str(trace_a_id)}",
            "trace_id": str(trace_a_id),
            "inputs": {"input1": 1, "input2": 2},
            "attachments": {
                "foo": ("text/plain", b"bar"),
                "bar": (
                    "image/png",
                    Path(__file__).parent / "test_data/parrot-icon.png",
                ),
            },
        }
    ]

    # make sure no warnings logged
    with pytest.raises(ValueError, match="Must set dangerously_allow_filesystem"):
        langchain_client.multipart_ingest(create=runs_to_create, update=[])


@pytest.mark.slow
def test_multipart_ingest_create_with_attachments(
    langchain_client: Client, caplog: pytest.LogCaptureFixture
) -> None:
    _session = "__test_multipart_ingest_create_with_attachments"
    trace_a_id = uuid7()
    current_time = datetime.datetime.now(datetime.timezone.utc).strftime(
        "%Y%m%dT%H%M%S%fZ"
    )

    runs_to_create: list[dict] = [
        {
            "id": str(trace_a_id),
            "session_name": _session,
            "name": "trace a root",
            "run_type": "chain",
            "dotted_order": f"{current_time}{str(trace_a_id)}",
            "trace_id": str(trace_a_id),
            "inputs": {"input1": 1, "input2": 2},
            "attachments": {
                "foo": ("text/plain", b"bar"),
                "bar": (
                    "image/png",
                    Path(__file__).parent / "test_data/parrot-icon.png",
                ),
            },
        }
    ]

    # make sure no warnings logged
    with caplog.at_level(logging.WARNING, logger="langsmith.client"):
        langchain_client.multipart_ingest(
            create=runs_to_create, update=[], dangerously_allow_filesystem=True
        )
        langchain_client.flush()
        assert not caplog.records
        wait_for(lambda: _get_run(str(trace_a_id), langchain_client))
        created_run = langchain_client.read_run(run_id=str(trace_a_id))
        assert sorted(created_run.attachments.keys()) == sorted(["foo", "bar"]), (
            f"See failed run at {created_run.url}"
        )
        assert created_run.attachments["foo"]["reader"].read() == b"bar"
        assert (
            created_run.attachments["bar"]["reader"].read()
            == (Path(__file__).parent / "test_data/parrot-icon.png").read_bytes()
        )


@pytest.mark.slow
def test_multipart_ingest_update_with_attachments_no_paths(
    langchain_client: Client, caplog: pytest.LogCaptureFixture
):
    _session = (
        "__test_multipart_ingest_update_with_attachments_no_paths" + uuid7().hex[:6]
    )
    trace_a_id = uuid7()
    current_time = datetime.datetime.now(datetime.timezone.utc).strftime(
        "%Y%m%dT%H%M%S%fZ"
    )

    runs_to_create: list[dict] = [
        {
            "id": str(trace_a_id),
            "session_name": _session,
            "name": "trace a root",
            "run_type": "chain",
            "dotted_order": f"{current_time}{str(trace_a_id)}",
            "trace_id": str(trace_a_id),
            "outputs": {"output1": 3, "output2": 4},
            "attachments": {
                "foo": ("text/plain", b"bar"),
                "bar": ("image/png", b"bar"),
            },
        }
    ]
    with caplog.at_level(logging.WARNING, logger="langsmith.client"):
        langchain_client.multipart_ingest(create=runs_to_create, update=[])

        assert not caplog.records
        wait_for(lambda: _get_run(str(trace_a_id), langchain_client))
        created_run = langchain_client.read_run(run_id=str(trace_a_id))
        assert created_run.attachments
        assert sorted(created_run.attachments.keys()) == sorted(["foo", "bar"])
        assert created_run.attachments["foo"]["reader"].read() == b"bar"
        assert created_run.attachments["bar"]["reader"].read() == b"bar"

    runs_to_update: list[dict] = [
        {
            "id": str(trace_a_id),
            "dotted_order": f"{current_time}{str(trace_a_id)}",
            "trace_id": str(trace_a_id),
            "outputs": {"output1": 3, "output2": 4},
            "attachments": {
                "baz": ("text/plain", b"bar"),
                "qux": ("image/png", b"bar"),
            },
        }
    ]
    with caplog.at_level(logging.WARNING, logger="langsmith.client"):
        langchain_client.multipart_ingest(create=[], update=runs_to_update)

        assert not caplog.records


def _get_run(run_id: ID_TYPE, langchain_client: Client, has_end: bool = False) -> bool:
    try:
        r = langchain_client.read_run(run_id)  # type: ignore
        if has_end:
            return r.end_time is not None
        return True
    except LangSmithError:
        return False


@pytest.mark.skip(reason="Flakey")
def test_multipart_ingest_update_with_attachments_error(
    langchain_client: Client, caplog: pytest.LogCaptureFixture
) -> None:
    _session = "__test_multipart_ingest_update_with_attachments"

    trace_a_id = uuid7()
    current_time = datetime.datetime.now(datetime.timezone.utc).strftime(
        "%Y%m%dT%H%M%S%fZ"
    )

    runs_to_create: list[dict] = [
        {
            "id": str(trace_a_id),
            "session_name": _session,
            "name": "trace a root",
            "run_type": "chain",
            "dotted_order": f"{current_time}{str(trace_a_id)}",
            "trace_id": str(trace_a_id),
            "inputs": {"input1": 1, "input2": 2},
        }
    ]

    # make sure no warnings logged
    with caplog.at_level(logging.WARNING, logger="langsmith.client"):
        langchain_client.multipart_ingest(create=runs_to_create, update=[])
        assert not caplog.records
        wait_for(lambda: _get_run(str(trace_a_id), langchain_client))

        runs_to_update: list[dict] = [
            {
                "id": str(trace_a_id),
                "dotted_order": f"{current_time}{str(trace_a_id)}",
                "trace_id": str(trace_a_id),
                "inputs": {"input1": 3, "input2": 4},
                "attachments": {
                    "foo": ("text/plain", b"bar"),
                    "bar": (
                        "image/png",
                        Path(__file__).parent / "test_data/parrot-icon.png",
                    ),
                },
            }
        ]
        with pytest.raises(ValueError, match="Must set dangerously_allow_filesystem"):
            langchain_client.multipart_ingest(create=[], update=runs_to_update)


# TODO: fix flakiness
@pytest.mark.skip(reason="Flakey")
def test_multipart_ingest_update_with_attachments(
    langchain_client: Client, caplog: pytest.LogCaptureFixture
) -> None:
    _session = "__test_multipart_ingest_update_with_attachments"
    trace_a_id = uuid7()
    current_time = datetime.datetime.now(datetime.timezone.utc).strftime(
        "%Y%m%dT%H%M%S%fZ"
    )
    runs_to_create: list[dict] = [
        {
            "id": str(trace_a_id),
            "session_name": _session,
            "name": "trace a root",
            "run_type": "chain",
            "dotted_order": f"{current_time}{str(trace_a_id)}",
            "trace_id": str(trace_a_id),
            "inputs": {"input1": 1, "input2": 2},
        }
    ]

    # make sure no warnings logged
    with caplog.at_level(logging.WARNING, logger="langsmith.client"):
        langchain_client.multipart_ingest(create=runs_to_create, update=[])
        assert not caplog.records
        image_path = Path(__file__).parent / "test_data/parrot-icon.png"
        image_content = image_path.read_bytes()  # Read content before multipart request

        runs_to_update: list[dict] = [
            {
                "id": str(trace_a_id),
                "dotted_order": f"{current_time}{str(trace_a_id)}",
                "trace_id": str(trace_a_id),
                "inputs": {"input1": 3, "input2": 4},
                "attachments": {
                    "foo": ("text/plain", b"bar"),
                    "bar": (
                        "image/png",
                        image_path,
                    ),
                },
            }
        ]
        langchain_client.multipart_ingest(
            create=[], update=runs_to_update, dangerously_allow_filesystem=True
        )

        # this would fail if the internal file handle wasn't closed
        assert image_path.read_bytes() == image_content

        assert not caplog.records
        wait_for(lambda: _get_run(str(trace_a_id), langchain_client))
        created_run = langchain_client.read_run(run_id=str(trace_a_id))
        assert created_run.inputs == {"input1": 3, "input2": 4}
        assert sorted(created_run.attachments.keys()) == sorted(["foo", "bar"])
        assert created_run.attachments["foo"]["reader"].read() == b"bar"
        assert (
            created_run.attachments["bar"]["reader"].read()
            == (Path(__file__).parent / "test_data/parrot-icon.png").read_bytes()
        )


def test_multipart_ingest_create_then_update(
    langchain_client: Client, caplog: pytest.LogCaptureFixture
) -> None:
    _session = "__test_multipart_ingest_create_then_update"

    trace_a_id = uuid7()
    current_time = datetime.datetime.now(datetime.timezone.utc).strftime(
        "%Y%m%dT%H%M%S%fZ"
    )

    runs_to_create: list[dict] = [
        {
            "id": str(trace_a_id),
            "session_name": _session,
            "name": "trace a root",
            "run_type": "chain",
            "dotted_order": f"{current_time}{str(trace_a_id)}",
            "trace_id": str(trace_a_id),
            "inputs": {"input1": 1, "input2": 2},
        }
    ]

    # make sure no warnings logged
    with caplog.at_level(logging.WARNING, logger="langsmith.client"):
        langchain_client.multipart_ingest(create=runs_to_create, update=[])

        assert not caplog.records

    runs_to_update: list[dict] = [
        {
            "id": str(trace_a_id),
            "dotted_order": f"{current_time}{str(trace_a_id)}",
            "trace_id": str(trace_a_id),
            "outputs": {"output1": 3, "output2": 4},
        }
    ]
    with caplog.at_level(logging.WARNING, logger="langsmith.client"):
        langchain_client.multipart_ingest(create=[], update=runs_to_update)

        assert not caplog.records


def test_multipart_ingest_update_then_create(
    langchain_client: Client, caplog: pytest.LogCaptureFixture
) -> None:
    _session = "__test_multipart_ingest_update_then_create"

    trace_a_id = uuid7()
    current_time = datetime.datetime.now(datetime.timezone.utc).strftime(
        "%Y%m%dT%H%M%S%fZ"
    )

    runs_to_update: list[dict] = [
        {
            "id": str(trace_a_id),
            "dotted_order": f"{current_time}{str(trace_a_id)}",
            "trace_id": str(trace_a_id),
            "outputs": {"output1": 3, "output2": 4},
        }
    ]

    # make sure no warnings logged
    with caplog.at_level(logging.WARNING, logger="langsmith.client"):
        langchain_client.multipart_ingest(create=[], update=runs_to_update)

        assert not caplog.records

    runs_to_create: list[dict] = [
        {
            "id": str(trace_a_id),
            "session_name": _session,
            "name": "trace a root",
            "run_type": "chain",
            "dotted_order": f"{current_time}{str(trace_a_id)}",
            "trace_id": str(trace_a_id),
            "inputs": {"input1": 1, "input2": 2},
        }
    ]

    with caplog.at_level(logging.WARNING, logger="langsmith.client"):
        langchain_client.multipart_ingest(create=runs_to_create, update=[])

        assert not caplog.records


def test_multipart_ingest_create_wrong_type(
    langchain_client: Client, caplog: pytest.LogCaptureFixture
) -> None:
    _session = "__test_multipart_ingest_create_then_update"

    trace_a_id = uuid7()
    current_time = datetime.datetime.now(datetime.timezone.utc).strftime(
        "%Y%m%dT%H%M%S%fZ"
    )

    runs_to_create: list[dict] = [
        {
            "id": str(trace_a_id),
            "session_name": _session,
            "name": "trace a root",
            "run_type": "agent",
            "dotted_order": f"{current_time}{str(trace_a_id)}",
            "trace_id": str(trace_a_id),
            "inputs": {"input1": 1, "input2": 2},
        }
    ]

    # make sure no warnings logged
    with caplog.at_level(logging.WARNING, logger="langsmith.client"):
        langchain_client.multipart_ingest(create=runs_to_create, update=[])

        # this should 422
        assert len(caplog.records) == 1, "Should get 1 warning for 422, not retried"
        assert all(
            "422" in record.message
            or "429" in record.message
            or "400" in record.message
            for record in caplog.records
        ), [record.message for record in caplog.records]


@freeze_time("2023-01-01")
def test_get_info() -> None:
    langchain_client = Client(api_key="not-a-real-key")
    info = langchain_client.info
    assert info
    assert info.version is not None  # type: ignore
    assert info.batch_ingest_config is not None  # type: ignore
    assert info.batch_ingest_config["size_limit"] > 0  # type: ignore


@pytest.mark.skip(reason="This test is flaky")
@pytest.mark.parametrize("add_metadata", [True, False])
@pytest.mark.parametrize("do_batching", [True, False])
def test_update_run_extra(add_metadata: bool, do_batching: bool) -> None:
    langchain_client = Client()
    run_id = uuid7()
    run: Dict[str, Any] = {
        "id": run_id,
        "name": "run 1",
        "start_time": datetime.datetime.now(datetime.timezone.utc),
        "run_type": "chain",
        "inputs": {"input1": 1, "input2": 2},
        "outputs": {"output1": 3, "output2": 4},
        "extra": {
            "metadata": {
                "foo": "bar",
            }
        },
        "tags": ["tag1", "tag2"],
    }
    if do_batching:
        run["trace_id"] = run_id
        dotted_order = run["start_time"].strftime("%Y%m%dT%H%M%S%fZ") + str(run_id)  # type: ignore
        run["dotted_order"] = dotted_order
    revision_id = uuid7()
    langchain_client.create_run(**run, revision_id=revision_id)  # type: ignore

    wait_for(lambda: _get_run(run_id, langchain_client))
    created_run = langchain_client.read_run(run_id)
    assert created_run.metadata["foo"] == "bar"
    assert created_run.metadata["revision_id"] == str(revision_id)
    # Update the run
    if add_metadata:
        run["extra"]["metadata"]["foo2"] = "baz"  # type: ignore
        run["tags"] = ["tag3"]
    langchain_client.update_run(run_id, **run)  # type: ignore
    wait_for(lambda: _get_run(run_id, langchain_client, has_end=True))
    updated_run = langchain_client.read_run(run_id)
    assert updated_run.metadata["foo"] == "bar"  # type: ignore
    assert updated_run.revision_id == str(revision_id)
    if add_metadata:
        updated_run.metadata["foo2"] == "baz"  # type: ignore
        assert updated_run.tags == ["tag3"]
    else:
        assert updated_run.tags == ["tag1", "tag2"]
    assert updated_run.extra["runtime"] == created_run.extra["runtime"]  # type: ignore


def test_surrogates():
    chars = "".join(chr(cp) for cp in range(0, sys.maxunicode + 1))
    trans_table = str.maketrans("", "", "")
    all_chars = chars.translate(trans_table)
    langchain_client = Client()
    langchain_client.create_run(
        name="test_run",
        inputs={
            "text": [
                "Hello\ud83d\ude00",
                "Python\ud83d\udc0d",
                "Surrogate\ud834\udd1e",
                "Example\ud83c\udf89",
                "String\ud83c\udfa7",
                "With\ud83c\udf08",
                "Surrogates\ud83d\ude0e",
                "Embedded\ud83d\udcbb",
                "In\ud83c\udf0e",
                "The\ud83d\udcd6",
                "Text\ud83d\udcac",
                "收花🙄·到",
            ]
        },
        run_type="llm",
        end_time=datetime.datetime.now(datetime.timezone.utc),
    )
    langchain_client.create_run(
        name="test_run",
        inputs={
            "text": all_chars,
        },
        run_type="llm",
        end_time=datetime.datetime.now(datetime.timezone.utc),
    )


def test_fallback_json_serialization():
    class Document(BaseModel):
        content: str

    raw_surrogates = [
        ("Hello\ud83d\ude00", "Hello😀"),
        ("Python\ud83d\udc0d", "Python🐍"),
        ("Surrogate\ud834\udd1e", "Surrogate𝄞"),
        ("Example\ud83c\udf89", "Example🎉"),
        ("String\ud83c\udfa7", "String🎧"),
        ("With\ud83c\udf08", "With🌈"),
        ("Surrogates\ud83d\ude0e", "Surrogates😎"),
        ("Embedded\ud83d\udcbb", "Embedded💻"),
        ("In\ud83c\udf0e", "In🌎"),
        ("The\ud83d\udcd6", "The📖"),
        ("Text\ud83d\udcac", "Text💬"),
        ("收花🙄·到", "收花🙄·到"),
    ]
    pydantic_surrogates = [
        (Document(content=item), expected) for item, expected in raw_surrogates
    ]

    for item, expected in raw_surrogates:
        output = dumps_json(item).decode("utf8")
        assert f'"{expected}"' == output

    for item, expected in pydantic_surrogates:
        output = dumps_json(item).decode("utf8")
        assert f'{{"content":"{expected}"}}' == output


def test_runs_stats():
    langchain_client = Client()
    # We always have stuff in the "default" project...
    stats = langchain_client.get_run_stats(project_names=["default"], run_type="llm")
    assert stats


def test_slow_run_read_multipart(
    langchain_client: Client, caplog: pytest.LogCaptureFixture
):
    myobj = {f"key_{i}": f"val_{i}" for i in range(500)}
    id_ = str(uuid7())
    current_time = datetime.datetime.now(datetime.timezone.utc).strftime(
        "%Y%m%dT%H%M%S%fZ"
    )
    run_to_create = {
        "id": id_,
        "session_name": "default",
        "name": "trace a root",
        "run_type": "chain",
        "dotted_order": f"{current_time}{id_}",
        "trace_id": id_,
        "inputs": myobj,
    }

    class CB:
        def __init__(self):
            self.called = 0
            self.start_time = None

        def __call__(self, monitor: MultipartEncoderMonitor):
            self.called += 1
            if not self.start_time:
                self.start_time = time.time()
            logger.debug(
                f"[{self.called}]: {monitor.bytes_read} bytes,"
                f" {time.time() - self.start_time:.2f} seconds"
                " elapsed",
            )
            if self.called == 1:
                time.sleep(6)

    def create_encoder(*args, **kwargs):
        encoder = MultipartEncoder(*args, **kwargs)
        encoder = MultipartEncoderMonitor(encoder, CB())
        return encoder

    with caplog.at_level(logging.WARNING, logger="langsmith.client"):
        with mock.patch(
            "langsmith.client.rqtb_multipart.MultipartEncoder", create_encoder
        ):
            langchain_client.create_run(**run_to_create)
            time.sleep(1)
            start_time = time.time()
            while time.time() - start_time < 8:
                myobj["key_1"]

        assert not caplog.records


def test_list_examples_attachments_keys(langchain_client: Client) -> None:
    """Test list_examples returns same keys with and without attachments."""
    dataset_name = "__test_list_examples_attachments" + uuid7().hex
    dataset = _create_dataset(langchain_client, dataset_name)

    langchain_client.upload_examples_multipart(
        dataset_id=dataset.id,
        uploads=[
            ExampleCreate(
                inputs={"text": "hello world"},
                outputs={"response": "hi there"},
                attachments={
                    "test_file": ("text/plain", b"test content"),
                },
            )
        ],
    )

    # Get examples with attachments
    with_attachments = next(
        langchain_client.list_examples(dataset_id=dataset.id, include_attachments=True)
    )

    # Get examples without attachments
    without_attachments = next(
        langchain_client.list_examples(dataset_id=dataset.id, include_attachments=False)
    )

    with_keys = set(with_attachments.dict().keys())
    without_keys = set(without_attachments.dict().keys())
    assert with_keys == without_keys, (
        f"Keys differ when include_attachments=True vs False.\n"
        f"Only in with_attachments: {with_keys - without_keys}\n"
        f"Only in without_attachments: {without_keys - with_keys}"
    )

    safe_delete_dataset(langchain_client, dataset_id=dataset.id)


def test_mime_type_is_propogated(langchain_client: Client) -> None:
    """Test that the mime type is propogated correctly."""
    dataset_name = "__test_mime_type_is_propogated" + uuid7().hex
    dataset = _create_dataset(langchain_client, dataset_name)

    langchain_client.upload_examples_multipart(
        dataset_id=dataset.id,
        uploads=[
            ExampleCreate(
                inputs={"text": "hello world"},
                outputs={"response": "hi there"},
                attachments={
                    "test_file": ("text/plain", b"test content"),
                },
            )
        ],
    )

    example = next(
        langchain_client.list_examples(dataset_id=dataset.id, include_attachments=True)
    )
    assert example.attachments["test_file"]["mime_type"] == "text/plain"

    example = langchain_client.read_example(example_id=example.id)
    assert example.attachments["test_file"]["mime_type"] == "text/plain"

    safe_delete_dataset(langchain_client, dataset_id=dataset.id)


def test_evaluate_mime_type_is_propagated(langchain_client: Client) -> None:
    """Test that the mime type is propogated correctly when evaluating."""
<<<<<<< HEAD
    dataset_name = "__test_evaluate_mime_type_is_propagated" + uuid4().hex[:4]
=======
    dataset_name = "__test_evaluate_mime_type_is_propogated" + uuid7().hex
>>>>>>> c45bf95e
    dataset = _create_dataset(langchain_client, dataset_name)

    langchain_client.upload_examples_multipart(
        dataset_id=dataset.id,
        uploads=[
            ExampleCreate(
                inputs={"text": "hello world"},
                outputs={"response": "hi there"},
                attachments={
                    "test_file": ("text/plain", b"test content"),
                },
            )
        ],
    )

    def target(inputs: Dict[str, Any], attachments: Dict[str, Any]) -> Dict[str, Any]:
        # Verify we receive the attachment data
        assert attachments["test_file"]["mime_type"] == "text/plain"
        return {"answer": "hi there"}

    def evaluator(
        outputs: dict, reference_outputs: dict, attachments: dict
    ) -> Dict[str, Any]:
        # Verify we receive the attachment data
        assert attachments["test_file"]["mime_type"] == "text/plain"
        return {
            "score": float(
                reference_outputs.get("answer") == outputs.get("answer")  # type: ignore
            )
        }

    langchain_client.evaluate(target, data=dataset_name, evaluators=[evaluator])

    safe_delete_dataset(langchain_client, dataset_name=dataset_name)


async def test_aevaluate_mime_type_is_propogated(langchain_client: Client) -> None:
    """Test that the mime type is propogated correctly when evaluating."""
    dataset_name = "__test_evaluate_mime_type_is_propogated" + uuid7().hex
    dataset = _create_dataset(langchain_client, dataset_name)

    langchain_client.upload_examples_multipart(
        dataset_id=dataset.id,
        uploads=[
            ExampleCreate(
                inputs={"text": "hello world"},
                outputs={"response": "hi there"},
                attachments={
                    "test_file": ("text/plain", b"test content"),
                },
            )
        ],
    )

    async def target(
        inputs: Dict[str, Any], attachments: Dict[str, Any]
    ) -> Dict[str, Any]:
        # Verify we receive the attachment data
        assert attachments["test_file"]["mime_type"] == "text/plain"
        return {"answer": "hi there"}

    async def evaluator(
        outputs: dict, reference_outputs: dict, attachments: dict
    ) -> Dict[str, Any]:
        # Verify we receive the attachment data
        assert attachments["test_file"]["mime_type"] == "text/plain"
        return {
            "score": float(
                reference_outputs.get("answer") == outputs.get("answer")  # type: ignore
            )
        }

    await langchain_client.aevaluate(target, data=dataset_name, evaluators=[evaluator])

    safe_delete_dataset(langchain_client, dataset_name=dataset_name)


def test_evaluate_with_attachments_multiple_evaluators(
    langchain_client: Client,
) -> None:
    """Test evaluating examples with attachments and multiple evaluators."""
    dataset_name = "__test_evaluate_attachments_multiple" + uuid7().hex
    dataset = _create_dataset(langchain_client, dataset_name)

    # 2. Create example with attachments
    example = ExampleCreate(
        inputs={"question": "What is shown in the image?"},
        outputs={"answer": "test image"},
        attachments={
            "image": ("image/png", b"fake image data for testing"),
        },
    )

    langchain_client.upload_examples_multipart(dataset_id=dataset.id, uploads=[example])

    def target(inputs: Dict[str, Any], attachments: Dict[str, Any]) -> Dict[str, Any]:
        # Verify we receive the attachment data
        assert "image" in attachments
        assert "presigned_url" in attachments["image"]
        image_data = attachments["image"]["reader"]
        assert image_data.read() == b"fake image data for testing"
        return {"answer": "test image"}

    def evaluator_1(
        outputs: dict, reference_outputs: dict, attachments: dict
    ) -> Dict[str, Any]:
        assert "image" in attachments
        assert "presigned_url" in attachments["image"]
        image_data = attachments["image"]["reader"]
        assert image_data.read() == b"fake image data for testing"
        return {
            "score": float(
                reference_outputs.get("answer") == outputs.get("answer")  # type: ignore
            )
        }

    def evaluator_2(
        outputs: dict, reference_outputs: dict, attachments: dict
    ) -> Dict[str, Any]:
        assert "image" in attachments
        assert "presigned_url" in attachments["image"]
        image_data = attachments["image"]["reader"]
        assert image_data.read() == b"fake image data for testing"
        return {
            "score": float(
                reference_outputs.get("answer") == outputs.get("answer")  # type: ignore
            )
        }

    results = langchain_client.evaluate(
        target,
        data=dataset_name,
        evaluators=[evaluator_1, evaluator_2],
        num_repetitions=2,
    )

    assert len(results) == 2
    for result in results:
        assert result["evaluation_results"]["results"][0].score == 1.0
        assert result["evaluation_results"]["results"][1].score == 1.0

    safe_delete_dataset(langchain_client, dataset_name=dataset_name)


def test_evaluate_with_attachments(langchain_client: Client) -> None:
    """Test evaluating examples with attachments."""
    dataset_name = "__test_evaluate_attachments" + uuid7().hex
    dataset = _create_dataset(langchain_client, dataset_name)

    # 2. Create example with attachments
    example = ExampleCreate(
        inputs={"question": "What is shown in the image?"},
        outputs={"answer": "test image"},
        attachments={
            "image": ("image/png", b"fake image data for testing"),
        },
    )

    langchain_client.upload_examples_multipart(dataset_id=dataset.id, uploads=[example])

    def target(inputs: Dict[str, Any], attachments: Dict[str, Any]) -> Dict[str, Any]:
        # Verify we receive the attachment data
        assert "image" in attachments
        assert "presigned_url" in attachments["image"]
        image_data = attachments["image"]["reader"]
        assert image_data.read() == b"fake image data for testing"
        return {"answer": "test image"}

    def evaluator(
        outputs: dict, reference_outputs: dict, attachments: dict
    ) -> Dict[str, Any]:
        assert "image" in attachments
        assert "presigned_url" in attachments["image"]
        image_data = attachments["image"]["reader"]
        assert image_data.read() == b"fake image data for testing"
        return {
            "score": float(
                reference_outputs.get("answer") == outputs.get("answer")  # type: ignore
            )
        }

    results = langchain_client.evaluate(
        target,
        data=dataset_name,
        evaluators=[evaluator],
        num_repetitions=2,
    )

    assert len(results) == 2
    for result in results:
        assert result["evaluation_results"]["results"][0].score == 1.0

    safe_delete_dataset(langchain_client, dataset_name=dataset_name)


def test_evaluate_with_attachments_not_in_target(langchain_client: Client) -> None:
    """Test evaluating examples with attachments."""
    dataset_name = "__test_evaluate_attachments" + uuid7().hex
    dataset = _create_dataset(langchain_client, dataset_name)

    example = ExampleCreate(
        inputs={"question": "What is shown in the image?"},
        outputs={"answer": "test image"},
        attachments={
            "image": ("image/png", b"fake image data for testing"),
        },
    )

    langchain_client.upload_examples_multipart(dataset_id=dataset.id, uploads=[example])

    def target(inputs: Dict[str, Any]) -> Dict[str, Any]:
        return {"answer": "test image"}

    def evaluator(
        outputs: dict, reference_outputs: dict, attachments: dict
    ) -> Dict[str, Any]:
        assert "image" in attachments
        assert "presigned_url" in attachments["image"]
        image_data = attachments["image"]["reader"]
        assert image_data.read() == b"fake image data for testing"
        return {
            "score": float(
                reference_outputs.get("answer") == outputs.get("answer")  # type: ignore
            )
        }

    results = langchain_client.evaluate(
        target,
        data=dataset_name,
        evaluators=[evaluator],
        num_repetitions=2,
    )

    assert len(results) == 2
    for result in results:
        assert result["evaluation_results"]["results"][0].score == 1.0

    results = langchain_client.evaluate(
        target,
        data=dataset_name,
        evaluators=[evaluator],
    )

    assert len(results) == 1
    for result in results:
        assert result["evaluation_results"]["results"][0].score == 1.0

    safe_delete_dataset(langchain_client, dataset_name=dataset_name)


def test_evaluate_with_no_attachments(langchain_client: Client) -> None:
    """Test evaluating examples without attachments using a target with attachments."""
    dataset_name = "__test_evaluate_no_attachments" + uuid7().hex
    dataset = _create_dataset(langchain_client, dataset_name)

    # Create example using old way, attachments should be set to {}
    langchain_client.create_example(
        dataset_id=dataset.id,
        inputs={"question": "What is 2+2?"},
        outputs={"answer": "4"},
    )

    # Verify we can create example the new way without attachments
    example = ExampleCreate(
        inputs={"question": "What is 3+1?"},
        outputs={"answer": "4"},
    )
    langchain_client.upload_examples_multipart(dataset_id=dataset.id, uploads=[example])

    def target(inputs: Dict[str, Any], attachments: Dict[str, Any]) -> Dict[str, Any]:
        # Verify we receive an empty attachments dict
        assert isinstance(attachments, dict)
        assert len(attachments) == 0
        return {"answer": "4"}

    def evaluator(run: Run, example: Example) -> Dict[str, Any]:
        return {
            "score": float(
                run.outputs.get("answer") == example.outputs.get("answer")  # type: ignore
            )
        }

    results = evaluate(
        target, data=dataset_name, evaluators=[evaluator], client=langchain_client
    )

    assert len(results) == 2
    for result in results:
        assert result["evaluation_results"]["results"][0].score == 1.0

    safe_delete_dataset(langchain_client, dataset_name=dataset_name)


async def test_aevaluate_with_attachments(langchain_client: Client) -> None:
    """Test evaluating examples with attachments."""
    dataset_name = "__test_aevaluate_attachments" + uuid7().hex
    dataset = _create_dataset(langchain_client, dataset_name)

    examples = [
        ExampleCreate(
            inputs={"question": "What is shown in the image?", "index": i},
            outputs={"answer": "test image"},
            attachments={
                "image": ("text/plain", bytes(f"data: {i}", "utf-8")),
            },
        )
        for i in range(10)
    ]

    langchain_client.create_examples(dataset_id=dataset.id, examples=examples)

    async def target(
        inputs: Dict[str, Any], attachments: Dict[str, Any]
    ) -> Dict[str, Any]:
        # Verify we receive the attachment data
        assert "image" in attachments
        assert "presigned_url" in attachments["image"]
        image_data = attachments["image"]["reader"]
        assert image_data.read() == bytes(f"data: {inputs['index']}", "utf-8")
        return {"answer": "test image"}

    async def evaluator_1(
        inputs: dict, outputs: dict, reference_outputs: dict, attachments: dict
    ) -> bool:
        assert "image" in attachments
        assert "presigned_url" in attachments["image"]
        image_data = attachments["image"]["reader"]
        return image_data.read() == bytes(f"data: {inputs['index']}", "utf-8")

    async def evaluator_2(
        inputs: dict, outputs: dict, reference_outputs: dict, attachments: dict
    ) -> bool:
        assert "image" in attachments
        assert "presigned_url" in attachments["image"]
        image_data = attachments["image"]["reader"]
        return image_data.read() == bytes(f"data: {inputs['index']}", "utf-8")

    results = await langchain_client.aevaluate(
        target,
        data=dataset_name,
        evaluators=[evaluator_1, evaluator_2],
        num_repetitions=2,
        max_concurrency=3,
    )

    assert len(results) == 20
    async for result in results:
        assert result["evaluation_results"]["results"][0].score == 1.0
        assert result["evaluation_results"]["results"][1].score == 1.0

    results = await langchain_client.aevaluate(
        target,
        data=dataset_name,
        evaluators=[],
        num_repetitions=1,
        max_concurrency=3,
    )

    assert len(results) == 10

    safe_delete_dataset(langchain_client, dataset_name=dataset_name)


async def test_aevaluate_with_attachments_not_in_target(
    langchain_client: Client,
) -> None:
    """Test evaluating examples with attachments."""
    dataset_name = "__test_aevaluate_attachments" + uuid7().hex
    dataset = _create_dataset(langchain_client, dataset_name)

    example = ExampleCreate(
        inputs={"question": "What is shown in the image?"},
        outputs={"answer": "test image"},
        attachments={
            "image": ("image/png", b"fake image data for testing"),
        },
    )

    langchain_client.upload_examples_multipart(dataset_id=dataset.id, uploads=[example])

    async def target(inputs: Dict[str, Any]) -> Dict[str, Any]:
        # Verify we receive the attachment data
        return {"answer": "test image"}

    async def evaluator(
        outputs: dict, reference_outputs: dict, attachments: dict
    ) -> Dict[str, Any]:
        assert "image" in attachments
        assert "presigned_url" in attachments["image"]
        image_data = attachments["image"]["reader"]
        assert image_data.read() == b"fake image data for testing"
        return {
            "score": float(
                reference_outputs.get("answer") == outputs.get("answer")  # type: ignore
            )
        }

    results = await langchain_client.aevaluate(
        target, data=dataset_name, evaluators=[evaluator], num_repetitions=2
    )

    assert len(results) == 2
    async for result in results:
        assert result["evaluation_results"]["results"][0].score == 1.0

    safe_delete_dataset(langchain_client, dataset_name=dataset_name)


async def test_aevaluate_with_no_attachments(langchain_client: Client) -> None:
    """Test evaluating examples without attachments using a target with attachments."""
    dataset_name = "__test_aevaluate_no_attachments" + uuid7().hex
    dataset = _create_dataset(langchain_client, dataset_name)

    # Create example using old way, attachments should be set to {}
    langchain_client.create_example(
        dataset_id=dataset.id,
        inputs={"question": "What is 2+2?"},
        outputs={"answer": "4"},
    )

    # Verify we can create example the new way without attachments
    example = ExampleCreate(
        inputs={"question": "What is 3+1?"},
        outputs={"answer": "4"},
    )
    langchain_client.upload_examples_multipart(dataset_id=dataset.id, uploads=[example])

    async def target(
        inputs: Dict[str, Any], attachments: Dict[str, Any]
    ) -> Dict[str, Any]:
        # Verify we receive an empty attachments dict
        assert isinstance(attachments, dict)
        assert len(attachments) == 0
        return {"answer": "4"}

    async def evaluator(run: Run, example: Example) -> Dict[str, Any]:
        return {
            "score": float(
                run.outputs.get("answer") == example.outputs.get("answer")  # type: ignore
            )
        }

    results = await aevaluate(
        target, data=dataset_name, evaluators=[evaluator], client=langchain_client
    )

    assert len(results) == 2
    async for result in results:
        assert result["evaluation_results"]["results"][0].score == 1.0

    safe_delete_dataset(langchain_client, dataset_name=dataset_name)


def test_examples_length_validation(langchain_client: Client) -> None:
    """Test that mismatched lengths raise ValueError for create and update examples."""
    dataset_name = "__test_examples_length_validation" + uuid7().hex
    dataset = _create_dataset(langchain_client, dataset_name)

    # Test create_examples validation
    inputs = [{"text": "hello"}, {"text": "world"}]
    outputs = [{"response": "hi"}]  # One less than inputs
    with pytest.raises(ValueError) as exc_info:
        langchain_client.create_examples(
            inputs=inputs, outputs=outputs, dataset_id=dataset.id
        )
    assert "Length of outputs (1) does not match length of inputs (2)" in str(
        exc_info.value
    )

    # Create some valid examples for testing update
    langchain_client.create_examples(
        inputs=[{"text": "hello"}, {"text": "world"}],
        outputs=[{"response": "hi"}, {"response": "earth"}],
        dataset_id=dataset.id,
    )
    example_ids = [
        example.id for example in langchain_client.list_examples(dataset_id=dataset.id)
    ]

    # Test update_examples validation
    with pytest.raises(ValueError) as exc_info:
        langchain_client.update_examples(
            example_ids=example_ids,
            inputs=[{"text": "new hello"}],  # One less than example_ids
            outputs=[{"response": "new hi"}, {"response": "new earth"}],
        )
    assert "Length of inputs (1) does not match length of examples (2)" in str(
        exc_info.value
    )

    # Clean up
    safe_delete_dataset(langchain_client, dataset_id=dataset.id)


def test_new_create_example(parameterized_multipart_client: Client) -> None:
    """Test create_examples works with multipart style input."""
    dataset_name = "__test_update_examples_output" + uuid7().hex
    dataset = _create_dataset(parameterized_multipart_client, dataset_name)

    supports_attachments = (
        parameterized_multipart_client.info.instance_flags or {}
    ).get("dataset_examples_multipart_enabled", False)

    example_id = uuid7()
    parameterized_multipart_client.create_example(
        dataset_name=dataset_name,
        example_id=example_id,
        inputs={"query": "What's in this image?"},
        outputs={"answer": "A test image"},
        attachments=(
            {
                "image1": ("image/png", b"fake image data 1"),
                "image2": ("image/png", b"fake image data 2"),
            }
            if supports_attachments
            else None
        ),
    )

    retrieved_example = parameterized_multipart_client.read_example(
        example_id=example_id
    )

    assert retrieved_example.id == example_id
    assert retrieved_example.dataset_id == dataset.id
    assert retrieved_example.inputs == {"query": "What's in this image?"}
    assert retrieved_example.outputs == {"answer": "A test image"}
    if supports_attachments:
        assert list(retrieved_example.attachments.keys()) == ["image1", "image2"]

    # Clean up
    parameterized_multipart_client.delete_dataset(dataset_id=dataset.id)


def test_new_create_examples(parameterized_multipart_client: Client) -> None:
    """Test create_examples works with multipart style input."""
    dataset_name = "__test_update_examples_output" + uuid7().hex
    dataset = _create_dataset(parameterized_multipart_client, dataset_name)

    supports_attachments = (
        parameterized_multipart_client.info.instance_flags or {}
    ).get("dataset_examples_multipart_enabled", False)

    example_id = uuid7()
    example = dict(
        id=example_id,
        inputs={"query": "What's in this image?"},
        outputs={"answer": "A test image"},
        attachments={
            "image1": ("image/png", b"fake image data 1"),
            "image2": ("image/png", b"fake image data 2"),
        },
    )

    if not supports_attachments:
        del example["attachments"]

    # Use new way of passing example
    parameterized_multipart_client.create_examples(
        dataset_name=dataset_name, examples=[example]
    )

    retrieved_example = parameterized_multipart_client.read_example(
        example_id=example_id
    )
    examples_in_dataset = parameterized_multipart_client.list_examples(
        dataset_id=dataset.id
    )
    assert len(list(examples_in_dataset)) == 1

    assert retrieved_example.id == example_id
    assert retrieved_example.dataset_id == dataset.id
    assert retrieved_example.inputs == example["inputs"]
    assert retrieved_example.outputs == example["outputs"]
    if supports_attachments:
        assert retrieved_example.attachments.keys() == example["attachments"].keys()

    # Use old way of passing example
    # Can't pass in attachments this way
    example_id2 = uuid7()
    parameterized_multipart_client.create_examples(
        dataset_name=dataset_name,
        ids=[example_id2],
        inputs=[{"query": "What's not in this image?"}],
        outputs=[{"answer": "A real image"}],
    )

    retrieved_example = parameterized_multipart_client.read_example(
        example_id=example_id2
    )
    examples_in_dataset = parameterized_multipart_client.list_examples(
        dataset_id=dataset.id
    )
    assert len(list(examples_in_dataset)) == 2

    assert retrieved_example.id == example_id2
    assert retrieved_example.dataset_id == dataset.id
    assert retrieved_example.inputs == {"query": "What's not in this image?"}
    assert retrieved_example.outputs == {"answer": "A real image"}

    # Clean up
    parameterized_multipart_client.delete_dataset(dataset_id=dataset.id)


def test_new_update_examples(parameterized_multipart_client: Client) -> None:
    """Test update_examples works with multipart style input."""
    dataset_name = "__test_update_examples_output" + uuid7().hex
    dataset = _create_dataset(parameterized_multipart_client, dataset_name)

    supports_attachments = (
        parameterized_multipart_client.info.instance_flags or {}
    ).get("dataset_examples_multipart_enabled", False)

    example_id = uuid7()
    example = dict(
        id=example_id,
        inputs={"query": "What's in this image?"},
        outputs={"answer": "A test image"},
        attachments={
            "image1": ("image/png", b"fake image data 1"),
            "image2": ("image/png", b"fake image data 2"),
        },
    )

    if not supports_attachments:
        del example["attachments"]

    # Create some valid examples for testing update
    parameterized_multipart_client.create_examples(
        dataset_name=dataset_name, examples=[example]
    )

    example_update = ExampleUpdate(
        id=example_id,
        inputs={"query": "What's not in this image?"},
        outputs={"answer": "A real image"},
        attachments=(
            {
                "image3": ("image/png", b"fake image data 3"),
            }
            if supports_attachments
            else None
        ),
    )

    parameterized_multipart_client.update_examples(
        dataset_id=dataset.id, updates=[example_update]
    )

    retrieved_example = parameterized_multipart_client.read_example(
        example_id=example_id
    )

    assert retrieved_example.id == example_id
    assert retrieved_example.dataset_id == dataset.id
    assert retrieved_example.inputs == example_update.inputs
    assert retrieved_example.outputs == example_update.outputs
    if supports_attachments:
        assert retrieved_example.attachments.keys() == example_update.attachments.keys()

    parameterized_multipart_client.update_examples(
        dataset_ids=[dataset.id],
        example_ids=[example_id],
        inputs=[{"query": "What's not in this image?"}],
        outputs=[{"answer": "A real image"}],
        **(
            {
                "attachments": [
                    {
                        "image4": ("image/png", b"fake image data 4"),
                    }
                ]
            }
            if supports_attachments
            else {}
        ),
    )

    retrieved_example = parameterized_multipart_client.read_example(
        example_id=example_id
    )

    assert retrieved_example.id == example_id
    assert retrieved_example.dataset_id == dataset.id
    assert retrieved_example.inputs == example_update.inputs
    assert retrieved_example.outputs == example_update.outputs
    if supports_attachments:
        assert list(retrieved_example.attachments.keys()) == ["image4"]

    # Clean up
    parameterized_multipart_client.delete_dataset(dataset_id=dataset.id)


def test_update_examples_multiple_datasets(langchain_client: Client) -> None:
    """Test update_examples does not work with multiple datasets."""
    dataset_name1 = "__test_update_examples_output" + uuid7().hex
    dataset_name2 = "__test_update_examples_output" + uuid7().hex
    dataset1 = _create_dataset(langchain_client, dataset_name1)
    dataset2 = _create_dataset(langchain_client, dataset_name2)

    example1_id = uuid7()
    example2_id = uuid7()
    example_1 = dict(
        id=example1_id,
        inputs={"query": "What's in this image?"},
        outputs={"answer": "A test image"},
        attachments={
            "image1": ("image/png", b"fake image data 1"),
            "image2": ("image/png", b"fake image data 2"),
        },
    )
    example_2 = dict(
        id=example2_id,
        inputs={"query": "What's in this image?"},
        outputs={"answer": "A test image"},
        attachments={
            "image1": ("image/png", b"fake image data 1"),
            "image2": ("image/png", b"fake image data 2"),
        },
    )

    # Create some valid examples for testing update
    langchain_client.create_examples(dataset_name=dataset_name1, examples=[example_1])

    langchain_client.create_examples(dataset_name=dataset_name2, examples=[example_2])

    example_update_1 = ExampleUpdate(
        id=example1_id,
        inputs={"query": "What's not in this image?"},
        outputs={"answer": "A real image"},
        attachments={
            "image3": ("image/png", b"fake image data 1"),
        },
    )

    example_update_2 = ExampleUpdate(
        id=example2_id,
        inputs={"query": "What's not in this image?"},
        outputs={"answer": "A real image"},
        attachments={
            "image3": ("image/png", b"fake image data 1"),
        },
    )

    with pytest.raises(LangSmithConflictError, match="Dataset ID mismatch"):
        langchain_client.update_examples(
            dataset_id=dataset1.id, updates=[example_update_1, example_update_2]
        )

    with pytest.raises(LangSmithConflictError, match="Dataset ID mismatch"):
        langchain_client.update_examples(
            example_ids=[example1_id, example2_id],
            inputs=[example_update_1.inputs, example_update_2.inputs],
            outputs=[example_update_1.outputs, example_update_2.outputs],
        )

    # Clean up
    langchain_client.delete_dataset(dataset_id=dataset1.id)
    langchain_client.delete_dataset(dataset_id=dataset2.id)


@pytest.mark.xfail(reason="Need to wait for backend changes to go endpoint")
def test_use_source_run_io(langchain_client: Client) -> None:
    dataset_name = "__test_use_source_run_io" + uuid7().hex
    dataset = _create_dataset(langchain_client, dataset_name)

    run_id = uuid7()
    langchain_client.create_run(
        name="foo",
        run_type="llm",
        inputs={"foo": "bar"},
        outputs={"foo": "bar"},
        attachments={
            "test_file": ("text/plain", b"test content"),
        },
        id=run_id,
    )

    retrieved_example = langchain_client.create_example(
        use_source_run_io=True, source_run_id=run_id, dataset_id=dataset.id
    )

    assert retrieved_example.dataset_id == dataset.id
    assert retrieved_example.inputs == {"foo": "bar"}
    assert retrieved_example.outputs == {"foo": "bar"}
    assert list(retrieved_example.attachments.keys()) == ["test_file"]

    # Clean up
    safe_delete_dataset(langchain_client, dataset_id=dataset.id)


@pytest.mark.xfail(reason="Need to wait for backend changes to go endpoint")
def test_use_source_run_attachments(langchain_client: Client) -> None:
    dataset_name = "__test_use_source_run_attachments" + uuid7().hex
    dataset = _create_dataset(langchain_client, dataset_name)

    run_id = uuid7()
    langchain_client.create_run(
        name="foo",
        run_type="llm",
        inputs={"foo": "bar"},
        outputs={"foo": "bar"},
        attachments={
            "test_file": ("text/plain", b"test content"),
        },
        id=run_id,
    )

    retrieved_example = langchain_client.create_example(
        use_source_run_io=True,
        use_source_run_attachments=[],
        source_run_id=run_id,
        dataset_id=dataset.id,
        inputs={"bar": "baz"},
        outputs={"bar": "baz"},
        attachments={
            "test_file2": ("text/plain", b"test content"),
        },
    )

    assert retrieved_example.dataset_id == dataset.id
    assert retrieved_example.inputs == {"bar": "baz"}
    assert retrieved_example.outputs == {"bar": "baz"}
    # source run attachments should override manually passed ones
    assert list(retrieved_example.attachments.keys()) == ["test_file"]

    example_id = uuid7()
    example = dict(
        id=example_id,
        use_source_run_io=True,
        source_run_id=run_id,
        attachments={
            "test_file2": ("text/plain", b"test content"),
        },
        inputs={"bar": "baz"},
        outputs={"bar": "baz"},
    )

    langchain_client.create_examples(dataset_id=dataset.id, examples=[example])

    retrieved_example = langchain_client.read_example(example_id=example_id)

    assert retrieved_example.dataset_id == dataset.id
    assert retrieved_example.inputs == {"foo": "bar"}
    assert retrieved_example.outputs == {"foo": "bar"}
    # source run attachments should override manually passed ones
    assert list(retrieved_example.attachments.keys()) == ["test_file"]

    # Clean up
    safe_delete_dataset(langchain_client, dataset_id=dataset.id)


def test_create_examples_xor_dataset_args(langchain_client: Client) -> None:
    """Test create_examples fails if both dataset_name and dataset_id are provided."""
    dataset_name = "__test_create_examples_xor_dataset_args" + uuid7().hex
    dataset = _create_dataset(langchain_client, dataset_name)

    with pytest.raises(
        ValueError,
        match="Exactly one argument in each of the following "
        "groups must be defined: dataset_id, dataset_name",
    ):
        langchain_client.create_examples(
            dataset_name=dataset_name, dataset_id=dataset.id
        )

    # Clean up
    safe_delete_dataset(langchain_client, dataset_id=dataset.id)


def test_must_pass_uploads_or_inputs(langchain_client: Client) -> None:
    """Test create_examples fails if no uploads or inputs are provided."""
    dataset_name = "__test_must_pass_uploads_or_inputs" + uuid7().hex
    dataset = _create_dataset(langchain_client, dataset_name)

    with pytest.raises(ValueError, match="Must specify either 'examples' or 'inputs.'"):
        langchain_client.create_examples(dataset_id=dataset.id, outputs={"foo": "bar"})

    # Clean up
    safe_delete_dataset(langchain_client, dataset_id=dataset.id)


def test_create_examples_errors(langchain_client: Client) -> None:
    """Test create_examples fails in a number of cases."""
    dataset_name = "__test_create_examples_errors" + uuid7().hex
    dataset = _create_dataset(langchain_client, dataset_name)
    with pytest.raises(
        ValueError, match="Cannot specify 'outputs' when 'examples' is specified."
    ):
        langchain_client.create_examples(
            dataset_id=dataset.id, outputs={"foo": "bar"}, examples=[ExampleCreate()]
        )

    # Clean up
    safe_delete_dataset(langchain_client, dataset_id=dataset.id)


def test_create_examples_batching(parameterized_multipart_client: Client) -> None:
    """Test create_examples batching with large numbers of examples."""
    dataset_name = "__test_batching_" + uuid7().hex
    dataset = _create_dataset(parameterized_multipart_client, dataset_name)

    # Test batching with 250 examples (> default batch_size=200)
    examples = [
        {"inputs": {"q": f"Q{i}"}, "outputs": {"a": f"A{i}"}} for i in range(250)
    ]

    result = parameterized_multipart_client.create_examples(
        dataset_id=dataset.id, examples=examples
    )

    assert result["count"] == 250
    assert len(result["example_ids"]) == 250

    # Verify examples exist
    listed = list(parameterized_multipart_client.list_examples(dataset_id=dataset.id))
    assert len(listed) == 250

    safe_delete_dataset(parameterized_multipart_client, dataset_id=dataset.id)


def test_create_examples_large_multipart_batching(
    parameterized_multipart_client: Client,
) -> None:
    """Test create_examples batching with large multipart payloads."""
    dataset_name = "__test_large_multipart_" + uuid7().hex
    dataset = _create_dataset(parameterized_multipart_client, dataset_name)

    # Create examples with large attachments to simulate >100MB payload
    large_data = b"x" * 5_000_000  # 5MB per attachment
    examples = [
        {
            "inputs": {"question": f"What's in image {i}?"},
            "outputs": {"answer": f"Image {i} content"},
            "attachments": {
                f"image_{i}": ("image/png", large_data),
                f"doc_{i}": ("text/plain", large_data),
            },
        }
        for i in range(20)  # ~100MB total payload
    ]

    result = parameterized_multipart_client.create_examples(
        dataset_id=dataset.id, examples=examples
    )

    assert result["count"] == 20
    assert len(result["example_ids"]) == 20

    # Verify attachments were uploaded
    first_example = parameterized_multipart_client.read_example(
        result["example_ids"][0]
    )
    if hasattr(first_example, "attachments") and first_example.attachments:
        assert len(first_example.attachments) == 2

    safe_delete_dataset(parameterized_multipart_client, dataset_id=dataset.id)


def test_create_examples_large_multipart_batching_parallel(
    parameterized_multipart_client: Client,
) -> None:
    """Test create_examples batching with large multipart payloads in parallel."""
    dataset_name = "__test_large_multipart_" + uuid7().hex
    dataset = _create_dataset(parameterized_multipart_client, dataset_name)

    # Create examples with large attachments to simulate >100MB payload
    large_data = b"x" * 5_000_000  # 5MB per attachment
    examples = [
        {
            "inputs": {"question": f"What's in image {i}?"},
            "outputs": {"answer": f"Image {i} content"},
            "attachments": {
                f"image_{i}": ("image/png", large_data),
                f"doc_{i}": ("text/plain", large_data),
            },
        }
        for i in range(20)  # ~100MB total payload
    ]

    result = parameterized_multipart_client.create_examples(
        dataset_id=dataset.id, examples=examples, max_concurrency=3
    )

    assert result["count"] == 20
    assert len(result["example_ids"]) == 20

    # Verify attachments were uploaded
    first_example = parameterized_multipart_client.read_example(
        result["example_ids"][0]
    )
    if hasattr(first_example, "attachments") and first_example.attachments:
        assert len(first_example.attachments) == 2

    safe_delete_dataset(parameterized_multipart_client, dataset_id=dataset.id)


def test_create_examples_invalid_max_concurrency(
    parameterized_multipart_client: Client,
) -> None:
    """Test that invalid max_concurrency values raise errors."""
    dataset_name = "__test_invalid_concurrency_" + uuid7().hex
    dataset = _create_dataset(parameterized_multipart_client, dataset_name)
    examples = [{"inputs": {"q": "Q1"}, "outputs": {"a": "A1"}}]

    # Test max_concurrency < 1
    with pytest.raises(ValueError, match="max_concurrency must be between 1 and 3"):
        parameterized_multipart_client.create_examples(
            dataset_id=dataset.id, examples=examples, max_concurrency=0
        )

    # Test max_concurrency > 3
    with pytest.raises(ValueError, match="max_concurrency must be between 1 and 3"):
        parameterized_multipart_client.create_examples(
            dataset_id=dataset.id, examples=examples, max_concurrency=4
        )

    safe_delete_dataset(parameterized_multipart_client, dataset_id=dataset.id)


def test_create_examples_boundary_concurrency(
    parameterized_multipart_client: Client,
) -> None:
    """Test max_concurrency boundary values (1 and 3)."""
    dataset_name = "__test_boundary_" + uuid7().hex
    dataset = _create_dataset(parameterized_multipart_client, dataset_name)
    examples = [
        {"inputs": {"q": f"Q{i}"}, "outputs": {"a": f"A{i}"}} for i in range(50)
    ]

    # Test min value (sequential)
    result1 = parameterized_multipart_client.create_examples(
        dataset_id=dataset.id, examples=examples, max_concurrency=1
    )
    assert result1["count"] == 50
    assert len(result1["example_ids"]) == 50

    # Test max value (max parallelism)
    examples2 = [
        {"inputs": {"q": f"Q{i}_2"}, "outputs": {"a": f"A{i}_2"}} for i in range(50)
    ]
    result2 = parameterized_multipart_client.create_examples(
        dataset_id=dataset.id, examples=examples2, max_concurrency=3
    )
    assert result2["count"] == 50
    assert len(result2["example_ids"]) == 50

    # Verify all examples exist
    listed = list(parameterized_multipart_client.list_examples(dataset_id=dataset.id))
    assert len(listed) == 100

    safe_delete_dataset(parameterized_multipart_client, dataset_id=dataset.id)


def test_create_examples_empty_list(parameterized_multipart_client: Client) -> None:
    """Test create_examples with empty list."""
    dataset_name = "__test_empty_" + uuid7().hex
    dataset = _create_dataset(parameterized_multipart_client, dataset_name)

    # Test max_concurrency > 3
    with pytest.raises(ValueError, match="Must specify either 'examples' or 'inputs.'"):
        parameterized_multipart_client.create_examples(
            dataset_id=dataset.id, examples=[]
        )


@pytest.mark.xfail(reason="Need to wait for backend changes to go endpoint")
def test_use_source_run_io_multiple_examples(langchain_client: Client) -> None:
    dataset_name = "__test_use_source_run_io" + uuid7().hex
    dataset = _create_dataset(langchain_client, dataset_name)

    run_id = uuid7()
    langchain_client.create_run(
        name="foo",
        run_type="llm",
        inputs={"foo": "bar"},
        outputs={"foo": "bar"},
        attachments={
            "test_file": ("text/plain", b"test content"),
            "real_file": ("text/plain", b"real content"),
        },
        id=run_id,
    )

    example_ids = [uuid7(), uuid7(), uuid7()]
    examples = [
        {
            "id": uuid7(),
            "inputs": {"bar": "baz"},
            "outputs": {"bar": "baz"},
            "attachments": {"test_file2": ("text/plain", b"test content")},
            "use_source_run_io": True,
            "use_source_run_attachments": [],
            "source_run_id": run_id,
        },
        {
            "id": uuid7(),
            "inputs": {"bar": "baz"},
            "outputs": {"bar": "baz"},
            "attachments": {"test_file2": ("text/plain", b"test content")},
            "use_source_run_io": False,
            "use_source_run_attachments": ["test_file"],
            "source_run_id": run_id,
        },
        {
            "id": uuid7(),
            "inputs": {"bar": "baz"},
            "outputs": {"bar": "baz"},
            "attachments": {"test_file2": ("text/plain", b"test content")},
            "use_source_run_io": True,
            "use_source_run_attachments": ["test_file"],
            "source_run_id": run_id,
        },
    ]
    langchain_client.create_examples(examples=examples, dataset_id=dataset.id)

    example_1 = langchain_client.read_example(example_id=example_ids[0])
    example_2 = langchain_client.read_example(example_id=example_ids[1])
    example_3 = langchain_client.read_example(example_id=example_ids[2])

    assert example_1.dataset_id == dataset.id
    assert example_1.inputs == {"foo": "bar"}
    assert example_1.outputs == {"foo": "bar"}
    assert sorted(example_1.attachments.keys()) == ["real_file", "test_file"]

    assert example_2.dataset_id == dataset.id
    assert example_2.inputs == {"bar": "baz"}
    assert example_2.outputs == {"bar": "baz"}
    assert sorted(example_2.attachments.keys()) == ["test_file"]

    assert example_3.dataset_id == dataset.id
    assert example_3.inputs == {"foo": "bar"}
    assert example_3.outputs == {"foo": "bar"}
    assert sorted(example_3.attachments.keys()) == ["real_file", "test_file"]

    # Clean up
    safe_delete_dataset(langchain_client, dataset_id=dataset.id)


def test_update_example_with_attachments_operations(langchain_client: Client) -> None:
    """Test updating an example with attachment operations."""
    dataset_name = "__test_update_example_attachments" + uuid7().hex
    if langchain_client.has_dataset(dataset_name=dataset_name):
        safe_delete_dataset(langchain_client, dataset_name=dataset_name)
    dataset = _create_dataset(langchain_client, dataset_name)
    example_id = uuid7()
    # Create example with attachments
    example = ExampleCreate(
        id=example_id,
        inputs={"query": "What's in this image?"},
        outputs={"answer": "A test image"},
        attachments={
            "image1": ("image/png", b"fake image data 1"),
            "image2": ("image/png", b"fake image data 2"),
        },
    )
    langchain_client.create_examples(dataset_id=dataset.id, examples=[example])

    # Update example with attachment operations to rename and retain attachments
    attachments_operations = AttachmentsOperations(
        rename={"image1": "renamed_image"},
        retain=["image2"],  # Only keep the renamed image1, drop image2
    )

    langchain_client.update_example(
        example_id=example_id,
        attachments_operations=attachments_operations,
    )

    # Verify the update
    retrieved_example = langchain_client.read_example(
        example_id=example_id,
    )

    # Check that only the renamed attachment exists
    assert len(retrieved_example.attachments) == 2
    assert "renamed_image" in retrieved_example.attachments
    assert "image2" in retrieved_example.attachments
    assert "image1" not in retrieved_example.attachments
    assert (
        retrieved_example.attachments["image2"]["reader"].read() == b"fake image data 2"
    )
    assert (
        retrieved_example.attachments["renamed_image"]["reader"].read()
        == b"fake image data 1"
    )

    langchain_client.update_example(
        dataset_id=dataset.id,
        example_id=example_id,
        attachments={"image3": ("image/png", b"fake image data 3")},
    )

    # Verify the update
    retrieved_example = langchain_client.read_example(
        example_id=example_id,
    )

    # Check that only the renamed attachment exists
    assert len(retrieved_example.attachments) == 1
    assert "image3" in retrieved_example.attachments
    assert (
        retrieved_example.attachments["image3"]["reader"].read() == b"fake image data 3"
    )

    # Clean up
    safe_delete_dataset(langchain_client, dataset_id=dataset.id)


def test_bulk_update_examples_with_attachments_operations(
    langchain_client: Client,
) -> None:
    """Test bulk updating examples with attachment operations."""
    dataset_name = "__test_bulk_update_attachments" + uuid7().hex
    if langchain_client.has_dataset(dataset_name=dataset_name):
        safe_delete_dataset(langchain_client, dataset_name=dataset_name)
    dataset = _create_dataset(langchain_client, dataset_name)

    example_id1, example_id2 = uuid7(), uuid7()
    # Create two examples with attachments
    example1 = ExampleCreate(
        id=example_id1,
        inputs={"query": "What's in this image?"},
        outputs={"answer": "A test image 1"},
        attachments={
            "image1": ("image/png", b"fake image data 1"),
            "extra": ("text/plain", b"extra data"),
        },
    )
    example2 = ExampleCreate(
        id=example_id2,
        inputs={"query": "What's in this image?"},
        outputs={"answer": "A test image 2"},
        attachments={
            "image2": ("image/png", b"fake image data 2"),
            "extra": ("text/plain", b"extra data"),
        },
    )

    created_examples = langchain_client.upload_examples_multipart(
        dataset_id=dataset.id,
        uploads=[example1, example2],
    )
    assert len(created_examples["example_ids"]) == 2
    assert str(example_id1) in created_examples["example_ids"]
    assert str(example_id2) in created_examples["example_ids"]

    # Update both examples with different attachment operations
    attachments_operations = [
        AttachmentsOperations(
            rename={"image1": "renamed_image1"},
        ),
        AttachmentsOperations(retain=["extra"]),
    ]

    langchain_client.update_examples(
        example_ids=[example_id1, example_id2],
        attachments_operations=attachments_operations,
    )

    # Verify the updates
    updated_examples = list(
        langchain_client.list_examples(
            dataset_id=dataset.id,
            example_ids=[example_id1, example_id2],
            include_attachments=True,
        )
    )

    updated_example_1 = next(ex for ex in updated_examples if ex.id == example_id1)
    updated_example_2 = next(ex for ex in updated_examples if ex.id == example_id2)
    # Check first example
    assert len(updated_example_1.attachments) == 1
    assert "renamed_image1" in updated_example_1.attachments
    assert "extra" not in updated_example_1.attachments

    # Check second example
    assert len(updated_example_2.attachments) == 1
    assert "extra" in updated_example_2.attachments
    assert "image2" not in updated_example_2.attachments

    # Check attachment data
    assert (
        updated_example_1.attachments["renamed_image1"]["reader"].read()
        == b"fake image data 1"
    )
    assert updated_example_2.attachments["extra"]["reader"].read() == b"extra data"

    # Clean up
    safe_delete_dataset(langchain_client, dataset_id=dataset.id)


def test_examples_multipart_attachment_path(
    langchain_client: Client, caplog: pytest.LogCaptureFixture
) -> None:
    """Test uploading examples with attachments via multipart endpoint."""
    dataset_name = "__test_upload_examples_multipart" + uuid7().hex
    dataset = _create_dataset(langchain_client, dataset_name)

    file_path = Path(__file__).parent / "test_data/parrot-icon.png"
    example_id = uuid7()
    example = ExampleCreate(
        id=example_id,
        inputs={"text": "hello world"},
        attachments={
            "file1": ("text/plain", b"original content 1"),
            "file2": ("image/png", file_path),
            "file3": ("image/png", file_path),
        },
    )

    # Get the multipart data first to check file handling
    _, _, opened_files_dict = langchain_client._prepare_multipart_data(
        [example],
        include_dataset_id=False,
        dangerously_allow_filesystem=True,
    )

    file_obj = list(opened_files_dict.values())[0]
    fd = file_obj.fileno()

    # Verify the file is open by trying to read from it
    try:
        os.fstat(fd)
        file_is_open = True
    except OSError:
        file_is_open = False
    assert file_is_open, "File should be open after _prepare_multipart_data"

    # Now close the files
    _close_files(list(opened_files_dict.values()))

    # Verify the file is closed by checking if the file descriptor is invalid
    try:
        os.fstat(fd)
        file_is_closed = False
    except OSError:
        file_is_closed = True
    assert file_is_closed, "File should be closed after _close_files"

    created_examples = langchain_client.upload_examples_multipart(
        dataset_id=dataset.id, uploads=[example], dangerously_allow_filesystem=True
    )
    assert created_examples["count"] == 1

    # Verify the upload
    retrieved = langchain_client.read_example(example_id)

    assert len(retrieved.attachments) == 3
    assert "file1" in retrieved.attachments
    assert "file2" in retrieved.attachments
    assert "file3" in retrieved.attachments
    assert retrieved.attachments["file1"]["reader"].read() == b"original content 1"
    assert (
        retrieved.attachments["file2"]["reader"].read()
        == (Path(__file__).parent / "test_data/parrot-icon.png").read_bytes()
    )
    assert (
        retrieved.attachments["file3"]["reader"].read()
        == (Path(__file__).parent / "test_data/parrot-icon.png").read_bytes()
    )

    example_update = ExampleUpdate(
        id=example_id,
        attachments={
            "new_file1": (
                "image/png",
                file_path,
            ),
            "new_file2": (
                "image/png",
                file_path,
            ),
        },
    )

    langchain_client.update_examples_multipart(
        dataset_id=dataset.id,
        updates=[example_update],
        dangerously_allow_filesystem=True,
    )

    retrieved = langchain_client.read_example(example_id)

    assert len(retrieved.attachments) == 2
    assert "new_file1" in retrieved.attachments
    assert "new_file2" in retrieved.attachments
    assert retrieved.attachments["new_file1"]["reader"].read() == file_path.read_bytes()
    assert retrieved.attachments["new_file2"]["reader"].read() == file_path.read_bytes()

    example_wrong_path = ExampleCreate(
        id=uuid7(),
        inputs={"text": "hello world"},
        attachments={
            "file1": (
                "text/plain",
                Path(__file__).parent / "test_data/not-a-real-file.txt",
            ),
        },
    )

    # Test that missing files are skipped with a warning (like unit tests expect)
    with caplog.at_level(logging.WARNING, logger="langsmith.client"):
        result = langchain_client.upload_examples_multipart(
            dataset_id=dataset.id,
            uploads=[example_wrong_path],
            dangerously_allow_filesystem=True,
        )
        # Should succeed but skip the missing file
        assert (
            result["count"] == 1
        )  # Example is created but without the missing attachment
        assert "Attachment file not found" in caplog.text

    # Clean up
    safe_delete_dataset(langchain_client, dataset_id=dataset.id)


def test_update_examples_multipart(langchain_client: Client) -> None:
    """Test updating examples with attachments via multipart endpoint."""
    dataset_name = "__test_update_examples_multipart" + uuid7().hex
    dataset = _create_dataset(langchain_client, dataset_name)
    example_ids = [uuid7() for _ in range(2)]

    # First create some examples with attachments
    example_1 = ExampleCreate(
        id=example_ids[0],
        inputs={"text": "hello world"},
        attachments={
            "file1": ("text/plain", b"original content 1"),
            "file2": ("text/plain", b"original content 2"),
        },
    )

    example_2 = ExampleCreate(
        id=example_ids[1],
        inputs={"text": "second example"},
        attachments={
            "file3": ("text/plain", b"original content 3"),
            "file4": ("text/plain", b"original content 4"),
        },
    )

    created_examples = langchain_client.upload_examples_multipart(
        dataset_id=dataset.id, uploads=[example_1, example_2]
    )
    assert created_examples["count"] == 2

    # Now create update operations
    update_1 = ExampleUpdate(
        id=example_ids[0],
        inputs={"text": "updated hello world"},
        attachments={
            "new_file1": ("text/plain", b"new content 1"),
        },
        attachments_operations=AttachmentsOperations(
            retain=["file1"],
        ),
    )

    update_2 = ExampleUpdate(
        id=example_ids[1],
        inputs={"text": "updated second example"},
        attachments={
            "new_file2": ("text/plain", b"new content 2"),
        },
        attachments_operations=AttachmentsOperations(retain=["file3"]),
    )

    # Test updating multiple examples at once
    updated_examples = langchain_client.update_examples_multipart(
        dataset_id=dataset.id, updates=[update_1, update_2]
    )
    assert updated_examples["count"] == 2

    # Verify the updates
    updated = list(
        langchain_client.list_examples(
            dataset_id=dataset.id,
            include_attachments=True,
        )
    )

    # Verify first example updates
    example_1_updated = next(ex for ex in updated if ex.id == example_ids[0])
    assert example_1_updated.inputs["text"] == "updated hello world"
    assert "file1" in example_1_updated.attachments
    assert "new_file1" in example_1_updated.attachments
    assert "file2" not in example_1_updated.attachments
    assert (
        example_1_updated.attachments["new_file1"]["reader"].read() == b"new content 1"
    )
    assert (
        example_1_updated.attachments["file1"]["reader"].read() == b"original content 1"
    )

    # Verify second example updates
    example_2_updated = next(ex for ex in updated if ex.id == example_ids[1])
    assert example_2_updated.inputs["text"] == "updated second example"
    assert "file3" in example_2_updated.attachments
    assert "new_file2" in example_2_updated.attachments
    assert "file4" not in example_2_updated.attachments
    assert "file3" in example_2_updated.attachments
    assert "new_file2" in example_2_updated.attachments
    assert "file4" not in example_2_updated.attachments
    assert (
        example_2_updated.attachments["file3"]["reader"].read() == b"original content 3"
    )
    assert (
        example_2_updated.attachments["new_file2"]["reader"].read() == b"new content 2"
    )

    # Test updating non-existent example doesn't do anything
    with pytest.raises(LangSmithNotFoundError):
        langchain_client.update_examples_multipart(
            dataset_id=dataset.id,
            updates=[
                ExampleUpdateWithAttachments(
                    id=uuid7(),
                    inputs={"text": "should fail"},
                )
            ],
        )

    # Test new attachments have priority
    response = langchain_client.update_examples_multipart(
        dataset_id=dataset.id,
        updates=[
            ExampleUpdate(
                id=example_ids[0],
                attachments={
                    "new_file1": ("text/plain", b"new content 1"),
                },
                attachments_operations=AttachmentsOperations(
                    retain=["new_file1"],
                ),
            )
        ],
    )
    assert response["count"] == 1
    example_1_updated = langchain_client.read_example(example_ids[0])
    assert list(example_1_updated.attachments.keys()) == ["new_file1"]
    assert (
        example_1_updated.attachments["new_file1"]["reader"].read() == b"new content 1"
    )

    # Test new attachments have priority
    response = langchain_client.update_examples_multipart(
        dataset_id=dataset.id,
        updates=[
            ExampleUpdate(
                id=example_ids[0],
                attachments={
                    "foo": ("text/plain", b"new content 2"),
                },
                attachments_operations=AttachmentsOperations(
                    rename={"new_file1": "foo"},
                ),
            )
        ],
    )
    assert response["count"] == 1
    example_1_updated = langchain_client.read_example(example_ids[0])
    assert list(example_1_updated.attachments.keys()) == ["foo"]
    assert example_1_updated.attachments["foo"]["reader"].read() == b"new content 2"

    # Clean up
    safe_delete_dataset(langchain_client, dataset_id=dataset.id)


async def test_aevaluate_max_concurrency(langchain_client: Client) -> None:
    """Test max concurrency works as expected."""
    dataset_name = "__test_a_ton_of_feedback" + uuid7().hex
    dataset = _create_dataset(langchain_client, dataset_name)

    examples = [
        ExampleCreate(
            inputs={"query": "What's in this image?"},
            outputs={"answer": "A test image 1"},
        )
        for _ in range(5)
    ]

    langchain_client.upload_examples_multipart(dataset_id=dataset.id, uploads=examples)

    # Takes 2 sec to run all evaluators on an example.
    async def eval_func(inputs, outputs):
        await asyncio.sleep(0.1)
        return {"score": random.random()}

    evaluators = [eval_func] * 20

    async def target(inputs):
        return {"foo": "bar"}

    start_time = time.time()
    await langchain_client.aevaluate(
        target,
        data=dataset_name,
        evaluators=evaluators,
        max_concurrency=4,
    )
    end_time = time.time()

    # should proceed in two rounds (4 examples then 1), taking around 4 seconds
    # total.
    # TODO: Investigate why this requires 10 sec
    assert end_time - start_time < 10
    langchain_client.delete_dataset(dataset_name=dataset.name)


def test_annotation_queue_crud(langchain_client: Client):
    """Test basic CRUD operations for annotation queues."""
    queue_name = f"test_queue_{uuid7().hex[:8]}"
    queue_id = uuid7()

    # Test creation
    queue = langchain_client.create_annotation_queue(
        name=queue_name, description="Test queue", queue_id=queue_id
    )
    assert queue.name == queue_name
    assert queue.id == queue_id

    # Test reading
    read_queue = langchain_client.read_annotation_queue(queue_id)
    assert read_queue.id == queue_id
    assert read_queue.name == queue_name

    # Test updating
    new_name = f"updated_{queue_name}"
    langchain_client.update_annotation_queue(
        queue_id=queue_id, name=new_name, description="Updated description"
    )

    updated_queue = langchain_client.read_annotation_queue(queue_id)
    assert updated_queue.name == new_name

    # Test deletion
    langchain_client.delete_annotation_queue(queue_id)

    # Verify deletion
    queues = list(langchain_client.list_annotation_queues(queue_ids=[queue_id]))
    assert len(queues) == 0


def test_list_annotation_queues(langchain_client: Client):
    """Test listing and filtering annotation queues."""
    queue_names = [f"test_queue_{i}_{uuid7().hex[:8]}" for i in range(3)]
    queue_ids = []

    try:
        # Create test queues
        for name in queue_names:
            queue = langchain_client.create_annotation_queue(
                name=name, description="Test queue"
            )
            queue_ids.append(queue.id)

        # Test listing with various filters
        queues = list(
            langchain_client.list_annotation_queues(queue_ids=queue_ids[:2], limit=2)
        )
        assert len(queues) == 2

        # Test name filter
        queues = list(langchain_client.list_annotation_queues(name=queue_names[0]))
        assert len(queues) == 1
        assert queues[0].name == queue_names[0]

        # Test name_contains filter
        queues = list(
            langchain_client.list_annotation_queues(name_contains="test_queue")
        )
        assert len(queues) >= 3  # Could be more if other tests left queues

    finally:
        # Clean up
        for queue_id in queue_ids:
            langchain_client.delete_annotation_queue(queue_id)


@pytest.mark.slow
def test_annotation_queue_runs(langchain_client: Client):
    """Test managing runs within an annotation queue."""
    queue_name = f"test_queue_{uuid7().hex[:8]}"
    project_name = f"test_project_{uuid7().hex[:8]}"
    # Create a queue
    queue = langchain_client.create_annotation_queue(
        name=queue_name, description="Test queue"
    )

    # Create some test runs
    run_ids = [uuid7() for _ in range(3)]
    for i in range(3):
        langchain_client.create_run(
            name=f"test_run_{i}",
            inputs={"input": f"test_{i}"},
            run_type="llm",
            project_name=project_name,
            start_time=datetime.datetime.now(datetime.timezone.utc),
            id=run_ids[i],
        )

    def _get_run(run_id: ID_TYPE) -> bool:
        try:
            langchain_client.read_run(run_id)  # type: ignore
            return True
        except LangSmithError:
            return False

    wait_for(lambda: _get_run(run_ids[0]))
    wait_for(lambda: _get_run(run_ids[1]))
    wait_for(lambda: _get_run(run_ids[2]))
    # Add runs to queue
    langchain_client.add_runs_to_annotation_queue(queue_id=queue.id, run_ids=run_ids)

    # Test getting run at index
    run_info = langchain_client.get_run_from_annotation_queue(
        queue_id=queue.id, index=0
    )
    assert run_info.id in run_ids

    # Test deleting a run from queue
    langchain_client.delete_run_from_annotation_queue(
        queue_id=queue.id, run_id=run_ids[2]
    )

    # Test that runs are deleted
    with pytest.raises(LangSmithNotFoundError):
        langchain_client.get_run_from_annotation_queue(queue_id=queue.id, index=2)

    run_1 = langchain_client.get_run_from_annotation_queue(queue_id=queue.id, index=0)
    run_2 = langchain_client.get_run_from_annotation_queue(queue_id=queue.id, index=1)
    assert sorted([run_1.id, run_2.id]) == sorted(run_ids[:2])

    # Clean up
    langchain_client.delete_annotation_queue(queue.id)


def test_annotation_queue_with_rubric_instructions(langchain_client: Client):
    """Test CRUD operations on annotation queue with rubric instructions."""
    queue_name = f"test-queue-{str(uuid7())[:8]}"
    project_name = f"test-project-{str(uuid7())[:8]}"
    queue_id = uuid7()

    try:
        # 1. Create an annotation queue
        queue = langchain_client.create_annotation_queue(
            name=queue_name,
            description="Initial description",
            queue_id=queue_id,
            rubric_instructions="This is a rubric instruction",
        )
        assert queue is not None
        assert queue.name == queue_name

        # 1a. Get the annotation queue
        fetched_queue = langchain_client.read_annotation_queue(queue.id)
        assert fetched_queue is not None
        assert fetched_queue.name == queue_name
        assert fetched_queue.rubric_instructions == "This is a rubric instruction"

        # 1b. Update the annotation queue rubric instructions
        new_instructions = "Updated rubric instructions"
        langchain_client.update_annotation_queue(
            queue.id,
            name=queue_name,
            rubric_instructions=new_instructions,
        )
        updated_queue = langchain_client.read_annotation_queue(queue.id)
        assert updated_queue.rubric_instructions == new_instructions
    finally:
        # 6. Delete the annotation queue
        langchain_client.delete_annotation_queue(queue_id)

        # Clean up the project
        if langchain_client.has_project(project_name=project_name):
            langchain_client.delete_project(project_name=project_name)


def test_annotation_queue_with_rubric_instructions_2(langchain_client: Client):
    """Test CRUD operations on annotation queue with rubric instructions."""
    queue_name = f"test-queue-{str(uuid7())[:8]}"
    project_name = f"test-project-{str(uuid7())[:8]}"
    queue_id = uuid7()

    try:
        # 1. Create an annotation queue without rubric instructions
        queue = langchain_client.create_annotation_queue(
            name=queue_name,
            description="Initial description",
            queue_id=queue_id,
        )
        assert queue is not None
        assert queue.name == queue_name

        # 1a. Get the annotation queue
        fetched_queue = langchain_client.read_annotation_queue(queue.id)
        assert fetched_queue is not None
        assert fetched_queue.name == queue_name
        assert fetched_queue.rubric_instructions is None

        # 1b. Update the annotation queue rubric instructions
        new_instructions = "Updated rubric instructions"
        langchain_client.update_annotation_queue(
            queue.id,
            name=queue_name,
            rubric_instructions=new_instructions,
        )
        updated_queue = langchain_client.read_annotation_queue(queue.id)
        assert updated_queue.rubric_instructions == new_instructions
    finally:
        # 6. Delete the annotation queue
        langchain_client.delete_annotation_queue(queue_id)

        # Clean up the project
        if langchain_client.has_project(project_name=project_name):
            langchain_client.delete_project(project_name=project_name)


@pytest.mark.skip(reason="flaky")
def test_list_runs_with_child_runs(langchain_client: Client):
    """Test listing runs with child runs."""
    project_name = f"test-project-{str(uuid7())[:8]}"
    if langchain_client.has_project(project_name=project_name):
        langchain_client.delete_project(project_name=project_name)
    try:
        parent_run_id = uuid7()
        child_run_id = uuid7()

        @traceable(client=langchain_client, project_name=project_name)
        def parent():
            @traceable(client=langchain_client, project_name=project_name)
            def child():
                return "From child"

            return child(langsmith_extra={"run_id": child_run_id}) + "|From parent"

        result = parent(langsmith_extra={"run_id": parent_run_id})
        assert result == "From child|From parent"
        wait_for(
            lambda: _get_run(parent_run_id, langchain_client=langchain_client),
            max_sleep_time=10,
        )
        no_child_run = langchain_client.read_run(parent_run_id)
        assert no_child_run.id == parent_run_id
        assert no_child_run.child_runs is None
        run = langchain_client.read_run(parent_run_id, load_child_runs=True)
        assert run.child_runs is not None
        assert run.child_runs[0].id == child_run_id
        assert run.child_runs[0].outputs == {"output": "From child"}
    finally:
        if langchain_client.has_project(project_name=project_name):
            langchain_client.delete_project(project_name=project_name)


@pytest.mark.skip(reason="Flakey")
def test_run_ops_buffer_integration(langchain_client: Client) -> None:
    project_name = f"test-run-ops-buffer-{str(uuid7())[:8]}"

    # Clean up existing project if it exists
    if langchain_client.has_project(project_name=project_name):
        langchain_client.delete_project(project_name=project_name)

    # Create client with run_ops_buffer functionality
    def modify_runs(runs):
        """Modify run inputs/outputs by adding custom fields and transforming data."""
        for run in runs:
            # Add custom metadata
            if "extra" in run and isinstance(run["extra"], dict):
                run["extra"]["custom_processed"] = True
                run["extra"]["processing_timestamp"] = time.time()

            # Modify inputs if they exist
            if "inputs" in run and isinstance(run["inputs"], dict):
                run["inputs"]["processed"] = True
                run["inputs"]["original_input_count"] = len(run["inputs"])

            # Modify outputs if they exist
            if "outputs" in run and isinstance(run["outputs"], dict):
                run["outputs"]["processed"] = True
                run["outputs"]["original_output_count"] = len(run["outputs"])

        return runs

    buffer_client = Client(
        api_url=langchain_client.api_url,
        api_key=langchain_client.api_key,
        process_buffered_run_ops=modify_runs,
        run_ops_buffer_size=2,  # Small buffer for quick testing
        run_ops_buffer_timeout_ms=1000,  # 1 second timeout
    )

    try:
        # Create test runs that will be buffered and processed
        run_ids = []

        for i in range(3):
            run_id = uuid7()
            run_ids.append(run_id)
            start_time = datetime.datetime.now(datetime.timezone.utc)
            buffer_client.create_run(
                id=run_id,
                name=f"test_buffered_run_{i}",
                run_type="llm",
                inputs={"text": f"input_{i}", "index": i},
                project_name=project_name,
                trace_id=run_id,
                dotted_order=f"{start_time.strftime('%Y%m%dT%H%M%S%fZ')}{str(run_id)}",
                start_time=start_time,
                extra={},
            )

            # Update with outputs
            buffer_client.update_run(
                run_id,
                outputs={"result": f"output_{i}", "processed_index": i * 2},
                trace_id=run_id,
                dotted_order=f"{start_time.strftime('%Y%m%dT%H%M%S%fZ')}{str(run_id)}",
            )

        # Flush to ensure all runs are processed
        buffer_client.flush()

        # Wait for runs to be created and processed
        for run_id in run_ids:
            wait_for(
                lambda rid=run_id: _get_run(rid, langchain_client=langchain_client),
                max_sleep_time=30,
            )

        # Verify that the modifications were applied in LangSmith
        for i, run_id in enumerate(run_ids):
            stored_run = langchain_client.read_run(run_id)

            # Check that custom metadata was added
            assert stored_run.extra.get("custom_processed") is True
            assert "processing_timestamp" in stored_run.extra

            # Check that inputs were modified
            assert stored_run.inputs["processed"] is True
            assert stored_run.inputs["original_input_count"] == 3  # text + index
            assert stored_run.inputs["text"] == f"input_{i}"
            assert stored_run.inputs["index"] == i

            # Check that outputs were modified
            assert stored_run.outputs["processed"] is True
            assert (
                stored_run.outputs["original_output_count"] == 3
            )  # result + processed_index
            assert stored_run.outputs["result"] == f"output_{i}"
            assert stored_run.outputs["processed_index"] == i * 2

    finally:
        # Clean up
        if buffer_client.has_project(project_name=project_name):
            buffer_client.delete_project(project_name=project_name)


def test_otel_trace_attributes(monkeypatch: pytest.MonkeyPatch):
    monkeypatch.setenv("LANGSMITH_OTEL_ENABLED", "true")
    get_env_var.cache_clear()
    importlib.reload(langsmith.client)
    importlib.reload(langsmith._internal.otel._otel_client)
    importlib.reload(langsmith._internal.otel._otel_exporter)
    set_tracer_provider(get_otlp_tracer_provider())

    client = Client()

    future = queue.Queue()

    class MockOTELExporter:
        def __init__(self):
            self.original_otel_exporter = client.otel_exporter

        def export_batch(self, run_ops, otel_context_map):
            for op in run_ops:
                try:
                    run_info = self.original_otel_exporter._deserialize_run_info(op)
                    if not run_info:
                        continue
                    if op.operation == "post":
                        span = self.original_otel_exporter._create_span_for_run(
                            op, run_info, otel_context_map.get(op.id)
                        )
                        if span:
                            self.original_otel_exporter._span_info[op.id] = {
                                "span": span,
                                "created_at": time.time(),
                            }
                    else:
                        future.put(
                            self.original_otel_exporter._span_info[op.id]["span"]
                        )
                        self.original_otel_exporter._update_span_for_run(op, run_info)
                except Exception as e:
                    logger.exception(f"Error processing operation {op.id}: {e}")

    client.otel_exporter = MockOTELExporter()

    # Create test data
    run_id = uuid7()
    trace_id = uuid7()
    start_time = datetime.datetime.now(datetime.timezone.utc)
    post_run_data = {
        "id": run_id,
        "trace_id": trace_id,
        "dotted_order": f"{start_time.strftime('%Y%m%dT%H%M%S%fZ')}{str(trace_id)}",
        "session_name": "test-project",
        "name": "OTEL Export Test",
        "inputs": {"prompt": "Hello, OTEL!"},
        "run_type": "llm",
    }

    # Create test batch
    serialized_post_op = serialize_run_dict("post", post_run_data)
    batch = [TracingQueueItem("test_priority_1", serialized_post_op)]

    _otel_tracing_thread_handle_batch(
        client=client,
        tracing_queue=client.tracing_queue,
        batch=batch,
        mark_task_done=False,
    )

    patch_run_data = {
        "id": run_id,
        "trace_id": trace_id,
        "outputs": {"answer": "Hello, User!"},
        "extra": {"metadata": {"foo": "bar"}},
        "tags": ["otel", "test"],
        "dotted_order": f"{start_time.strftime('%Y%m%dT%H%M%S%fZ')}{str(trace_id)}",
    }

    serialized_patch_op = serialize_run_dict("patch", patch_run_data)

    batch = [TracingQueueItem("test_priority_2", serialized_patch_op)]

    _otel_tracing_thread_handle_batch(
        client=client,
        tracing_queue=client.tracing_queue,
        batch=batch,
        mark_task_done=False,
    )

    readable_span = future.get(timeout=0.1)
    readable_span = cast(ReadableSpan, readable_span)
    assert readable_span.attributes[_otel_exporter.GEN_AI_OPERATION_NAME] == "chat"
    assert (
        readable_span.attributes[_otel_exporter.GENAI_PROMPT]
        == '{"prompt":"Hello, OTEL!"}'
    )
    assert (
        readable_span.attributes[_otel_exporter.GENAI_COMPLETION]
        == '{"answer":"Hello, User!"}'
    )


def test_get_experiment_results(langchain_client: Client) -> None:
    """Test get_experiment_results method with evaluation data."""
    dataset_name = "__test_evaluate_attachments" + uuid7().hex
    dataset = _create_dataset(langchain_client, dataset_name)

    # Create example with attachments
    example = ExampleCreate(
        inputs={"question": "What is shown in the image?"},
        outputs={"answer": "test image"},
        attachments={
            "image": ("image/png", b"fake image data for testing"),
        },
    )

    langchain_client.upload_examples_multipart(dataset_id=dataset.id, uploads=[example])

    def target(inputs: Dict[str, Any], attachments: Dict[str, Any]) -> Dict[str, Any]:
        # Verify we receive the attachment data
        assert "image" in attachments
        assert "presigned_url" in attachments["image"]
        image_data = attachments["image"]["reader"]
        assert image_data.read() == b"fake image data for testing"
        return {"answer": "test image"}

    def evaluator(
        outputs: dict, reference_outputs: dict, attachments: dict
    ) -> Dict[str, Any]:
        assert "image" in attachments
        assert "presigned_url" in attachments["image"]
        image_data = attachments["image"]["reader"]
        assert image_data.read() == b"fake image data for testing"
        return {
            "score": float(
                reference_outputs.get("answer") == outputs.get("answer")  # type: ignore
            )
        }

    results = langchain_client.evaluate(
        target,
        data=dataset_name,
        evaluators=[evaluator],
        num_repetitions=2,
    )

    assert len(results) == 2

    experiment_name = results.experiment_name
    start = time.time()

    while time.time() - start < 15:
        try:
            experiment_results = langchain_client.get_experiment_results(
                name=experiment_name
            )

            # Test that we get run stats
            assert experiment_results["run_stats"] is not None
            run_stats = experiment_results["run_stats"]
            assert "run_count" in run_stats
            assert run_stats["run_count"] > 0

            # Test that we get feedback stats
            assert experiment_results["feedback_stats"] is not None
            feedback_stats = experiment_results["feedback_stats"]
            assert len(feedback_stats) > 0

            # Test that we get examples iterator
            examples_list = list(experiment_results["examples_with_runs"])
            assert len(examples_list) > 0
            # Test with limit parameter
            limited_results = langchain_client.get_experiment_results(
                name=experiment_name, limit=1
            )
            limited_examples = list(limited_results["examples_with_runs"])
            assert len(limited_examples) == 1

            # Test stats are the same (since stats come from project)
            assert (
                limited_results["run_stats"]["run_count"]
                == experiment_results["run_stats"]["run_count"]
            )

            # Test preview mode - should be faster and return preview data
            preview_results = langchain_client.get_experiment_results(
                name=experiment_name, preview=True
            )
            assert len(list(preview_results["examples_with_runs"])) > 0
        except AssertionError:
            if time.time() - start > 11:
                raise
            pass
        break

    safe_delete_dataset(langchain_client, dataset_name=dataset_name)


def test_create_insights_job(langchain_client: Client) -> None:
    chat_histories = [
        [
            {"role": "user", "content": "buy me a coffee"},
            {"role": "assistant", "content": "i dont wanna"},
        ],
        [
            {"role": "user", "content": "how are you?"},
            {
                "role": "assistant",
                "content": None,
                "tool_calls": [
                    {"name": "existential_crisis", "args": {"trigger": "how am i"}}
                ],
            },
            {"role": "tool", "content": "you are panicking"},
            {"role": "assitant", "content": "i am panicking"},
        ],
    ]

    session_name = f"test-insights-{uuid7()})"
    insights_job = langchain_client.generate_insights(
        chat_histories=chat_histories, name=session_name
    )
    assert insights_job.name == session_name
    assert insights_job.status in ["queued", "running", "success"]


def test_feedback_formula_crud_flow(langchain_client: Client) -> None:
    dataset_name = f"feedback-formula-crud-{uuid7().hex}"
    feedback_key = f"overall-quality-{uuid7().hex[:8]}"
    initial_parts = [
        {"part_type": "weighted_key", "weight": 0.6, "key": "accuracy"},
        {"part_type": "weighted_key", "weight": 0.4, "key": "helpfulness"},
    ]
    updated_parts = [
        {"part_type": "weighted_key", "weight": 0.25, "key": "coverage"},
        {"part_type": "weighted_key", "weight": 0.75, "key": "relevance"},
    ]

    dataset = None
    feedback_formula_id = None
    try:
        dataset = langchain_client.create_dataset(dataset_name)
        created_formula = langchain_client.create_feedback_formula(
            feedback_key=feedback_key,
            aggregation_type="sum",
            formula_parts=initial_parts,
            dataset_id=dataset.id,
        )
        feedback_formula_id = created_formula.id

        assert created_formula.dataset_id == dataset.id
        assert created_formula.feedback_key == feedback_key
        assert [part.key for part in created_formula.formula_parts] == [
            part["key"] for part in initial_parts
        ]

        formulas = list(langchain_client.list_feedback_formulas(dataset_id=dataset.id))
        assert any(formula.id == feedback_formula_id for formula in formulas)

        updated_feedback_key = f"{feedback_key}-updated"
        updated_formula = langchain_client.update_feedback_formula(
            feedback_formula_id,
            feedback_key=updated_feedback_key,
            aggregation_type="avg",
            formula_parts=updated_parts,
        )
        assert updated_formula.id == feedback_formula_id
        assert updated_formula.feedback_key == updated_feedback_key
        assert updated_formula.aggregation_type == "avg"
        assert [part.key for part in updated_formula.formula_parts] == [
            part["key"] for part in updated_parts
        ]
        assert [part.weight for part in updated_formula.formula_parts] == [
            part["weight"] for part in updated_parts
        ]

        fetched_formula = langchain_client.get_feedback_formula_by_id(
            feedback_formula_id
        )
        assert fetched_formula.feedback_key == updated_feedback_key
        assert fetched_formula.aggregation_type == "avg"
        assert [part.key for part in fetched_formula.formula_parts] == [
            part["key"] for part in updated_parts
        ]

        langchain_client.delete_feedback_formula(feedback_formula_id)
        deleted_formula_id = feedback_formula_id
        feedback_formula_id = None

        wait_for(
            lambda: deleted_formula_id
            not in {
                formula.id
                for formula in langchain_client.list_feedback_formulas(
                    dataset_id=dataset.id
                )
            },
            max_sleep_time=30,
            sleep_time=1,
        )
    finally:
        if feedback_formula_id is not None:
            try:
                langchain_client.delete_feedback_formula(feedback_formula_id)
            except Exception:
                pass
        if dataset is not None:
            safe_delete_dataset(langchain_client, dataset_id=dataset.id)<|MERGE_RESOLUTION|>--- conflicted
+++ resolved
@@ -1695,11 +1695,7 @@
 
 def test_evaluate_mime_type_is_propagated(langchain_client: Client) -> None:
     """Test that the mime type is propogated correctly when evaluating."""
-<<<<<<< HEAD
-    dataset_name = "__test_evaluate_mime_type_is_propagated" + uuid4().hex[:4]
-=======
-    dataset_name = "__test_evaluate_mime_type_is_propogated" + uuid7().hex
->>>>>>> c45bf95e
+    dataset_name = "__test_evaluate_mime_type_is_propagated" + uuid7().hex
     dataset = _create_dataset(langchain_client, dataset_name)
 
     langchain_client.upload_examples_multipart(
