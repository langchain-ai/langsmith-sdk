"""LangSmith langchain_client Integration Tests."""

import asyncio
import datetime
import io
import logging
import os
import random
import string
import sys
import time
import uuid
from datetime import timedelta
from pathlib import Path
from typing import Any, Callable, Dict
from unittest import mock
from uuid import uuid4

import pytest
from freezegun import freeze_time
from pydantic import BaseModel
from requests_toolbelt import MultipartEncoder, MultipartEncoderMonitor

from langsmith._internal._serde import dumps_json
from langsmith.client import ID_TYPE, Client, _close_files
from langsmith.evaluation import aevaluate, evaluate
from langsmith.schemas import (
    AttachmentsOperations,
    DataType,
    Example,
<<<<<<< HEAD
    ExampleCreate,
    ExampleUpdate,
    ExampleUpsertWithAttachments,
=======
    ExampleUpdateWithAttachments,
    ExampleUploadWithAttachments,
>>>>>>> 8f682e1a
    Run,
)
from langsmith.utils import (
    LangSmithAPIError,
    LangSmithConnectionError,
    LangSmithError,
    LangSmithNotFoundError,
    get_env_var,
)

logger = logging.getLogger(__name__)


def wait_for(
    condition: Callable[[], bool], max_sleep_time: int = 120, sleep_time: int = 3
):
    """Wait for a condition to be true."""
    start_time = time.time()
    while time.time() - start_time < max_sleep_time:
        try:
            if condition():
                return
        except Exception:
            time.sleep(sleep_time)
    total_time = time.time() - start_time
    raise ValueError(f"Callable did not return within {total_time}")


@pytest.fixture
def langchain_client() -> Client:
    get_env_var.cache_clear()
    return Client(
        info={
            "instance_flags": {
                "dataset_examples_multipart_enabled": True,
                "examples_multipart_enabled": True,
            }
        }
    )


def test_datasets(langchain_client: Client) -> None:
    """Test datasets."""
    csv_content = "col1,col2\nval1,val2"
    blob_data = io.BytesIO(csv_content.encode("utf-8"))

    description = "Test Dataset"
    input_keys = ["col1"]
    output_keys = ["col2"]
    filename = "".join(random.sample(string.ascii_lowercase, 10)) + ".csv"
    new_dataset = langchain_client.upload_csv(
        csv_file=(filename, blob_data),
        description=description,
        input_keys=input_keys,
        output_keys=output_keys,
    )
    assert new_dataset.id is not None
    assert new_dataset.description == description

    dataset = langchain_client.read_dataset(dataset_id=new_dataset.id)
    dataset_id = dataset.id
    dataset2 = langchain_client.read_dataset(dataset_id=dataset_id)
    assert dataset.id == dataset2.id

    datasets = list(langchain_client.list_datasets())
    assert len(datasets) > 0
    assert dataset_id in [dataset.id for dataset in datasets]

    # Test Example CRD
    example = langchain_client.create_example(
        inputs={"col1": "addedExampleCol1"},
        outputs={"col2": "addedExampleCol2"},
        dataset_id=new_dataset.id,
    )
    example_value = langchain_client.read_example(example.id)
    assert example_value.inputs is not None
    assert example_value.inputs["col1"] == "addedExampleCol1"
    assert example_value.outputs is not None
    assert example_value.outputs["col2"] == "addedExampleCol2"

    examples = list(
        langchain_client.list_examples(dataset_id=new_dataset.id)  # type: ignore
    )
    assert len(examples) == 2
    assert example.id in [example.id for example in examples]

    langchain_client.update_example(
        example_id=example.id,
        inputs={"col1": "updatedExampleCol1"},
        outputs={"col2": "updatedExampleCol2"},
        metadata={"foo": "bar"},
    )
    updated_example = langchain_client.read_example(example.id)
    assert updated_example.id == example.id
    updated_example_value = langchain_client.read_example(updated_example.id)
    assert updated_example_value.inputs["col1"] == "updatedExampleCol1"
    assert updated_example_value.outputs is not None
    assert updated_example_value.outputs["col2"] == "updatedExampleCol2"
    assert (updated_example_value.metadata or {}).get("foo") == "bar"

    new_example = langchain_client.create_example(
        inputs={"col1": "newAddedExampleCol1"},
        outputs={"col2": "newAddedExampleCol2"},
        dataset_id=new_dataset.id,
    )
    example_value = langchain_client.read_example(new_example.id)
    assert example_value.inputs is not None
    assert example_value.inputs["col1"] == "newAddedExampleCol1"
    assert example_value.outputs is not None
    assert example_value.outputs["col2"] == "newAddedExampleCol2"

    langchain_client.update_examples(
        example_ids=[new_example.id, example.id],
        inputs=[{"col1": "newUpdatedExampleCol1"}, {"col1": "newNewUpdatedExampleCol"}],
        outputs=[
            {"col2": "newUpdatedExampleCol2"},
            {"col2": "newNewUpdatedExampleCol2"},
        ],
        metadata=[{"foo": "baz"}, {"foo": "qux"}],
    )
    updated_example = langchain_client.read_example(new_example.id)
    assert updated_example.id == new_example.id
    assert updated_example.inputs["col1"] == "newUpdatedExampleCol1"
    assert updated_example.outputs is not None
    assert updated_example.outputs["col2"] == "newUpdatedExampleCol2"
    assert (updated_example.metadata or {}).get("foo") == "baz"

    updated_example = langchain_client.read_example(example.id)
    assert updated_example.id == example.id
    assert updated_example.inputs["col1"] == "newNewUpdatedExampleCol"
    assert updated_example.outputs is not None
    assert updated_example.outputs["col2"] == "newNewUpdatedExampleCol2"
    assert (updated_example.metadata or {}).get("foo") == "qux"

    langchain_client.delete_example(example.id)
    examples2 = list(
        langchain_client.list_examples(dataset_id=new_dataset.id)  # type: ignore
    )
    assert len(examples2) == 2
    langchain_client.delete_dataset(dataset_id=dataset_id)


def test_list_examples(langchain_client: Client) -> None:
    """Test list_examples."""
    examples = [
        ("Shut up, idiot", "Toxic", ["train", "validation"]),
        ("You're a wonderful person", "Not toxic", "test"),
        ("This is the worst thing ever", "Toxic", ["train"]),
        ("I had a great day today", "Not toxic", "test"),
        ("Nobody likes you", "Toxic", "train"),
        ("This is unacceptable. I want to speak to the manager.", "Not toxic", None),
    ]

    dataset_name = "__test_list_examples" + uuid4().hex[:4]
    dataset = langchain_client.create_dataset(dataset_name=dataset_name)
    inputs, outputs, splits = zip(
        *[({"text": text}, {"label": label}, split) for text, label, split in examples]
    )
    langchain_client.create_examples(
        inputs=inputs, outputs=outputs, splits=splits, dataset_id=dataset.id
    )
    example_list = list(langchain_client.list_examples(dataset_id=dataset.id))
    assert len(example_list) == len(examples)

    example_list = list(
        langchain_client.list_examples(dataset_id=dataset.id, offset=1, limit=2)
    )
    assert len(example_list) == 2

    example_list = list(langchain_client.list_examples(dataset_id=dataset.id, offset=1))
    assert len(example_list) == len(examples) - 1

    example_list = list(
        langchain_client.list_examples(dataset_id=dataset.id, splits=["train"])
    )
    assert len(example_list) == 3

    example_list = list(
        langchain_client.list_examples(dataset_id=dataset.id, splits=["validation"])
    )
    assert len(example_list) == 1

    example_list = list(
        langchain_client.list_examples(dataset_id=dataset.id, splits=["test"])
    )
    assert len(example_list) == 2

    example_list = list(
        langchain_client.list_examples(dataset_id=dataset.id, splits=["train", "test"])
    )
    assert len(example_list) == 5

    langchain_client.update_example(
        example_id=[
            example.id
            for example in example_list
            if example.metadata is not None
            and "test" in example.metadata.get("dataset_split", [])
        ][0],
        split="train",
    )

    example_list = list(
        langchain_client.list_examples(dataset_id=dataset.id, splits=["test"])
    )
    assert len(example_list) == 1

    example_list = list(
        langchain_client.list_examples(dataset_id=dataset.id, splits=["train"])
    )
    assert len(example_list) == 4

    langchain_client.create_example(
        inputs={"text": "What's up!"},
        outputs={"label": "Not toxic"},
        metadata={"foo": "bar", "baz": "qux"},
        dataset_name=dataset_name,
    )

    example_list = list(langchain_client.list_examples(dataset_id=dataset.id))
    assert len(example_list) == len(examples) + 1

    example_list = list(
        langchain_client.list_examples(dataset_id=dataset.id, metadata={"foo": "bar"})
    )
    assert len(example_list) == 1

    example_list = list(
        langchain_client.list_examples(dataset_id=dataset.id, metadata={"baz": "qux"})
    )
    assert len(example_list) == 1

    example_list = list(
        langchain_client.list_examples(
            dataset_id=dataset.id, metadata={"foo": "bar", "baz": "qux"}
        )
    )
    assert len(example_list) == 1

    example_list = list(
        langchain_client.list_examples(
            dataset_id=dataset.id, metadata={"foo": "bar", "baz": "quux"}
        )
    )
    assert len(example_list) == 0

    example_list = list(
        langchain_client.list_examples(
            dataset_id=dataset.id, filter='exists(metadata, "baz")'
        )
    )
    assert len(example_list) == 1

    example_list = list(
        langchain_client.list_examples(
            dataset_id=dataset.id, filter='has("metadata", \'{"foo": "bar"}\')'
        )
    )
    assert len(example_list) == 1

    example_list = list(
        langchain_client.list_examples(
            dataset_id=dataset.id, filter='exists(metadata, "bazzz")'
        )
    )
    assert len(example_list) == 0

    langchain_client.delete_dataset(dataset_id=dataset.id)


@pytest.mark.slow
def test_similar_examples(langchain_client: Client) -> None:
    inputs = [{"text": "how are you"}, {"text": "good bye"}, {"text": "see ya later"}]
    outputs = [
        {"response": "good how are you"},
        {"response": "ta ta"},
        {"response": "tootles"},
    ]
    dataset_name = "__test_similar_examples" + uuid4().hex[:4]
    dataset = langchain_client.create_dataset(
        dataset_name=dataset_name,
        inputs_schema={
            "$schema": "http://json-schema.org/draft-07/schema#",
            "type": "object",
            "properties": {
                "text": {"type": "string"},
            },
            "required": ["text"],
            "additionalProperties": False,
        },
        outputs_schema={
            "$schema": "http://json-schema.org/draft-07/schema#",
            "type": "object",
            "properties": {
                "response": {"type": "string"},
            },
            "required": ["response"],
            "additionalProperties": False,
        },
    )
    langchain_client.create_examples(
        inputs=inputs, outputs=outputs, dataset_id=dataset.id
    )
    langchain_client.index_dataset(dataset_id=dataset.id)
    # Need to wait for indexing to finish.
    time.sleep(5)
    similar_list = langchain_client.similar_examples(
        {"text": "howdy"}, limit=2, dataset_id=dataset.id
    )
    assert len(similar_list) == 2

    langchain_client.delete_dataset(dataset_id=dataset.id)


@pytest.mark.skip(reason="This test is flaky")
def test_persist_update_run(langchain_client: Client) -> None:
    """Test the persist and update methods work as expected."""
    project_name = "__test_persist_update_run" + uuid4().hex[:4]
    if langchain_client.has_project(project_name):
        langchain_client.delete_project(project_name=project_name)
    try:
        start_time = datetime.datetime.now()
        revision_id = uuid4()
        run: dict = dict(
            id=uuid4(),
            name="test_run",
            run_type="llm",
            inputs={"text": "hello world"},
            project_name=project_name,
            api_url=os.getenv("LANGCHAIN_ENDPOINT"),
            start_time=start_time,
            extra={"extra": "extra"},
            revision_id=revision_id,
        )
        langchain_client.create_run(**run)
        run["outputs"] = {"output": ["Hi"]}
        run["extra"]["foo"] = "bar"
        run["name"] = "test_run_updated"
        langchain_client.update_run(run["id"], **run)
        wait_for(lambda: langchain_client.read_run(run["id"]).end_time is not None)
        stored_run = langchain_client.read_run(run["id"])
        assert stored_run.name == run["name"]
        assert stored_run.id == run["id"]
        assert stored_run.outputs == run["outputs"]
        assert stored_run.start_time == run["start_time"]
        assert stored_run.revision_id == str(revision_id)
    finally:
        langchain_client.delete_project(project_name=project_name)


def test_update_run_attachments(langchain_client: Client) -> None:
    """Test the persist and update methods work as expected."""
    project_name = "__test_update_run_attachments" + uuid4().hex[:4]
    if langchain_client.has_project(project_name):
        langchain_client.delete_project(project_name=project_name)
    try:
        trace_id = uuid4()
        start_time = datetime.datetime.now(datetime.timezone.utc)
        run: dict = dict(
            id=str(trace_id),
            name="test_run",
            run_type="llm",
            inputs={"text": "hello world"},
            project_name=project_name,
            api_url=os.getenv("LANGCHAIN_ENDPOINT"),
            start_time=start_time,
            extra={"extra": "extra"},
            trace_id=str(trace_id),
            dotted_order=f"{start_time.strftime('%Y%m%dT%H%M%S%fZ')}{str(trace_id)}",
        )
        langchain_client.create_run(**run)
        run["outputs"] = {"output": ["Hi"]}
        run["extra"]["foo"] = "bar"
        run["name"] = "test_run_updated"
        langchain_client.update_run(run["id"], **run)
        wait_for(lambda: langchain_client.read_run(run["id"]).end_time is not None)
        stored_run = langchain_client.read_run(run["id"])
        assert stored_run.name == run["name"]
        assert str(stored_run.id) == run["id"]
        assert stored_run.outputs == run["outputs"]
        assert stored_run.start_time == run["start_time"].replace(tzinfo=None)
    finally:
        langchain_client.delete_project(project_name=project_name)


@pytest.mark.parametrize("uri", ["http://localhost:1981", "http://api.langchain.minus"])
def test_error_surfaced_invalid_uri(uri: str) -> None:
    get_env_var.cache_clear()
    client = Client(api_url=uri, api_key="test")
    # expect connect error
    with pytest.raises(LangSmithConnectionError):
        client.create_run("My Run", inputs={"text": "hello world"}, run_type="llm")


def test_upload_examples_multipart(langchain_client: Client):
    """Test uploading examples with attachments via multipart endpoint."""
    dataset_name = "__test_upload_examples_multipart" + uuid4().hex[:4]
    if langchain_client.has_dataset(dataset_name=dataset_name):
        langchain_client.delete_dataset(dataset_name=dataset_name)

    dataset = langchain_client.create_dataset(
        dataset_name,
        description="Test dataset for multipart example upload",
        data_type=DataType.kv,
    )

    # Test example with all fields
    example_id = uuid4()
    example_1 = ExampleCreate(
        id=example_id,
        inputs={"text": "hello world"},
        attachments={
            "test_file": ("text/plain", b"test content"),
        },
    )

    # Test example with minimum required fields
    example_2 = ExampleCreate(
        inputs={"text": "minimal example"},
    )

    # Test example with outputs and multiple attachments
    example_3 = ExampleCreate(
        inputs={"text": "example with outputs"},
        outputs={"response": "test response"},
        attachments={
            "file1": ("text/plain", b"content 1"),
            "file2": ("text/plain", b"content 2"),
        },
    )

    # Test uploading multiple examples at once
    created_examples = langchain_client.upload_examples_multipart(
        dataset_id=dataset.id, uploads=[example_1, example_2, example_3]
    )
    assert created_examples["count"] == 3

    created_example_1 = langchain_client.read_example(example_id)
    assert created_example_1.inputs["text"] == "hello world"

    # Verify the examples were created correctly
    examples = [
        ex
        for ex in langchain_client.list_examples(
            dataset_id=dataset.id,
            include_attachments=True,
        )
    ]
    assert len(examples) == 3

    # Verify example with ID was created with correct ID
    example_with_id = [ex for ex in examples if ex.id == example_id][0]
    assert example_with_id.inputs["text"] == "hello world"
    assert "test_file" in example_with_id.attachments

    # Verify example with outputs and multiple attachments
    example_with_outputs = next(
        ex
        for ex in examples
        if ex.outputs and ex.outputs.get("response") == "test response"
    )
    assert len(example_with_outputs.attachments) == 2
    assert "file1" in example_with_outputs.attachments
    assert "file2" in example_with_outputs.attachments

    # Test uploading to non-existent dataset fails
    fake_id = uuid4()
    with pytest.raises(LangSmithNotFoundError):
        langchain_client.upload_examples_multipart(
            dataset_id=fake_id,
            uploads=[
                ExampleCreate(
                    inputs={"text": "should fail"},
                )
            ],
        )

    # Clean up
    langchain_client.delete_dataset(dataset_name=dataset_name)


def test_create_dataset(langchain_client: Client) -> None:
    dataset_name = "__test_create_dataset" + uuid4().hex[:4]
    if langchain_client.has_dataset(dataset_name=dataset_name):
        langchain_client.delete_dataset(dataset_name=dataset_name)
    dataset = langchain_client.create_dataset(dataset_name, data_type=DataType.llm)
    ground_truth = "bcde"
    example = langchain_client.create_example(
        inputs={"input": "hello world"},
        outputs={"output": ground_truth},
        dataset_id=dataset.id,
    )
    initial_version = example.modified_at
    loaded_dataset = langchain_client.read_dataset(dataset_name=dataset_name)
    assert loaded_dataset.data_type == DataType.llm
    example_2 = langchain_client.create_example(
        inputs={"input": "hello world 2"},
        outputs={"output": "fghi"},
        dataset_id=dataset.id,
    )
    langchain_client.update_example(
        example_id=example.id,
        inputs={"input": "hello world"},
        outputs={"output": "bcde"},
    )
    initial_examples = list(
        langchain_client.list_examples(dataset_id=dataset.id, as_of=initial_version)
    )
    assert len(initial_examples) == 1
    latest_examples = list(langchain_client.list_examples(dataset_id=dataset.id))
    assert len(latest_examples) == 2
    latest_tagged_examples = list(
        langchain_client.list_examples(dataset_id=dataset.id, as_of="latest")
    )
    assert len(latest_tagged_examples) == 2
    assert latest_tagged_examples == latest_examples
    diffs = langchain_client.diff_dataset_versions(
        loaded_dataset.id, from_version=initial_version, to_version="latest"
    )
    assert diffs.examples_added == [example_2.id]
    assert diffs.examples_removed == []
    assert diffs.examples_modified == [example.id]
    langchain_client.delete_dataset(dataset_id=dataset.id)


def test_dataset_schema_validation(langchain_client: Client) -> None:
    dataset_name = "__test_create_dataset" + uuid4().hex[:4]
    if langchain_client.has_dataset(dataset_name=dataset_name):
        langchain_client.delete_dataset(dataset_name=dataset_name)

    class InputSchema(BaseModel):
        input: str

    class OutputSchema(BaseModel):
        output: str

    dataset = langchain_client.create_dataset(
        dataset_name,
        data_type=DataType.kv,
        inputs_schema=InputSchema.model_json_schema(),
        outputs_schema=OutputSchema.model_json_schema(),
    )

    # confirm we store the schema from the create request
    assert dataset.inputs_schema == InputSchema.model_json_schema()
    assert dataset.outputs_schema == OutputSchema.model_json_schema()

    # create an example that matches the schema, which should succeed
    langchain_client.create_example(
        inputs={"input": "hello world"},
        outputs={"output": "hello"},
        dataset_id=dataset.id,
    )

    # create an example that does not match the input schema
    with pytest.raises(LangSmithError):
        langchain_client.create_example(
            inputs={"john": 1},
            outputs={"output": "hello"},
            dataset_id=dataset.id,
        )

    # create an example that does not match the output schema
    with pytest.raises(LangSmithError):
        langchain_client.create_example(
            inputs={"input": "hello world"},
            outputs={"john": 1},
            dataset_id=dataset.id,
        )

    # assert read API includes the schema definition
    read_dataset = langchain_client.read_dataset(dataset_id=dataset.id)
    assert read_dataset.inputs_schema == InputSchema.model_json_schema()
    assert read_dataset.outputs_schema == OutputSchema.model_json_schema()

    langchain_client.delete_dataset(dataset_id=dataset.id)


@freeze_time("2023-01-01")
def test_list_datasets(langchain_client: Client) -> None:
    ds1n = "__test_list_datasets1" + uuid4().hex[:4]
    ds2n = "__test_list_datasets2" + uuid4().hex[:4]
    try:
        dataset1 = langchain_client.create_dataset(
            ds1n, data_type=DataType.llm, metadata={"foo": "barqux"}
        )
        dataset2 = langchain_client.create_dataset(ds2n, data_type=DataType.kv)
        assert dataset1.url is not None
        assert dataset2.url is not None
        datasets = list(
            langchain_client.list_datasets(dataset_ids=[dataset1.id, dataset2.id])
        )
        assert len(datasets) == 2
        assert dataset1.id in [dataset.id for dataset in datasets]
        assert dataset2.id in [dataset.id for dataset in datasets]
        assert dataset1.data_type == DataType.llm
        assert dataset2.data_type == DataType.kv
        # Sub-filter on data type
        datasets = list(langchain_client.list_datasets(data_type=DataType.llm.value))
        assert len(datasets) > 0
        assert dataset1.id in {dataset.id for dataset in datasets}
        # Sub-filter on name
        datasets = list(
            langchain_client.list_datasets(
                dataset_ids=[dataset1.id, dataset2.id], dataset_name=ds1n
            )
        )
        assert len(datasets) == 1
        # Sub-filter on metadata
        datasets = list(
            langchain_client.list_datasets(
                dataset_ids=[dataset1.id, dataset2.id], metadata={"foo": "barqux"}
            )
        )
        assert len(datasets) == 1
    finally:
        # Delete datasets
        for name in [ds1n, ds2n]:
            try:
                langchain_client.delete_dataset(dataset_name=name)
            except LangSmithError:
                pass


@pytest.mark.skip(reason="This test is flaky")
def test_create_run_with_masked_inputs_outputs(
    langchain_client: Client, monkeypatch: pytest.MonkeyPatch
) -> None:
    project_name = "__test_create_run_with_masked_inputs_outputs" + uuid4().hex[:4]
    monkeypatch.setenv("LANGCHAIN_HIDE_INPUTS", "true")
    monkeypatch.setenv("LANGCHAIN_HIDE_OUTPUTS", "true")
    if langchain_client.has_project(project_name):
        langchain_client.delete_project(project_name=project_name)
    try:
        run_id = uuid4()
        langchain_client.create_run(
            id=run_id,
            project_name=project_name,
            name="test_run",
            run_type="llm",
            inputs={"prompt": "hello world"},
            outputs={"generation": "hi there"},
            start_time=datetime.datetime.now(datetime.timezone.utc),
            end_time=datetime.datetime.now(datetime.timezone.utc),
            hide_inputs=True,
            hide_outputs=True,
        )

        run_id2 = uuid4()
        langchain_client.create_run(
            id=run_id2,
            project_name=project_name,
            name="test_run_2",
            run_type="llm",
            inputs={"messages": "hello world 2"},
            start_time=datetime.datetime.now(datetime.timezone.utc),
            hide_inputs=True,
        )

        langchain_client.update_run(
            run_id2,
            outputs={"generation": "hi there 2"},
            end_time=datetime.datetime.now(datetime.timezone.utc),
            hide_outputs=True,
        )
        wait_for(lambda: langchain_client.read_run(run_id).end_time is not None)
        stored_run = langchain_client.read_run(run_id)
        assert "hello" not in str(stored_run.inputs)
        assert stored_run.outputs is not None
        assert "hi" not in str(stored_run.outputs)
        wait_for(lambda: langchain_client.read_run(run_id2).end_time is not None)
        stored_run2 = langchain_client.read_run(run_id2)
        assert "hello" not in str(stored_run2.inputs)
        assert stored_run2.outputs is not None
        assert "hi" not in str(stored_run2.outputs)
    finally:
        langchain_client.delete_project(project_name=project_name)


@freeze_time("2023-01-01")
def test_create_chat_example(
    monkeypatch: pytest.MonkeyPatch, langchain_client: Client
) -> None:
    from langchain.schema import FunctionMessage, HumanMessage

    dataset_name = "__createChatExample-test-dataset"
    try:
        existing_dataset = langchain_client.read_dataset(dataset_name=dataset_name)
        langchain_client.delete_dataset(dataset_id=existing_dataset.id)
    except LangSmithError:
        # If the dataset doesn't exist,
        pass

    dataset = langchain_client.create_dataset(dataset_name)

    input = [HumanMessage(content="Hello, world!")]
    generation = FunctionMessage(
        name="foo",
        content="",
        additional_kwargs={"function_call": {"arguments": "args", "name": "foo"}},
    )
    # Create the example from messages
    langchain_client.create_chat_example(input, generation, dataset_id=dataset.id)

    # Read the example
    examples = []
    for example in langchain_client.list_examples(dataset_id=dataset.id):
        examples.append(example)
    assert len(examples) == 1
    assert examples[0].inputs == {
        "input": [
            {
                "type": "human",
                "data": {"content": "Hello, world!"},
            },
        ],
    }
    assert examples[0].outputs == {
        "output": {
            "type": "function",
            "data": {
                "content": "",
                "additional_kwargs": {
                    "function_call": {"arguments": "args", "name": "foo"}
                },
            },
        },
    }
    langchain_client.delete_dataset(dataset_id=dataset.id)


@pytest.mark.parametrize("use_multipart_endpoint", [True, False])
def test_batch_ingest_runs(
    langchain_client: Client, use_multipart_endpoint: bool
) -> None:
    _session = "__test_batch_ingest_runs"
    trace_id = uuid4()
    trace_id_2 = uuid4()
    run_id_2 = uuid4()
    current_time = datetime.datetime.now(datetime.timezone.utc).strftime(
        "%Y%m%dT%H%M%S%fZ"
    )
    later_time = (
        datetime.datetime.now(datetime.timezone.utc) + timedelta(seconds=1)
    ).strftime("%Y%m%dT%H%M%S%fZ")

    """
    Here we create:
    - run 1: a top level trace with inputs and outputs
    - run 3: a top level trace with an error with inputs and outputs
    - run 2: a child of run 1 with inputs, no outputs
    and we update:
    - run 2 (the child): to add outputs
    """

    runs_to_create = [
        {
            "id": str(trace_id),
            "session_name": _session,
            "name": "run 1",
            "run_type": "chain",
            "dotted_order": f"{current_time}{str(trace_id)}",
            "trace_id": str(trace_id),
            "inputs": {"input1": 1, "input2": 2},
            "outputs": {"output1": 3, "output2": 4},
        },
        {
            "id": str(trace_id_2),
            "session_name": _session,
            "name": "run 3",
            "run_type": "chain",
            "dotted_order": f"{current_time}{str(trace_id_2)}",
            "trace_id": str(trace_id_2),
            "inputs": {"input1": 1, "input2": 2},
            "error": "error",
        },
        {
            "id": str(run_id_2),
            "session_name": _session,
            "name": "run 2",
            "run_type": "chain",
            "dotted_order": f"{current_time}{str(trace_id)}."
            f"{later_time}{str(run_id_2)}",
            "trace_id": str(trace_id),
            "parent_run_id": str(trace_id),
            "inputs": {"input1": 5, "input2": 6},
        },
    ]
    runs_to_update = [
        {
            "id": str(run_id_2),
            "dotted_order": f"{current_time}{str(trace_id)}."
            f"{later_time}{str(run_id_2)}",
            "trace_id": str(trace_id),
            "parent_run_id": str(trace_id),
            "outputs": {"output1": 4, "output2": 5},
        },
    ]
    if use_multipart_endpoint:
        langchain_client.multipart_ingest(create=runs_to_create, update=runs_to_update)
    else:
        langchain_client.batch_ingest_runs(create=runs_to_create, update=runs_to_update)
    runs = []
    wait = 4
    for _ in range(15):
        try:
            runs = list(
                langchain_client.list_runs(
                    project_name=_session,
                    run_ids=[str(trace_id), str(run_id_2), str(trace_id_2)],
                )
            )
            if len(runs) == 3:
                break
            raise LangSmithError("Runs not created yet")
        except LangSmithError:
            time.sleep(wait)
            wait += 1
    else:
        raise ValueError("Runs not created in time")
    assert len(runs) == 3
    # Write all the assertions here
    assert len(runs) == 3

    # Assert inputs and outputs of run 1
    run1 = next(run for run in runs if run.id == trace_id)
    assert run1.inputs == {"input1": 1, "input2": 2}
    assert run1.outputs == {"output1": 3, "output2": 4}

    # Assert inputs and outputs of run 2
    run2 = next(run for run in runs if run.id == run_id_2)
    assert run2.inputs == {"input1": 5, "input2": 6}
    assert run2.outputs == {"output1": 4, "output2": 5}

    # Assert inputs and outputs of run 3
    run3 = next(run for run in runs if run.id == trace_id_2)
    assert run3.inputs == {"input1": 1, "input2": 2}
    assert run3.error == "error"


def test_multipart_ingest_empty(
    langchain_client: Client, caplog: pytest.LogCaptureFixture
) -> None:
    runs_to_create: list[dict] = []
    runs_to_update: list[dict] = []

    # make sure no warnings logged
    with caplog.at_level(logging.WARNING, logger="langsmith.client"):
        langchain_client.multipart_ingest(create=runs_to_create, update=runs_to_update)

        assert not caplog.records


def test_multipart_ingest_create_with_attachments_error(
    langchain_client: Client, caplog: pytest.LogCaptureFixture
) -> None:
    _session = "__test_multipart_ingest_create_with_attachments"
    trace_a_id = uuid4()
    current_time = datetime.datetime.now(datetime.timezone.utc).strftime(
        "%Y%m%dT%H%M%S%fZ"
    )

    runs_to_create: list[dict] = [
        {
            "id": str(trace_a_id),
            "session_name": _session,
            "name": "trace a root",
            "run_type": "chain",
            "dotted_order": f"{current_time}{str(trace_a_id)}",
            "trace_id": str(trace_a_id),
            "inputs": {"input1": 1, "input2": 2},
            "attachments": {
                "foo": ("text/plain", b"bar"),
                "bar": (
                    "image/png",
                    Path(__file__).parent / "test_data/parrot-icon.png",
                ),
            },
        }
    ]

    # make sure no warnings logged
    with pytest.raises(ValueError, match="Must set dangerously_allow_filesystem"):
        langchain_client.multipart_ingest(create=runs_to_create, update=[])


def test_multipart_ingest_create_with_attachments(
    langchain_client: Client, caplog: pytest.LogCaptureFixture
) -> None:
    _session = "__test_multipart_ingest_create_with_attachments"
    trace_a_id = uuid4()
    current_time = datetime.datetime.now(datetime.timezone.utc).strftime(
        "%Y%m%dT%H%M%S%fZ"
    )

    runs_to_create: list[dict] = [
        {
            "id": str(trace_a_id),
            "session_name": _session,
            "name": "trace a root",
            "run_type": "chain",
            "dotted_order": f"{current_time}{str(trace_a_id)}",
            "trace_id": str(trace_a_id),
            "inputs": {"input1": 1, "input2": 2},
            "attachments": {
                "foo": ("text/plain", b"bar"),
                "bar": (
                    "image/png",
                    Path(__file__).parent / "test_data/parrot-icon.png",
                ),
            },
        }
    ]

    # make sure no warnings logged
    with caplog.at_level(logging.WARNING, logger="langsmith.client"):
        langchain_client.multipart_ingest(
            create=runs_to_create, update=[], dangerously_allow_filesystem=True
        )
        assert not caplog.records
        wait_for(lambda: _get_run(str(trace_a_id), langchain_client))
        created_run = langchain_client.read_run(run_id=str(trace_a_id))
        assert sorted(created_run.attachments.keys()) == sorted(["foo", "bar"])
        assert created_run.attachments["foo"]["reader"].read() == b"bar"
        assert (
            created_run.attachments["bar"]["reader"].read()
            == (Path(__file__).parent / "test_data/parrot-icon.png").read_bytes()
        )


def test_multipart_ingest_update_with_attachments_no_paths(
    langchain_client: Client, caplog: pytest.LogCaptureFixture
):
    _session = "__test_multipart_ingest_update_with_attachments_no_paths"
    trace_a_id = uuid4()
    current_time = datetime.datetime.now(datetime.timezone.utc).strftime(
        "%Y%m%dT%H%M%S%fZ"
    )

    runs_to_create: list[dict] = [
        {
            "id": str(trace_a_id),
            "session_name": _session,
            "name": "trace a root",
            "run_type": "chain",
            "dotted_order": f"{current_time}{str(trace_a_id)}",
            "trace_id": str(trace_a_id),
            "outputs": {"output1": 3, "output2": 4},
            "attachments": {
                "foo": ("text/plain", b"bar"),
                "bar": ("image/png", b"bar"),
            },
        }
    ]
    with caplog.at_level(logging.WARNING, logger="langsmith.client"):
        langchain_client.multipart_ingest(create=runs_to_create, update=[])

        assert not caplog.records
        wait_for(lambda: _get_run(str(trace_a_id), langchain_client))
        created_run = langchain_client.read_run(run_id=str(trace_a_id))
        assert created_run.attachments
        assert sorted(created_run.attachments.keys()) == sorted(["foo", "bar"])
        assert created_run.attachments["foo"]["reader"].read() == b"bar"
        assert created_run.attachments["bar"]["reader"].read() == b"bar"

    runs_to_update: list[dict] = [
        {
            "id": str(trace_a_id),
            "dotted_order": f"{current_time}{str(trace_a_id)}",
            "trace_id": str(trace_a_id),
            "outputs": {"output1": 3, "output2": 4},
            "attachments": {
                "baz": ("text/plain", b"bar"),
                "qux": ("image/png", b"bar"),
            },
        }
    ]
    with caplog.at_level(logging.WARNING, logger="langsmith.client"):
        langchain_client.multipart_ingest(create=[], update=runs_to_update)

        assert not caplog.records


def _get_run(run_id: ID_TYPE, langchain_client: Client, has_end: bool = False) -> bool:
    try:
        r = langchain_client.read_run(run_id)  # type: ignore
        if has_end:
            return r.end_time is not None
        return True
    except LangSmithError:
        return False


def test_multipart_ingest_update_with_attachments_error(
    langchain_client: Client, caplog: pytest.LogCaptureFixture
) -> None:
    _session = "__test_multipart_ingest_update_with_attachments"

    trace_a_id = uuid4()
    current_time = datetime.datetime.now(datetime.timezone.utc).strftime(
        "%Y%m%dT%H%M%S%fZ"
    )

    runs_to_create: list[dict] = [
        {
            "id": str(trace_a_id),
            "session_name": _session,
            "name": "trace a root",
            "run_type": "chain",
            "dotted_order": f"{current_time}{str(trace_a_id)}",
            "trace_id": str(trace_a_id),
            "inputs": {"input1": 1, "input2": 2},
        }
    ]

    # make sure no warnings logged
    with caplog.at_level(logging.WARNING, logger="langsmith.client"):
        langchain_client.multipart_ingest(create=runs_to_create, update=[])
        assert not caplog.records
        wait_for(lambda: _get_run(str(trace_a_id), langchain_client))

        runs_to_update: list[dict] = [
            {
                "id": str(trace_a_id),
                "dotted_order": f"{current_time}{str(trace_a_id)}",
                "trace_id": str(trace_a_id),
                "inputs": {"input1": 3, "input2": 4},
                "attachments": {
                    "foo": ("text/plain", b"bar"),
                    "bar": (
                        "image/png",
                        Path(__file__).parent / "test_data/parrot-icon.png",
                    ),
                },
            }
        ]
        with pytest.raises(ValueError, match="Must set dangerously_allow_filesystem"):
            langchain_client.multipart_ingest(create=[], update=runs_to_update)


# TODO: fix flakiness
@pytest.mark.skip(reason="Flakey")
def test_multipart_ingest_update_with_attachments(
    langchain_client: Client, caplog: pytest.LogCaptureFixture
) -> None:
    _session = "__test_multipart_ingest_update_with_attachments"
    trace_a_id = uuid4()
    current_time = datetime.datetime.now(datetime.timezone.utc).strftime(
        "%Y%m%dT%H%M%S%fZ"
    )
    runs_to_create: list[dict] = [
        {
            "id": str(trace_a_id),
            "session_name": _session,
            "name": "trace a root",
            "run_type": "chain",
            "dotted_order": f"{current_time}{str(trace_a_id)}",
            "trace_id": str(trace_a_id),
            "inputs": {"input1": 1, "input2": 2},
        }
    ]

    # make sure no warnings logged
    with caplog.at_level(logging.WARNING, logger="langsmith.client"):
        langchain_client.multipart_ingest(create=runs_to_create, update=[])
        assert not caplog.records
        image_path = Path(__file__).parent / "test_data/parrot-icon.png"
        image_content = image_path.read_bytes()  # Read content before multipart request

        runs_to_update: list[dict] = [
            {
                "id": str(trace_a_id),
                "dotted_order": f"{current_time}{str(trace_a_id)}",
                "trace_id": str(trace_a_id),
                "inputs": {"input1": 3, "input2": 4},
                "attachments": {
                    "foo": ("text/plain", b"bar"),
                    "bar": (
                        "image/png",
                        image_path,
                    ),
                },
            }
        ]
        langchain_client.multipart_ingest(
            create=[], update=runs_to_update, dangerously_allow_filesystem=True
        )

        # this would fail if the internal file handle wasn't closed
        assert image_path.read_bytes() == image_content

        assert not caplog.records
        wait_for(lambda: _get_run(str(trace_a_id), langchain_client))
        created_run = langchain_client.read_run(run_id=str(trace_a_id))
        assert created_run.inputs == {"input1": 3, "input2": 4}
        assert sorted(created_run.attachments.keys()) == sorted(["foo", "bar"])
        assert created_run.attachments["foo"]["reader"].read() == b"bar"
        assert (
            created_run.attachments["bar"]["reader"].read()
            == (Path(__file__).parent / "test_data/parrot-icon.png").read_bytes()
        )


def test_multipart_ingest_create_then_update(
    langchain_client: Client, caplog: pytest.LogCaptureFixture
) -> None:
    _session = "__test_multipart_ingest_create_then_update"

    trace_a_id = uuid4()
    current_time = datetime.datetime.now(datetime.timezone.utc).strftime(
        "%Y%m%dT%H%M%S%fZ"
    )

    runs_to_create: list[dict] = [
        {
            "id": str(trace_a_id),
            "session_name": _session,
            "name": "trace a root",
            "run_type": "chain",
            "dotted_order": f"{current_time}{str(trace_a_id)}",
            "trace_id": str(trace_a_id),
            "inputs": {"input1": 1, "input2": 2},
        }
    ]

    # make sure no warnings logged
    with caplog.at_level(logging.WARNING, logger="langsmith.client"):
        langchain_client.multipart_ingest(create=runs_to_create, update=[])

        assert not caplog.records

    runs_to_update: list[dict] = [
        {
            "id": str(trace_a_id),
            "dotted_order": f"{current_time}{str(trace_a_id)}",
            "trace_id": str(trace_a_id),
            "outputs": {"output1": 3, "output2": 4},
        }
    ]
    with caplog.at_level(logging.WARNING, logger="langsmith.client"):
        langchain_client.multipart_ingest(create=[], update=runs_to_update)

        assert not caplog.records


def test_multipart_ingest_update_then_create(
    langchain_client: Client, caplog: pytest.LogCaptureFixture
) -> None:
    _session = "__test_multipart_ingest_update_then_create"

    trace_a_id = uuid4()
    current_time = datetime.datetime.now(datetime.timezone.utc).strftime(
        "%Y%m%dT%H%M%S%fZ"
    )

    runs_to_update: list[dict] = [
        {
            "id": str(trace_a_id),
            "dotted_order": f"{current_time}{str(trace_a_id)}",
            "trace_id": str(trace_a_id),
            "outputs": {"output1": 3, "output2": 4},
        }
    ]

    # make sure no warnings logged
    with caplog.at_level(logging.WARNING, logger="langsmith.client"):
        langchain_client.multipart_ingest(create=[], update=runs_to_update)

        assert not caplog.records

    runs_to_create: list[dict] = [
        {
            "id": str(trace_a_id),
            "session_name": _session,
            "name": "trace a root",
            "run_type": "chain",
            "dotted_order": f"{current_time}{str(trace_a_id)}",
            "trace_id": str(trace_a_id),
            "inputs": {"input1": 1, "input2": 2},
        }
    ]

    with caplog.at_level(logging.WARNING, logger="langsmith.client"):
        langchain_client.multipart_ingest(create=runs_to_create, update=[])

        assert not caplog.records


def test_multipart_ingest_create_wrong_type(
    langchain_client: Client, caplog: pytest.LogCaptureFixture
) -> None:
    _session = "__test_multipart_ingest_create_then_update"

    trace_a_id = uuid4()
    current_time = datetime.datetime.now(datetime.timezone.utc).strftime(
        "%Y%m%dT%H%M%S%fZ"
    )

    runs_to_create: list[dict] = [
        {
            "id": str(trace_a_id),
            "session_name": _session,
            "name": "trace a root",
            "run_type": "agent",
            "dotted_order": f"{current_time}{str(trace_a_id)}",
            "trace_id": str(trace_a_id),
            "inputs": {"input1": 1, "input2": 2},
        }
    ]

    # make sure no warnings logged
    with caplog.at_level(logging.WARNING, logger="langsmith.client"):
        langchain_client.multipart_ingest(create=runs_to_create, update=[])

        # this should 422
        assert len(caplog.records) == 1, "Should get 1 warning for 422, not retried"
        assert all("422" in record.message for record in caplog.records)


@freeze_time("2023-01-01")
def test_get_info() -> None:
    langchain_client = Client(api_key="not-a-real-key")
    info = langchain_client.info
    assert info
    assert info.version is not None  # type: ignore
    assert info.batch_ingest_config is not None  # type: ignore
    assert info.batch_ingest_config["size_limit"] > 0  # type: ignore


@pytest.mark.skip(reason="This test is flaky")
@pytest.mark.parametrize("add_metadata", [True, False])
@pytest.mark.parametrize("do_batching", [True, False])
def test_update_run_extra(add_metadata: bool, do_batching: bool) -> None:
    langchain_client = Client()
    run_id = uuid4()
    run: Dict[str, Any] = {
        "id": run_id,
        "name": "run 1",
        "start_time": datetime.datetime.now(datetime.timezone.utc),
        "run_type": "chain",
        "inputs": {"input1": 1, "input2": 2},
        "outputs": {"output1": 3, "output2": 4},
        "extra": {
            "metadata": {
                "foo": "bar",
            }
        },
        "tags": ["tag1", "tag2"],
    }
    if do_batching:
        run["trace_id"] = run_id
        dotted_order = run["start_time"].strftime("%Y%m%dT%H%M%S%fZ") + str(run_id)  # type: ignore
        run["dotted_order"] = dotted_order
    revision_id = uuid4()
    langchain_client.create_run(**run, revision_id=revision_id)  # type: ignore

    wait_for(lambda: _get_run(run_id, langchain_client))
    created_run = langchain_client.read_run(run_id)
    assert created_run.metadata["foo"] == "bar"
    assert created_run.metadata["revision_id"] == str(revision_id)
    # Update the run
    if add_metadata:
        run["extra"]["metadata"]["foo2"] = "baz"  # type: ignore
        run["tags"] = ["tag3"]
    langchain_client.update_run(run_id, **run)  # type: ignore
    wait_for(lambda: _get_run(run_id, langchain_client, has_end=True))
    updated_run = langchain_client.read_run(run_id)
    assert updated_run.metadata["foo"] == "bar"  # type: ignore
    assert updated_run.revision_id == str(revision_id)
    if add_metadata:
        updated_run.metadata["foo2"] == "baz"  # type: ignore
        assert updated_run.tags == ["tag3"]
    else:
        assert updated_run.tags == ["tag1", "tag2"]
    assert updated_run.extra["runtime"] == created_run.extra["runtime"]  # type: ignore


def test_surrogates():
    chars = "".join(chr(cp) for cp in range(0, sys.maxunicode + 1))
    trans_table = str.maketrans("", "", "")
    all_chars = chars.translate(trans_table)
    langchain_client = Client()
    langchain_client.create_run(
        name="test_run",
        inputs={
            "text": [
                "Hello\ud83d\ude00",
                "Python\ud83d\udc0d",
                "Surrogate\ud834\udd1e",
                "Example\ud83c\udf89",
                "String\ud83c\udfa7",
                "With\ud83c\udf08",
                "Surrogates\ud83d\ude0e",
                "Embedded\ud83d\udcbb",
                "In\ud83c\udf0e",
                "The\ud83d\udcd6",
                "Text\ud83d\udcac",
                "收花🙄·到",
            ]
        },
        run_type="llm",
        end_time=datetime.datetime.now(datetime.timezone.utc),
    )
    langchain_client.create_run(
        name="test_run",
        inputs={
            "text": all_chars,
        },
        run_type="llm",
        end_time=datetime.datetime.now(datetime.timezone.utc),
    )


def test_fallback_json_serialization():
    class Document(BaseModel):
        content: str

    raw_surrogates = [
        ("Hello\ud83d\ude00", "Hello😀"),
        ("Python\ud83d\udc0d", "Python🐍"),
        ("Surrogate\ud834\udd1e", "Surrogate𝄞"),
        ("Example\ud83c\udf89", "Example🎉"),
        ("String\ud83c\udfa7", "String🎧"),
        ("With\ud83c\udf08", "With🌈"),
        ("Surrogates\ud83d\ude0e", "Surrogates😎"),
        ("Embedded\ud83d\udcbb", "Embedded💻"),
        ("In\ud83c\udf0e", "In🌎"),
        ("The\ud83d\udcd6", "The📖"),
        ("Text\ud83d\udcac", "Text💬"),
        ("收花🙄·到", "收花🙄·到"),
    ]
    pydantic_surrogates = [
        (Document(content=item), expected) for item, expected in raw_surrogates
    ]

    for item, expected in raw_surrogates:
        output = dumps_json(item).decode("utf8")
        assert f'"{expected}"' == output

    for item, expected in pydantic_surrogates:
        output = dumps_json(item).decode("utf8")
        assert f'{{"content":"{expected}"}}' == output


def test_runs_stats():
    langchain_client = Client()
    # We always have stuff in the "default" project...
    stats = langchain_client.get_run_stats(project_names=["default"], run_type="llm")
    assert stats


def test_slow_run_read_multipart(
    langchain_client: Client, caplog: pytest.LogCaptureFixture
):
    myobj = {f"key_{i}": f"val_{i}" for i in range(500)}
    id_ = str(uuid.uuid4())
    current_time = datetime.datetime.now(datetime.timezone.utc).strftime(
        "%Y%m%dT%H%M%S%fZ"
    )
    run_to_create = {
        "id": id_,
        "session_name": "default",
        "name": "trace a root",
        "run_type": "chain",
        "dotted_order": f"{current_time}{id_}",
        "trace_id": id_,
        "inputs": myobj,
    }

    class CB:
        def __init__(self):
            self.called = 0
            self.start_time = None

        def __call__(self, monitor: MultipartEncoderMonitor):
            self.called += 1
            if not self.start_time:
                self.start_time = time.time()
            logger.debug(
                f"[{self.called}]: {monitor.bytes_read} bytes,"
                f" {time.time() - self.start_time:.2f} seconds"
                " elapsed",
            )
            if self.called == 1:
                time.sleep(6)

    def create_encoder(*args, **kwargs):
        encoder = MultipartEncoder(*args, **kwargs)
        encoder = MultipartEncoderMonitor(encoder, CB())
        return encoder

    with caplog.at_level(logging.WARNING, logger="langsmith.client"):
        with mock.patch(
            "langsmith.client.rqtb_multipart.MultipartEncoder", create_encoder
        ):
            langchain_client.create_run(**run_to_create)
            time.sleep(1)
            start_time = time.time()
            while time.time() - start_time < 8:
                myobj["key_1"]

        assert not caplog.records


def test_list_examples_attachments_keys(langchain_client: Client) -> None:
    """Test list_examples returns same keys with and without attachments."""
    dataset_name = "__test_list_examples_attachments" + uuid4().hex[:4]
    dataset = langchain_client.create_dataset(dataset_name=dataset_name)

    langchain_client.upload_examples_multipart(
        dataset_id=dataset.id,
        uploads=[
            ExampleCreate(
                inputs={"text": "hello world"},
                outputs={"response": "hi there"},
                attachments={
                    "test_file": ("text/plain", b"test content"),
                },
            )
        ],
    )

    # Get examples with attachments
    with_attachments = next(
        langchain_client.list_examples(dataset_id=dataset.id, include_attachments=True)
    )

    # Get examples without attachments
    without_attachments = next(
        langchain_client.list_examples(dataset_id=dataset.id, include_attachments=False)
    )

    with_keys = set(with_attachments.dict().keys())
    without_keys = set(without_attachments.dict().keys())
    assert with_keys == without_keys, (
        f"Keys differ when include_attachments=True vs False.\n"
        f"Only in with_attachments: {with_keys - without_keys}\n"
        f"Only in without_attachments: {without_keys - with_keys}"
    )

    langchain_client.delete_dataset(dataset_id=dataset.id)


def test_mime_type_is_propogated(langchain_client: Client) -> None:
    """Test that the mime type is propogated correctly."""
    dataset_name = "__test_mime_type_is_propogated" + uuid4().hex[:4]
    dataset = langchain_client.create_dataset(dataset_name=dataset_name)

    langchain_client.upload_examples_multipart(
        dataset_id=dataset.id,
        uploads=[
            ExampleCreate(
                inputs={"text": "hello world"},
                outputs={"response": "hi there"},
                attachments={
                    "test_file": ("text/plain", b"test content"),
                },
            )
        ],
    )

    example = next(
        langchain_client.list_examples(dataset_id=dataset.id, include_attachments=True)
    )
    assert example.attachments["test_file"]["mime_type"] == "text/plain"

    example = langchain_client.read_example(example_id=example.id)
    assert example.attachments["test_file"]["mime_type"] == "text/plain"

    langchain_client.delete_dataset(dataset_id=dataset.id)


def test_evaluate_mime_type_is_propogated(langchain_client: Client) -> None:
    """Test that the mime type is propogated correctly when evaluating."""
    dataset_name = "__test_evaluate_mime_type_is_propogated" + uuid4().hex[:4]
    dataset = langchain_client.create_dataset(dataset_name=dataset_name)

    langchain_client.upload_examples_multipart(
        dataset_id=dataset.id,
        uploads=[
            ExampleCreate(
                inputs={"text": "hello world"},
                outputs={"response": "hi there"},
                attachments={
                    "test_file": ("text/plain", b"test content"),
                },
            )
        ],
    )

    def target(inputs: Dict[str, Any], attachments: Dict[str, Any]) -> Dict[str, Any]:
        # Verify we receive the attachment data
        assert attachments["test_file"]["mime_type"] == "text/plain"
        return {"answer": "hi there"}

    def evaluator(
        outputs: dict, reference_outputs: dict, attachments: dict
    ) -> Dict[str, Any]:
        # Verify we receive the attachment data
        assert attachments["test_file"]["mime_type"] == "text/plain"
        return {
            "score": float(
                reference_outputs.get("answer") == outputs.get("answer")  # type: ignore
            )
        }

    langchain_client.evaluate(target, data=dataset_name, evaluators=[evaluator])

    langchain_client.delete_dataset(dataset_name=dataset_name)


async def test_aevaluate_mime_type_is_propogated(langchain_client: Client) -> None:
    """Test that the mime type is propogated correctly when evaluating."""
    dataset_name = "__test_evaluate_mime_type_is_propogated" + uuid4().hex[:4]
    dataset = langchain_client.create_dataset(dataset_name=dataset_name)

    langchain_client.upload_examples_multipart(
        dataset_id=dataset.id,
        uploads=[
            ExampleCreate(
                inputs={"text": "hello world"},
                outputs={"response": "hi there"},
                attachments={
                    "test_file": ("text/plain", b"test content"),
                },
            )
        ],
    )

    async def target(
        inputs: Dict[str, Any], attachments: Dict[str, Any]
    ) -> Dict[str, Any]:
        # Verify we receive the attachment data
        assert attachments["test_file"]["mime_type"] == "text/plain"
        return {"answer": "hi there"}

    async def evaluator(
        outputs: dict, reference_outputs: dict, attachments: dict
    ) -> Dict[str, Any]:
        # Verify we receive the attachment data
        assert attachments["test_file"]["mime_type"] == "text/plain"
        return {
            "score": float(
                reference_outputs.get("answer") == outputs.get("answer")  # type: ignore
            )
        }

    await langchain_client.aevaluate(target, data=dataset_name, evaluators=[evaluator])

    langchain_client.delete_dataset(dataset_name=dataset_name)


def test_evaluate_with_attachments_multiple_evaluators(
    langchain_client: Client,
) -> None:
    """Test evaluating examples with attachments and multiple evaluators."""
    dataset_name = "__test_evaluate_attachments_multiple" + uuid4().hex[:4]

    # 1. Create dataset
    dataset = langchain_client.create_dataset(
        dataset_name,
        description="Test dataset for evals with attachments",
        data_type=DataType.kv,
    )

    # 2. Create example with attachments
    example = ExampleCreate(
        inputs={"question": "What is shown in the image?"},
        outputs={"answer": "test image"},
        attachments={
            "image": ("image/png", b"fake image data for testing"),
        },
    )

    langchain_client.upload_examples_multipart(dataset_id=dataset.id, uploads=[example])

    def target(inputs: Dict[str, Any], attachments: Dict[str, Any]) -> Dict[str, Any]:
        # Verify we receive the attachment data
        assert "image" in attachments
        assert "presigned_url" in attachments["image"]
        image_data = attachments["image"]["reader"]
        assert image_data.read() == b"fake image data for testing"
        return {"answer": "test image"}

    def evaluator_1(
        outputs: dict, reference_outputs: dict, attachments: dict
    ) -> Dict[str, Any]:
        assert "image" in attachments
        assert "presigned_url" in attachments["image"]
        image_data = attachments["image"]["reader"]
        assert image_data.read() == b"fake image data for testing"
        return {
            "score": float(
                reference_outputs.get("answer") == outputs.get("answer")  # type: ignore
            )
        }

    def evaluator_2(
        outputs: dict, reference_outputs: dict, attachments: dict
    ) -> Dict[str, Any]:
        assert "image" in attachments
        assert "presigned_url" in attachments["image"]
        image_data = attachments["image"]["reader"]
        assert image_data.read() == b"fake image data for testing"
        return {
            "score": float(
                reference_outputs.get("answer") == outputs.get("answer")  # type: ignore
            )
        }

    results = langchain_client.evaluate(
        target,
        data=dataset_name,
        evaluators=[evaluator_1, evaluator_2],
        num_repetitions=2,
    )

    assert len(results) == 2
    for result in results:
        assert result["evaluation_results"]["results"][0].score == 1.0
        assert result["evaluation_results"]["results"][1].score == 1.0

    langchain_client.delete_dataset(dataset_name=dataset_name)


def test_evaluate_with_attachments(langchain_client: Client) -> None:
    """Test evaluating examples with attachments."""
    dataset_name = "__test_evaluate_attachments" + uuid4().hex[:4]

    # 1. Create dataset
    dataset = langchain_client.create_dataset(
        dataset_name,
        description="Test dataset for evals with attachments",
        data_type=DataType.kv,
    )

    # 2. Create example with attachments
    example = ExampleCreate(
        inputs={"question": "What is shown in the image?"},
        outputs={"answer": "test image"},
        attachments={
            "image": ("image/png", b"fake image data for testing"),
        },
    )

    langchain_client.upload_examples_multipart(dataset_id=dataset.id, uploads=[example])

    def target(inputs: Dict[str, Any], attachments: Dict[str, Any]) -> Dict[str, Any]:
        # Verify we receive the attachment data
        assert "image" in attachments
        assert "presigned_url" in attachments["image"]
        image_data = attachments["image"]["reader"]
        assert image_data.read() == b"fake image data for testing"
        return {"answer": "test image"}

    def evaluator(
        outputs: dict, reference_outputs: dict, attachments: dict
    ) -> Dict[str, Any]:
        assert "image" in attachments
        assert "presigned_url" in attachments["image"]
        image_data = attachments["image"]["reader"]
        assert image_data.read() == b"fake image data for testing"
        return {
            "score": float(
                reference_outputs.get("answer") == outputs.get("answer")  # type: ignore
            )
        }

    results = langchain_client.evaluate(
        target,
        data=dataset_name,
        evaluators=[evaluator],
        num_repetitions=2,
    )

    assert len(results) == 2
    for result in results:
        assert result["evaluation_results"]["results"][0].score == 1.0

    langchain_client.delete_dataset(dataset_name=dataset_name)


def test_evaluate_with_attachments_not_in_target(langchain_client: Client) -> None:
    """Test evaluating examples with attachments."""
    dataset_name = "__test_evaluate_attachments" + uuid4().hex[:4]
    dataset = langchain_client.create_dataset(
        dataset_name,
        description="Test dataset for evals with attachments",
        data_type=DataType.kv,
    )

    example = ExampleCreate(
        inputs={"question": "What is shown in the image?"},
        outputs={"answer": "test image"},
        attachments={
            "image": ("image/png", b"fake image data for testing"),
        },
    )

    langchain_client.upload_examples_multipart(dataset_id=dataset.id, uploads=[example])

    def target(inputs: Dict[str, Any]) -> Dict[str, Any]:
        return {"answer": "test image"}

    def evaluator(
        outputs: dict, reference_outputs: dict, attachments: dict
    ) -> Dict[str, Any]:
        assert "image" in attachments
        assert "presigned_url" in attachments["image"]
        image_data = attachments["image"]["reader"]
        assert image_data.read() == b"fake image data for testing"
        return {
            "score": float(
                reference_outputs.get("answer") == outputs.get("answer")  # type: ignore
            )
        }

    results = langchain_client.evaluate(
        target,
        data=dataset_name,
        evaluators=[evaluator],
        num_repetitions=2,
    )

    assert len(results) == 2
    for result in results:
        assert result["evaluation_results"]["results"][0].score == 1.0

    results = langchain_client.evaluate(
        target,
        data=dataset_name,
        evaluators=[evaluator],
    )

    assert len(results) == 1
    for result in results:
        assert result["evaluation_results"]["results"][0].score == 1.0

    langchain_client.delete_dataset(dataset_name=dataset_name)


def test_evaluate_with_no_attachments(langchain_client: Client) -> None:
    """Test evaluating examples without attachments using a target with attachments."""
    dataset_name = "__test_evaluate_no_attachments" + uuid4().hex[:4]
    dataset = langchain_client.create_dataset(
        dataset_name,
        description="Test dataset for evals without attachments",
        data_type=DataType.kv,
    )

    # Create example using old way, attachments should be set to {}
    langchain_client.create_example(
        dataset_id=dataset.id,
        inputs={"question": "What is 2+2?"},
        outputs={"answer": "4"},
    )

    # Verify we can create example the new way without attachments
    example = ExampleCreate(
        inputs={"question": "What is 3+1?"},
        outputs={"answer": "4"},
    )
    langchain_client.upload_examples_multipart(dataset_id=dataset.id, uploads=[example])

    def target(inputs: Dict[str, Any], attachments: Dict[str, Any]) -> Dict[str, Any]:
        # Verify we receive an empty attachments dict
        assert isinstance(attachments, dict)
        assert len(attachments) == 0
        return {"answer": "4"}

    def evaluator(run: Run, example: Example) -> Dict[str, Any]:
        return {
            "score": float(
                run.outputs.get("answer") == example.outputs.get("answer")  # type: ignore
            )
        }

    results = evaluate(
        target, data=dataset_name, evaluators=[evaluator], client=langchain_client
    )

    assert len(results) == 2
    for result in results:
        assert result["evaluation_results"]["results"][0].score == 1.0

    langchain_client.delete_dataset(dataset_name=dataset_name)


async def test_aevaluate_with_attachments(langchain_client: Client) -> None:
    """Test evaluating examples with attachments."""
    dataset_name = "__test_aevaluate_attachments" + uuid4().hex[:4]
    dataset = langchain_client.create_dataset(
        dataset_name,
        description="Test dataset for evals with attachments",
        data_type=DataType.kv,
    )

    examples = [
        ExampleCreate(
            inputs={"question": "What is shown in the image?", "index": i},
            outputs={"answer": "test image"},
            attachments={
                "image": ("text/plain", bytes(f"data: {i}", "utf-8")),
            },
        )
        for i in range(10)
    ]

    langchain_client.upload_examples_multipart(dataset_id=dataset.id, uploads=examples)

    async def target(
        inputs: Dict[str, Any], attachments: Dict[str, Any]
    ) -> Dict[str, Any]:
        # Verify we receive the attachment data
        assert "image" in attachments
        assert "presigned_url" in attachments["image"]
        image_data = attachments["image"]["reader"]
        assert image_data.read() == bytes(f"data: {inputs['index']}", "utf-8")
        return {"answer": "test image"}

    async def evaluator_1(
        inputs: dict, outputs: dict, reference_outputs: dict, attachments: dict
    ) -> bool:
        assert "image" in attachments
        assert "presigned_url" in attachments["image"]
        image_data = attachments["image"]["reader"]
        return image_data.read() == bytes(f"data: {inputs['index']}", "utf-8")

    async def evaluator_2(
        inputs: dict, outputs: dict, reference_outputs: dict, attachments: dict
    ) -> bool:
        assert "image" in attachments
        assert "presigned_url" in attachments["image"]
        image_data = attachments["image"]["reader"]
        return image_data.read() == bytes(f"data: {inputs['index']}", "utf-8")

    results = await langchain_client.aevaluate(
        target,
        data=dataset_name,
        evaluators=[evaluator_1, evaluator_2],
        num_repetitions=2,
        max_concurrency=3,
    )

    assert len(results) == 20
    async for result in results:
        assert result["evaluation_results"]["results"][0].score == 1.0
        assert result["evaluation_results"]["results"][1].score == 1.0

    results = await langchain_client.aevaluate(
        target,
        data=dataset_name,
        evaluators=[],
        num_repetitions=1,
        max_concurrency=3,
    )

    assert len(results) == 10

    langchain_client.delete_dataset(dataset_name=dataset_name)


async def test_aevaluate_with_attachments_not_in_target(
    langchain_client: Client,
) -> None:
    """Test evaluating examples with attachments."""
    dataset_name = "__test_aevaluate_attachments" + uuid4().hex[:4]
    dataset = langchain_client.create_dataset(
        dataset_name,
        description="Test dataset for evals with attachments",
        data_type=DataType.kv,
    )

    example = ExampleCreate(
        inputs={"question": "What is shown in the image?"},
        outputs={"answer": "test image"},
        attachments={
            "image": ("image/png", b"fake image data for testing"),
        },
    )

    langchain_client.upload_examples_multipart(dataset_id=dataset.id, uploads=[example])

    async def target(inputs: Dict[str, Any]) -> Dict[str, Any]:
        # Verify we receive the attachment data
        return {"answer": "test image"}

    async def evaluator(
        outputs: dict, reference_outputs: dict, attachments: dict
    ) -> Dict[str, Any]:
        assert "image" in attachments
        assert "presigned_url" in attachments["image"]
        image_data = attachments["image"]["reader"]
        assert image_data.read() == b"fake image data for testing"
        return {
            "score": float(
                reference_outputs.get("answer") == outputs.get("answer")  # type: ignore
            )
        }

    results = await langchain_client.aevaluate(
        target, data=dataset_name, evaluators=[evaluator], num_repetitions=2
    )

    assert len(results) == 2
    async for result in results:
        assert result["evaluation_results"]["results"][0].score == 1.0

    langchain_client.delete_dataset(dataset_name=dataset_name)


async def test_aevaluate_with_no_attachments(langchain_client: Client) -> None:
    """Test evaluating examples without attachments using a target with attachments."""
    dataset_name = "__test_aevaluate_no_attachments" + uuid4().hex[:4]
    dataset = langchain_client.create_dataset(
        dataset_name,
        description="Test dataset for evals without attachments",
        data_type=DataType.kv,
    )

    # Create example using old way, attachments should be set to {}
    langchain_client.create_example(
        dataset_id=dataset.id,
        inputs={"question": "What is 2+2?"},
        outputs={"answer": "4"},
    )

    # Verify we can create example the new way without attachments
    example = ExampleCreate(
        inputs={"question": "What is 3+1?"},
        outputs={"answer": "4"},
    )
    langchain_client.upload_examples_multipart(dataset_id=dataset.id, uploads=[example])

    async def target(
        inputs: Dict[str, Any], attachments: Dict[str, Any]
    ) -> Dict[str, Any]:
        # Verify we receive an empty attachments dict
        assert isinstance(attachments, dict)
        assert len(attachments) == 0
        return {"answer": "4"}

    async def evaluator(run: Run, example: Example) -> Dict[str, Any]:
        return {
            "score": float(
                run.outputs.get("answer") == example.outputs.get("answer")  # type: ignore
            )
        }

    results = await aevaluate(
        target, data=dataset_name, evaluators=[evaluator], client=langchain_client
    )

    assert len(results) == 2
    async for result in results:
        assert result["evaluation_results"]["results"][0].score == 1.0

    langchain_client.delete_dataset(dataset_name=dataset_name)


def test_examples_length_validation(langchain_client: Client) -> None:
    """Test that mismatched lengths raise ValueError for create and update examples."""
    dataset_name = "__test_examples_length_validation" + uuid4().hex[:4]
    dataset = langchain_client.create_dataset(dataset_name=dataset_name)

    # Test create_examples validation
    inputs = [{"text": "hello"}, {"text": "world"}]
    outputs = [{"response": "hi"}]  # One less than inputs
    with pytest.raises(ValueError) as exc_info:
        langchain_client.create_examples(
            inputs=inputs, outputs=outputs, dataset_id=dataset.id
        )
    assert "Length of outputs (1) does not match length of inputs (2)" in str(
        exc_info.value
    )

    # Create some valid examples for testing update
    langchain_client.create_examples(
        inputs=[{"text": "hello"}, {"text": "world"}],
        outputs=[{"response": "hi"}, {"response": "earth"}],
        dataset_id=dataset.id,
    )
    example_ids = [
        example.id for example in langchain_client.list_examples(dataset_id=dataset.id)
    ]

    # Test update_examples validation
    with pytest.raises(ValueError) as exc_info:
        langchain_client.update_examples(
            example_ids=example_ids,
            inputs=[{"text": "new hello"}],  # One less than example_ids
            outputs=[{"response": "new hi"}, {"response": "new earth"}],
        )
    assert "Length of inputs (1) does not match length of examples (2)" in str(
        exc_info.value
    )

    # Clean up
    langchain_client.delete_dataset(dataset_id=dataset.id)


def test_new_create_example(langchain_client: Client) -> None:
    """Test create_examples works with multipart style input."""
    dataset_name = "__test_update_examples_output" + uuid4().hex[:4]
    dataset = langchain_client.create_dataset(dataset_name=dataset_name)

    example_id = uuid4()
    langchain_client.create_example(
        dataset_name=dataset_name,
        example_id=example_id,
        inputs={"query": "What's in this image?"},
        outputs={"answer": "A test image"},
        attachments={
            "image1": ("image/png", b"fake image data 1"),
            "image2": ("image/png", b"fake image data 2"),
        },
    )

    retrieved_example = langchain_client.read_example(example_id=example_id)

    assert retrieved_example.id == example_id
    assert retrieved_example.dataset_id == dataset.id
    assert retrieved_example.inputs == {"query": "What's in this image?"}
    assert retrieved_example.outputs == {"answer": "A test image"}
    assert list(retrieved_example.attachments.keys()) == ["image1", "image2"]

    # Clean up
    langchain_client.delete_dataset(dataset_id=dataset.id)


def test_new_create_examples(langchain_client: Client) -> None:
    """Test create_examples works with multipart style input."""
    dataset_name = "__test_update_examples_output" + uuid4().hex[:4]
    dataset = langchain_client.create_dataset(dataset_name=dataset_name)

    example_id = uuid4()
    example = ExampleCreate(
        id=example_id,
        inputs={"query": "What's in this image?"},
        outputs={"answer": "A test image"},
        attachments={
            "image1": ("image/png", b"fake image data 1"),
            "image2": ("image/png", b"fake image data 2"),
        },
    )

    # Use new way of passing example
    langchain_client.create_examples(dataset_name=dataset_name, uploads=[example])

    retrieved_example = langchain_client.read_example(example_id=example_id)
    examples_in_dataset = langchain_client.list_examples(dataset_id=dataset.id)
    assert len(list(examples_in_dataset)) == 1

    assert retrieved_example.id == example_id
    assert retrieved_example.dataset_id == dataset.id
    assert retrieved_example.inputs == example.inputs
    assert retrieved_example.outputs == example.outputs
    assert retrieved_example.attachments.keys() == example.attachments.keys()

    # Use old way of passing example
    example_id2 = uuid4()
    langchain_client.create_examples(
        dataset_name=dataset_name,
        ids=[example_id2],
        inputs=[{"query": "What's not in this image?"}],
        outputs=[{"answer": "A real image"}],
        attachments=[
            {
                "image1": ("image/png", b"fake image data 1"),
                "image2": ("image/png", b"fake image data 2"),
            }
        ],
    )

    retrieved_example = langchain_client.read_example(example_id=example_id2)
    examples_in_dataset = langchain_client.list_examples(dataset_id=dataset.id)
    assert len(list(examples_in_dataset)) == 2

    assert retrieved_example.id == example_id2
    assert retrieved_example.dataset_id == dataset.id
    assert retrieved_example.inputs == {"query": "What's not in this image?"}
    assert retrieved_example.outputs == {"answer": "A real image"}
    assert retrieved_example.attachments.keys() == example.attachments.keys()

    # Clean up
    langchain_client.delete_dataset(dataset_id=dataset.id)


def test_new_update_examples(langchain_client: Client) -> None:
    """Test update_examples works with multipart style input."""
    dataset_name = "__test_update_examples_output" + uuid4().hex[:4]
    dataset = langchain_client.create_dataset(dataset_name=dataset_name)

    example_id = uuid4()
    example = ExampleCreate(
        id=example_id,
        inputs={"query": "What's in this image?"},
        outputs={"answer": "A test image"},
        attachments={
            "image1": ("image/png", b"fake image data 1"),
            "image2": ("image/png", b"fake image data 2"),
        },
    )

    # Create some valid examples for testing update
    langchain_client.create_examples(dataset_name=dataset_name, uploads=[example])

    example_update = ExampleUpdate(
        id=example_id,
        inputs={"query": "What's not in this image?"},
        outputs={"answer": "A real image"},
        attachments={
            "image3": ("image/png", b"fake image data 3"),
        },
    )

    langchain_client.update_examples(dataset_id=dataset.id, updates=[example_update])

    retrieved_example = langchain_client.read_example(example_id=example_id)

    assert retrieved_example.id == example_id
    assert retrieved_example.dataset_id == dataset.id
    assert retrieved_example.inputs == example_update.inputs
    assert retrieved_example.outputs == example_update.outputs
    assert retrieved_example.attachments.keys() == example_update.attachments.keys()

    langchain_client.update_examples(
        dataset_ids=[dataset.id],
        example_ids=[example_id],
        inputs=[{"query": "What's not in this image?"}],
        outputs=[{"answer": "A real image"}],
        attachments=[
            {
                "image4": ("image/png", b"fake image data 4"),
            }
        ],
    )

    retrieved_example = langchain_client.read_example(example_id=example_id)

    assert retrieved_example.id == example_id
    assert retrieved_example.dataset_id == dataset.id
    assert retrieved_example.inputs == example_update.inputs
    assert retrieved_example.outputs == example_update.outputs
    assert list(retrieved_example.attachments.keys()) == ["image4"]

    # Clean up
    langchain_client.delete_dataset(dataset_id=dataset.id)


def test_update_examples_multiple_datasets(langchain_client: Client) -> None:
    """Test update_examples does not work with multiple datasets."""
    dataset_name1 = "__test_update_examples_output" + uuid4().hex[:4]
    dataset_name2 = "__test_update_examples_output" + uuid4().hex[:4]
    dataset1 = langchain_client.create_dataset(dataset_name=dataset_name1)
    dataset2 = langchain_client.create_dataset(dataset_name=dataset_name2)

    example1_id = uuid4()
    example2_id = uuid4()
    example_1 = ExampleCreate(
        id=example1_id,
        inputs={"query": "What's in this image?"},
        outputs={"answer": "A test image"},
        attachments={
            "image1": ("image/png", b"fake image data 1"),
            "image2": ("image/png", b"fake image data 2"),
        },
    )
    example_2 = ExampleCreate(
        id=example2_id,
        inputs={"query": "What's in this image?"},
        outputs={"answer": "A test image"},
        attachments={
            "image1": ("image/png", b"fake image data 1"),
            "image2": ("image/png", b"fake image data 2"),
        },
    )

    # Create some valid examples for testing update
    langchain_client.create_examples(dataset_name=dataset_name1, uploads=[example_1])

    langchain_client.create_examples(dataset_name=dataset_name2, uploads=[example_2])

    example_update_1 = ExampleUpdate(
        id=example1_id,
        inputs={"query": "What's not in this image?"},
        outputs={"answer": "A real image"},
        attachments={
            "image3": ("image/png", b"fake image data 1"),
        },
    )

    example_update_2 = ExampleUpdate(
        id=example2_id,
        inputs={"query": "What's not in this image?"},
        outputs={"answer": "A real image"},
        attachments={
            "image3": ("image/png", b"fake image data 1"),
        },
    )

    with pytest.raises(LangSmithAPIError, match="Dataset ID mismatch"):
        langchain_client.update_examples(
            dataset_id=dataset1.id, updates=[example_update_1, example_update_2]
        )

    with pytest.raises(LangSmithAPIError, match="Dataset ID mismatch"):
        langchain_client.update_examples(
            example_ids=[example1_id, example2_id],
            inputs=[example_update_1.inputs, example_update_2.inputs],
            outputs=[example_update_1.outputs, example_update_2.outputs],
        )

    # Clean up
    langchain_client.delete_dataset(dataset_id=dataset1.id)
    langchain_client.delete_dataset(dataset_id=dataset2.id)


@pytest.mark.xfail(reason="Need to wait for backend changes to go endpoint")
def test_use_source_run_io(langchain_client: Client) -> None:
    dataset_name = "__test_use_source_run_io" + uuid4().hex[:4]
    dataset = langchain_client.create_dataset(
        dataset_name=dataset_name,
        description="Test dataset for creating dataset with description",
    )

    run_id = uuid4()
    langchain_client.create_run(
        name="foo",
        run_type="llm",
        inputs={"foo": "bar"},
        outputs={"foo": "bar"},
        attachments={
            "test_file": ("text/plain", b"test content"),
        },
        id=run_id,
    )

    retrieved_example = langchain_client.create_example(
        use_source_run_io=True, source_run_id=run_id, dataset_id=dataset.id
    )

    assert retrieved_example.dataset_id == dataset.id
    assert retrieved_example.inputs == {"foo": "bar"}
    assert retrieved_example.outputs == {"foo": "bar"}
    assert list(retrieved_example.attachments.keys()) == ["test_file"]

    # Clean up
    langchain_client.delete_dataset(dataset_id=dataset.id)


@pytest.mark.xfail(reason="Need to wait for backend changes to go endpoint")
def test_use_source_run_attachments(langchain_client: Client) -> None:
    dataset_name = "__test_use_source_run_attachments" + uuid4().hex[:4]
    dataset = langchain_client.create_dataset(
        dataset_name=dataset_name,
        description="Test dataset for creating dataset with description",
    )

    run_id = uuid4()
    langchain_client.create_run(
        name="foo",
        run_type="llm",
        inputs={"foo": "bar"},
        outputs={"foo": "bar"},
        attachments={
            "test_file": ("text/plain", b"test content"),
        },
        id=run_id,
    )

    retrieved_example = langchain_client.create_example(
        use_source_run_io=True,
        use_source_run_attachments=[],
        source_run_id=run_id,
        dataset_id=dataset.id,
        inputs={"bar": "baz"},
        outputs={"bar": "baz"},
        attachments={
            "test_file2": ("text/plain", b"test content"),
        },
    )

    assert retrieved_example.dataset_id == dataset.id
    assert retrieved_example.inputs == {"bar": "baz"}
    assert retrieved_example.outputs == {"bar": "baz"}
    # source run attachments should override manually passed ones
    assert list(retrieved_example.attachments.keys()) == ["test_file"]

    example_id = uuid4()
    example = ExampleCreate(
        id=example_id,
        use_source_run_io=True,
        source_run_id=run_id,
        attachments={
            "test_file2": ("text/plain", b"test content"),
        },
        inputs={"bar": "baz"},
        outputs={"bar": "baz"},
    )

    langchain_client.create_examples(dataset_id=dataset.id, uploads=[example])

    retrieved_example = langchain_client.read_example(example_id=example_id)

    assert retrieved_example.dataset_id == dataset.id
    assert retrieved_example.inputs == {"foo": "bar"}
    assert retrieved_example.outputs == {"foo": "bar"}
    # source run attachments should override manually passed ones
    assert list(retrieved_example.attachments.keys()) == ["test_file"]

    # Clean up
    langchain_client.delete_dataset(dataset_id=dataset.id)


def test_create_examples_xor_dataset_args(langchain_client: Client) -> None:
    """Test create_examples fails if both dataset_name and dataset_id are provided."""
    dataset_name = "__test_create_examples_xor_dataset_args" + uuid4().hex[:4]
    dataset = langchain_client.create_dataset(
        dataset_name=dataset_name,
        description="Test dataset for creating dataset with description",
    )

    with pytest.raises(
        ValueError,
        match="Exactly one argument in each of the following "
        "groups must be defined: dataset_id, dataset_name",
    ):
        langchain_client.create_examples(
            dataset_name=dataset_name, dataset_id=dataset.id
        )

    # Clean up
    langchain_client.delete_dataset(dataset_id=dataset.id)


def test_must_pass_uploads_or_inputs(langchain_client: Client) -> None:
    """Test create_examples fails if no uploads or inputs are provided."""
    dataset_name = "__test_must_pass_uploads_or_inputs" + uuid4().hex[:4]
    dataset = langchain_client.create_dataset(
        dataset_name=dataset_name,
        description="Test dataset for creating dataset with description",
    )

    with pytest.raises(ValueError, match="When passing kwargs, you must pass inputs"):
        langchain_client.create_examples(dataset_id=dataset.id, outputs={"foo": "bar"})

    # Clean up
    langchain_client.delete_dataset(dataset_id=dataset.id)


def test_update_examples_errors(langchain_client: Client) -> None:
    """Test update_examples fails in a number of cases."""
    dataset_name = "__test_update_examples_errors" + uuid4().hex[:4]
    dataset2_name = "__test_update_examples_errors" + uuid4().hex[:4]
    dataset = langchain_client.create_dataset(
        dataset_name=dataset_name,
        description="Test dataset for creating dataset with description",
    )
    dataset2 = langchain_client.create_dataset(
        dataset_name=dataset2_name,
        description="Test dataset for creating dataset with description",
    )

    # Create example to update
    example_id = uuid4()
    langchain_client.create_example(
        example_id=example_id,
        inputs={"foo": "bar"},
        outputs={"foo": "bar"},
        dataset_id=dataset.id,
    )
    example_id2 = uuid4()
    langchain_client.create_example(
        example_id=example_id2,
        inputs={"foo": "bar"},
        outputs={"foo": "bar"},
        dataset_id=dataset2.id,
    )

    # Update example
    with pytest.raises(
        ValueError, match="When passing kwargs, you must pass example_ids"
    ):
        langchain_client.update_examples(
            outputs=[{"bar": "baz"}],
        )

    with pytest.raises(
        ValueError,
        match="When passing kwargs, you must not pass dataset_id, or updates",
    ):
        langchain_client.update_examples(
            outputs=[{"bar": "baz"}],
            example_ids=[example_id],
            dataset_id=dataset.id,
        )

    with pytest.raises(
        ValueError, match="When not passing kwargs, you must pass dataset_id"
    ):
        langchain_client.update_examples(
            updates=[ExampleUpdate(id=example_id, outputs={"bar": "baz"})],
        )

    with pytest.raises(
        ValueError, match="Dataset IDs must be the same for all examples"
    ):
        langchain_client.update_examples(
            dataset_ids=[dataset.id, uuid4()],
            outputs=[{"bar": "baz"}, {"bar": "baz"}],
            example_ids=[example_id, uuid4()],
        )

    with pytest.raises(ValueError, match="dataset_ids cannot be set to None"):
        langchain_client.update_examples(
            dataset_ids=[None],
            outputs=[{"bar": "baz"}],
            example_ids=[example_id],
        )

    with pytest.raises(LangSmithAPIError):
        langchain_client.update_examples(
            updates=[
                ExampleUpdate(
                    id=example_id, outputs={"bar": "baz"}, dataset_id=dataset.id
                ),
                ExampleUpdate(
                    id=example_id2, outputs={"bar": "baz"}, dataset_id=dataset2.id
                ),
            ],
        )

    retrieved_example = langchain_client.read_example(example_id=example_id)
    # Assert update failed due to differing datasets
    assert retrieved_example.outputs == {"foo": "bar"}

    langchain_client.update_examples(
        updates=[
            ExampleUpdate(id=example_id, outputs={"bar": "baz"}, dataset_id=dataset.id)
        ],
    )
    retrieved_example = langchain_client.read_example(example_id=example_id)
    # Assert update was successful
    assert retrieved_example.outputs == {"bar": "baz"}

    # Clean up
    langchain_client.delete_dataset(dataset_id=dataset.id)


def test_create_examples_errors(langchain_client: Client) -> None:
    """Test create_examples fails in a number of cases."""
    dataset_name = "__test_create_examples_errors" + uuid4().hex[:4]
    dataset = langchain_client.create_dataset(
        dataset_name=dataset_name,
        description="Test dataset for creating dataset with description",
    )

    with pytest.raises(
        ValueError, match="When passing kwargs, you must not pass uploads"
    ):
        langchain_client.create_examples(
            dataset_id=dataset.id, outputs={"foo": "bar"}, uploads=[ExampleCreate()]
        )

    # Clean up
    langchain_client.delete_dataset(dataset_id=dataset.id)


@pytest.mark.xfail(reason="Need to wait for backend changes to go endpoint")
def test_use_source_run_io_multiple_examples(langchain_client: Client) -> None:
    dataset_name = "__test_use_source_run_io" + uuid4().hex[:4]
    dataset = langchain_client.create_dataset(
        dataset_name=dataset_name,
        description="Test dataset for creating dataset with description",
    )

    run_id = uuid4()
    langchain_client.create_run(
        name="foo",
        run_type="llm",
        inputs={"foo": "bar"},
        outputs={"foo": "bar"},
        attachments={
            "test_file": ("text/plain", b"test content"),
            "real_file": ("text/plain", b"real content"),
        },
        id=run_id,
    )

    example_ids = [uuid4(), uuid4(), uuid4()]
    langchain_client.create_examples(
        ids=example_ids,
        inputs=[{"bar": "baz"}, {"bar": "baz"}, {"bar": "baz"}],
        outputs=[{"bar": "baz"}, {"bar": "baz"}, {"bar": "baz"}],
        attachments=[
            {"test_file2": ("text/plain", b"test content")},
            {"test_file2": ("text/plain", b"test content")},
            {"test_file2": ("text/plain", b"test content")},
        ],
        use_source_run_io=[True, False, True],
        use_source_run_attachments=[[], ["test_file"], ["test_file"]],
        source_run_ids=[run_id, run_id, run_id],
        dataset_id=dataset.id,
    )

    example_1 = langchain_client.read_example(example_id=example_ids[0])
    example_2 = langchain_client.read_example(example_id=example_ids[1])
    example_3 = langchain_client.read_example(example_id=example_ids[2])

    assert example_1.dataset_id == dataset.id
    assert example_1.inputs == {"foo": "bar"}
    assert example_1.outputs == {"foo": "bar"}
    assert sorted(example_1.attachments.keys()) == ["real_file", "test_file"]

    assert example_2.dataset_id == dataset.id
    assert example_2.inputs == {"bar": "baz"}
    assert example_2.outputs == {"bar": "baz"}
    assert sorted(example_2.attachments.keys()) == ["test_file"]

    assert example_3.dataset_id == dataset.id
    assert example_3.inputs == {"foo": "bar"}
    assert example_3.outputs == {"foo": "bar"}
    assert sorted(example_3.attachments.keys()) == ["real_file", "test_file"]

    # Clean up
    langchain_client.delete_dataset(dataset_id=dataset.id)


def test_update_example_with_attachments_operations(langchain_client: Client) -> None:
    """Test updating an example with attachment operations."""
    dataset_name = "__test_update_example_attachments" + uuid4().hex[:4]
    dataset = langchain_client.create_dataset(
        dataset_name=dataset_name,
        description="Test dataset for updating example attachments",
    )
    example_id = uuid4()
    # Create example with attachments
    example = ExampleCreate(
        id=example_id,
        inputs={"query": "What's in this image?"},
        outputs={"answer": "A test image"},
        attachments={
            "image1": ("image/png", b"fake image data 1"),
            "image2": ("image/png", b"fake image data 2"),
        },
    )
    langchain_client.create_examples(dataset_id=dataset.id, uploads=[example])

    # Update example with attachment operations to rename and retain attachments
    attachments_operations = AttachmentsOperations(
        rename={"image1": "renamed_image"},
        retain=["image2"],  # Only keep the renamed image1, drop image2
    )

    langchain_client.update_example(
        example_id=example_id,
        attachments_operations=attachments_operations,
    )

    # Verify the update
    retrieved_example = langchain_client.read_example(
        example_id=example_id,
    )

    # Check that only the renamed attachment exists
    assert len(retrieved_example.attachments) == 2
    assert "renamed_image" in retrieved_example.attachments
    assert "image2" in retrieved_example.attachments
    assert "image1" not in retrieved_example.attachments
    assert (
        retrieved_example.attachments["image2"]["reader"].read() == b"fake image data 2"
    )
    assert (
        retrieved_example.attachments["renamed_image"]["reader"].read()
        == b"fake image data 1"
    )

    langchain_client.update_example(
        dataset_id=dataset.id,
        example_id=example_id,
        attachments={"image3": ("image/png", b"fake image data 3")},
    )

    # Verify the update
    retrieved_example = langchain_client.read_example(
        example_id=example_id,
    )

    # Check that only the renamed attachment exists
    assert len(retrieved_example.attachments) == 1
    assert "image3" in retrieved_example.attachments
    assert (
        retrieved_example.attachments["image3"]["reader"].read() == b"fake image data 3"
    )

    # Clean up
    langchain_client.delete_dataset(dataset_id=dataset.id)


def test_bulk_update_examples_with_attachments_operations(
    langchain_client: Client,
) -> None:
    """Test bulk updating examples with attachment operations."""
    dataset_name = "__test_bulk_update_attachments" + uuid4().hex[:4]
    dataset = langchain_client.create_dataset(
        dataset_name=dataset_name,
        description="Test dataset for bulk updating example attachments",
    )

    example_id1, example_id2 = uuid4(), uuid4()
    # Create two examples with attachments
    example1 = ExampleCreate(
        id=example_id1,
        inputs={"query": "What's in this image?"},
        outputs={"answer": "A test image 1"},
        attachments={
            "image1": ("image/png", b"fake image data 1"),
            "extra": ("text/plain", b"extra data"),
        },
    )
    example2 = ExampleCreate(
        id=example_id2,
        inputs={"query": "What's in this image?"},
        outputs={"answer": "A test image 2"},
        attachments={
            "image2": ("image/png", b"fake image data 2"),
            "extra": ("text/plain", b"extra data"),
        },
    )

    created_examples = langchain_client.upload_examples_multipart(
        dataset_id=dataset.id,
        uploads=[example1, example2],
    )
    assert len(created_examples["example_ids"]) == 2
    assert str(example_id1) in created_examples["example_ids"]
    assert str(example_id2) in created_examples["example_ids"]

    # Update both examples with different attachment operations
    attachments_operations = [
        AttachmentsOperations(
            rename={"image1": "renamed_image1"},
        ),
        AttachmentsOperations(retain=["extra"]),
    ]

    langchain_client.update_examples(
        example_ids=[example_id1, example_id2],
        attachments_operations=attachments_operations,
    )

    # Verify the updates
    updated_examples = list(
        langchain_client.list_examples(
            dataset_id=dataset.id,
            example_ids=[example_id1, example_id2],
            include_attachments=True,
        )
    )

    updated_example_1 = next(ex for ex in updated_examples if ex.id == example_id1)
    updated_example_2 = next(ex for ex in updated_examples if ex.id == example_id2)
    # Check first example
    assert len(updated_example_1.attachments) == 1
    assert "renamed_image1" in updated_example_1.attachments
    assert "extra" not in updated_example_1.attachments

    # Check second example
    assert len(updated_example_2.attachments) == 1
    assert "extra" in updated_example_2.attachments
    assert "image2" not in updated_example_2.attachments

    # Check attachment data
    assert (
        updated_example_1.attachments["renamed_image1"]["reader"].read()
        == b"fake image data 1"
    )
    assert updated_example_2.attachments["extra"]["reader"].read() == b"extra data"

    # Clean up
    langchain_client.delete_dataset(dataset_id=dataset.id)


def test_examples_multipart_attachment_path(langchain_client: Client) -> None:
    """Test uploading examples with attachments via multipart endpoint."""
    dataset_name = "__test_upload_examples_multipart" + uuid4().hex[:4]
    if langchain_client.has_dataset(dataset_name=dataset_name):
        langchain_client.delete_dataset(dataset_name=dataset_name)

    dataset = langchain_client.create_dataset(
        dataset_name,
        description="Test dataset for multipart example uploads",
        data_type=DataType.kv,
    )

    file_path = Path(__file__).parent / "test_data/parrot-icon.png"
    example_id = uuid4()
    example = ExampleCreate(
        id=example_id,
        inputs={"text": "hello world"},
        attachments={
            "file1": ("text/plain", b"original content 1"),
            "file2": ("image/png", file_path),
            "file3": ("image/png", file_path),
        },
    )

    # Get the multipart data first to check file handling
    _, _, opened_files_dict = langchain_client._prepare_multipart_data(
        [example],
        include_dataset_id=False,
        dangerously_allow_filesystem=True,
    )

    file_obj = list(opened_files_dict.values())[0]
    fd = file_obj.fileno()

    # Verify the file is open by trying to read from it
    try:
        os.fstat(fd)
        file_is_open = True
    except OSError:
        file_is_open = False
    assert file_is_open, "File should be open after _prepare_multipart_data"

    # Now close the files
    _close_files(list(opened_files_dict.values()))

    # Verify the file is closed by checking if the file descriptor is invalid
    try:
        os.fstat(fd)
        file_is_closed = False
    except OSError:
        file_is_closed = True
    assert file_is_closed, "File should be closed after _close_files"

    created_examples = langchain_client.upload_examples_multipart(
        dataset_id=dataset.id, uploads=[example], dangerously_allow_filesystem=True
    )
    assert created_examples["count"] == 1

    # Verify the upload
    retrieved = langchain_client.read_example(example_id)

    assert len(retrieved.attachments) == 3
    assert "file1" in retrieved.attachments
    assert "file2" in retrieved.attachments
    assert "file3" in retrieved.attachments
    assert retrieved.attachments["file1"]["reader"].read() == b"original content 1"
    assert (
        retrieved.attachments["file2"]["reader"].read()
        == (Path(__file__).parent / "test_data/parrot-icon.png").read_bytes()
    )
    assert (
        retrieved.attachments["file3"]["reader"].read()
        == (Path(__file__).parent / "test_data/parrot-icon.png").read_bytes()
    )

    example_update = ExampleUpdate(
        id=example_id,
        attachments={
            "new_file1": (
                "image/png",
                file_path,
            ),
            "new_file2": (
                "image/png",
                file_path,
            ),
        },
    )

    langchain_client.update_examples_multipart(
        dataset_id=dataset.id,
        updates=[example_update],
        dangerously_allow_filesystem=True,
    )

    retrieved = langchain_client.read_example(example_id)

    assert len(retrieved.attachments) == 2
    assert "new_file1" in retrieved.attachments
    assert "new_file2" in retrieved.attachments
    assert retrieved.attachments["new_file1"]["reader"].read() == file_path.read_bytes()
    assert retrieved.attachments["new_file2"]["reader"].read() == file_path.read_bytes()

    example_wrong_path = ExampleCreate(
        id=example_id,
        inputs={"text": "hello world"},
        attachments={
            "file1": (
                "text/plain",
                Path(__file__).parent / "test_data/not-a-real-file.txt",
            ),
        },
    )

    with pytest.raises(FileNotFoundError) as exc_info:
        langchain_client.upload_examples_multipart(
            dataset_id=dataset.id,
            uploads=[example_wrong_path],
            dangerously_allow_filesystem=True,
        )
    assert "test_data/not-a-real-file.txt" in str(exc_info.value)

    # Clean up
    langchain_client.delete_dataset(dataset_id=dataset.id)


def test_update_examples_multipart(langchain_client: Client) -> None:
    """Test updating examples with attachments via multipart endpoint."""
    dataset_name = "__test_update_examples_multipart" + uuid4().hex[:4]
    if langchain_client.has_dataset(dataset_name=dataset_name):
        langchain_client.delete_dataset(dataset_name=dataset_name)

    dataset = langchain_client.create_dataset(
        dataset_name,
        description="Test dataset for multipart example updates",
        data_type=DataType.kv,
    )
    example_ids = [uuid4() for _ in range(2)]

    # First create some examples with attachments
    example_1 = ExampleCreate(
        id=example_ids[0],
        inputs={"text": "hello world"},
        attachments={
            "file1": ("text/plain", b"original content 1"),
            "file2": ("text/plain", b"original content 2"),
        },
    )

    example_2 = ExampleCreate(
        id=example_ids[1],
        inputs={"text": "second example"},
        attachments={
            "file3": ("text/plain", b"original content 3"),
            "file4": ("text/plain", b"original content 4"),
        },
    )

    created_examples = langchain_client.upload_examples_multipart(
        dataset_id=dataset.id, uploads=[example_1, example_2]
    )
    assert created_examples["count"] == 2

    # Now create update operations
    update_1 = ExampleUpdate(
        id=example_ids[0],
        inputs={"text": "updated hello world"},
        attachments={
            "new_file1": ("text/plain", b"new content 1"),
        },
        attachments_operations=AttachmentsOperations(
            retain=["file1"],
        ),
    )

    update_2 = ExampleUpdate(
        id=example_ids[1],
        inputs={"text": "updated second example"},
        attachments={
            "new_file2": ("text/plain", b"new content 2"),
        },
        attachments_operations=AttachmentsOperations(retain=["file3"]),
    )

    # Test updating multiple examples at once
    updated_examples = langchain_client.update_examples_multipart(
        dataset_id=dataset.id, updates=[update_1, update_2]
    )
    assert updated_examples["count"] == 2

    # Verify the updates
    updated = list(
        langchain_client.list_examples(
            dataset_id=dataset.id,
            include_attachments=True,
        )
    )

    # Verify first example updates
    example_1_updated = next(ex for ex in updated if ex.id == example_ids[0])
    assert example_1_updated.inputs["text"] == "updated hello world"
    assert "file1" in example_1_updated.attachments
    assert "new_file1" in example_1_updated.attachments
    assert "file2" not in example_1_updated.attachments
    assert (
        example_1_updated.attachments["new_file1"]["reader"].read() == b"new content 1"
    )
    assert (
        example_1_updated.attachments["file1"]["reader"].read() == b"original content 1"
    )

    # Verify second example updates
    example_2_updated = next(ex for ex in updated if ex.id == example_ids[1])
    assert example_2_updated.inputs["text"] == "updated second example"
    assert "file3" in example_2_updated.attachments
    assert "new_file2" in example_2_updated.attachments
    assert "file4" not in example_2_updated.attachments
    assert "file3" in example_2_updated.attachments
    assert "new_file2" in example_2_updated.attachments
    assert "file4" not in example_2_updated.attachments
    assert (
        example_2_updated.attachments["file3"]["reader"].read() == b"original content 3"
    )
    assert (
        example_2_updated.attachments["new_file2"]["reader"].read() == b"new content 2"
    )

    # Test updating non-existent example doesn't do anything
    response = langchain_client.update_examples_multipart(
        dataset_id=dataset.id,
        updates=[
            ExampleUpdate(
                id=uuid4(),
                inputs={"text": "should fail"},
            )
        ],
    )
    assert response["count"] == 0

    # Test new attachments have priority
    response = langchain_client.update_examples_multipart(
        dataset_id=dataset.id,
        updates=[
            ExampleUpdate(
                id=example_ids[0],
                attachments={
                    "renamed_file1": ("text/plain", b"new content 1"),
                },
                attachments_operations=AttachmentsOperations(
                    retain=["renamed_file1"],
                ),
            )
        ],
    )
    assert response["count"] == 1
    example_1_updated = langchain_client.read_example(example_ids[0])
    assert list(example_1_updated.attachments.keys()) == ["renamed_file1"]
    assert (
        example_1_updated.attachments["renamed_file1"]["reader"].read()
        == b"new content 1"
    )

    # Test new attachments have priority
    response = langchain_client.update_examples_multipart(
        dataset_id=dataset.id,
        updates=[
            ExampleUpdate(
                id=example_ids[0],
                attachments={
                    "foo": ("text/plain", b"new content 1"),
                },
                attachments_operations=AttachmentsOperations(
                    rename={"renamed_file1": "foo"},
                ),
            )
        ],
    )
    assert response["count"] == 1
    example_1_updated = langchain_client.read_example(example_ids[0])
    assert list(example_1_updated.attachments.keys()) == ["foo"]

    # Clean up
    langchain_client.delete_dataset(dataset_id=dataset.id)


async def test_aevaluate_max_concurrency(langchain_client: Client) -> None:
    """Test max concurrency works as expected."""
    dataset_name = "__test_a_ton_of_feedback" + uuid4().hex[:4]
    dataset = langchain_client.create_dataset(
        dataset_name=dataset_name,
        description="Test dataset for max concurrency",
    )

    examples = [
        ExampleCreate(
            inputs={"query": "What's in this image?"},
            outputs={"answer": "A test image 1"},
        )
        for _ in range(5)
    ]

    langchain_client.upload_examples_multipart(dataset_id=dataset.id, uploads=examples)

    # Takes 2 sec to run all evaluators on an example.
    async def eval_func(inputs, outputs):
        await asyncio.sleep(0.1)
        return {"score": random.random()}

    evaluators = [eval_func] * 20

    async def target(inputs):
        return {"foo": "bar"}

    start_time = time.time()
    await langchain_client.aevaluate(
        target,
        data=dataset_name,
        evaluators=evaluators,
        max_concurrency=4,
    )
    end_time = time.time()

    # should proceed in two rounds (4 examples then 1), taking around 4 seconds
    # total.
    # TODO: Investigate why this requires 10 sec
    assert end_time - start_time < 10
    langchain_client.delete_dataset(dataset_name=dataset.name)


def test_annotation_queue_crud(langchain_client: Client):
    """Test basic CRUD operations for annotation queues."""
    queue_name = f"test_queue_{uuid.uuid4().hex[:8]}"
    queue_id = uuid.uuid4()

    # Test creation
    queue = langchain_client.create_annotation_queue(
        name=queue_name, description="Test queue", queue_id=queue_id
    )
    assert queue.name == queue_name
    assert queue.id == queue_id

    # Test reading
    read_queue = langchain_client.read_annotation_queue(queue_id)
    assert read_queue.id == queue_id
    assert read_queue.name == queue_name

    # Test updating
    new_name = f"updated_{queue_name}"
    langchain_client.update_annotation_queue(
        queue_id=queue_id, name=new_name, description="Updated description"
    )

    updated_queue = langchain_client.read_annotation_queue(queue_id)
    assert updated_queue.name == new_name

    # Test deletion
    langchain_client.delete_annotation_queue(queue_id)

    # Verify deletion
    queues = list(langchain_client.list_annotation_queues(queue_ids=[queue_id]))
    assert len(queues) == 0


def test_list_annotation_queues(langchain_client: Client):
    """Test listing and filtering annotation queues."""
    queue_names = [f"test_queue_{i}_{uuid.uuid4().hex[:8]}" for i in range(3)]
    queue_ids = []

    try:
        # Create test queues
        for name in queue_names:
            queue = langchain_client.create_annotation_queue(
                name=name, description="Test queue"
            )
            queue_ids.append(queue.id)

        # Test listing with various filters
        queues = list(
            langchain_client.list_annotation_queues(queue_ids=queue_ids[:2], limit=2)
        )
        assert len(queues) == 2

        # Test name filter
        queues = list(langchain_client.list_annotation_queues(name=queue_names[0]))
        assert len(queues) == 1
        assert queues[0].name == queue_names[0]

        # Test name_contains filter
        queues = list(
            langchain_client.list_annotation_queues(name_contains="test_queue")
        )
        assert len(queues) >= 3  # Could be more if other tests left queues

    finally:
        # Clean up
        for queue_id in queue_ids:
            langchain_client.delete_annotation_queue(queue_id)


def test_annotation_queue_runs(langchain_client: Client):
    """Test managing runs within an annotation queue."""
    queue_name = f"test_queue_{uuid.uuid4().hex[:8]}"
    project_name = f"test_project_{uuid.uuid4().hex[:8]}"
    # Create a queue
    queue = langchain_client.create_annotation_queue(
        name=queue_name, description="Test queue"
    )

    # Create some test runs
    run_ids = [uuid.uuid4() for _ in range(3)]
    for i in range(3):
        langchain_client.create_run(
            name=f"test_run_{i}",
            inputs={"input": f"test_{i}"},
            run_type="llm",
            project_name=project_name,
            start_time=datetime.datetime.now(datetime.timezone.utc),
            id=run_ids[i],
        )

    def _get_run(run_id: ID_TYPE, has_end: bool = False) -> bool:
        try:
            r = langchain_client.read_run(run_id)  # type: ignore
            if has_end:
                return r.end_time is not None
            return True
        except LangSmithError:
            return False

    wait_for(lambda: _get_run(run_ids[0]))
    wait_for(lambda: _get_run(run_ids[1]))
    wait_for(lambda: _get_run(run_ids[2]))
    # Add runs to queue
    langchain_client.add_runs_to_annotation_queue(queue_id=queue.id, run_ids=run_ids)

    # Test getting run at index
    run_info = langchain_client.get_run_from_annotation_queue(
        queue_id=queue.id, index=0
    )
    assert run_info.id in run_ids

    # Test deleting a run from queue
    langchain_client.delete_run_from_annotation_queue(
        queue_id=queue.id, run_id=run_ids[2]
    )

    # Test that runs are deleted
    with pytest.raises(LangSmithNotFoundError):
        langchain_client.get_run_from_annotation_queue(queue_id=queue.id, index=2)

    run_1 = langchain_client.get_run_from_annotation_queue(queue_id=queue.id, index=0)
    run_2 = langchain_client.get_run_from_annotation_queue(queue_id=queue.id, index=1)
    assert sorted([run_1.id, run_2.id]) == sorted(run_ids[:2])

    # Clean up
    langchain_client.delete_annotation_queue(queue.id)<|MERGE_RESOLUTION|>--- conflicted
+++ resolved
@@ -28,14 +28,8 @@
     AttachmentsOperations,
     DataType,
     Example,
-<<<<<<< HEAD
     ExampleCreate,
     ExampleUpdate,
-    ExampleUpsertWithAttachments,
-=======
-    ExampleUpdateWithAttachments,
-    ExampleUploadWithAttachments,
->>>>>>> 8f682e1a
     Run,
 )
 from langsmith.utils import (
