"""LangSmith langchain_client Integration Tests."""

import asyncio
import datetime
import io
import logging
import os
import random
import string
import sys
import time
import uuid
from datetime import timedelta
from pathlib import Path
from typing import Any, Callable, Dict
from unittest import mock
from uuid import uuid4

import pytest
from freezegun import freeze_time
from pydantic import BaseModel
from requests_toolbelt import MultipartEncoder, MultipartEncoderMonitor

from langsmith._internal._serde import dumps_json
from langsmith.client import ID_TYPE, Client, _close_files
from langsmith.evaluation import aevaluate, evaluate
from langsmith.schemas import (
    AttachmentsOperations,
    DataType,
    Example,
    ExampleCreate,
    ExampleUpdate,
    Run,
)
from langsmith.utils import (
    LangSmithAPIError,
    LangSmithConnectionError,
    LangSmithError,
    LangSmithNotFoundError,
    get_env_var,
)

logger = logging.getLogger(__name__)


def wait_for(
    condition: Callable[[], bool], max_sleep_time: int = 120, sleep_time: int = 3
):
    """Wait for a condition to be true."""
    start_time = time.time()
    while time.time() - start_time < max_sleep_time:
        try:
            if condition():
                return
        except Exception:
            time.sleep(sleep_time)
    total_time = time.time() - start_time
    raise ValueError(f"Callable did not return within {total_time}")


@pytest.fixture
def langchain_client() -> Client:
    get_env_var.cache_clear()
    return Client(
        info={
            "instance_flags": {
                "dataset_examples_multipart_enabled": True,
                "examples_multipart_enabled": True,
            }
        }
    )


def test_datasets(langchain_client: Client) -> None:
    """Test datasets."""
    csv_content = "col1,col2\nval1,val2"
    blob_data = io.BytesIO(csv_content.encode("utf-8"))

    description = "Test Dataset"
    input_keys = ["col1"]
    output_keys = ["col2"]
    filename = "".join(random.sample(string.ascii_lowercase, 10)) + ".csv"
    new_dataset = langchain_client.upload_csv(
        csv_file=(filename, blob_data),
        description=description,
        input_keys=input_keys,
        output_keys=output_keys,
    )
    assert new_dataset.id is not None
    assert new_dataset.description == description

    dataset = langchain_client.read_dataset(dataset_id=new_dataset.id)
    dataset_id = dataset.id
    dataset2 = langchain_client.read_dataset(dataset_id=dataset_id)
    assert dataset.id == dataset2.id

    datasets = list(langchain_client.list_datasets())
    assert len(datasets) > 0
    assert dataset_id in [dataset.id for dataset in datasets]

    # Test Example CRD
    example = langchain_client.create_example(
        inputs={"col1": "addedExampleCol1"},
        outputs={"col2": "addedExampleCol2"},
        dataset_id=new_dataset.id,
    )
    example_value = langchain_client.read_example(example.id)
    assert example_value.inputs is not None
    assert example_value.inputs["col1"] == "addedExampleCol1"
    assert example_value.outputs is not None
    assert example_value.outputs["col2"] == "addedExampleCol2"

    examples = list(
        langchain_client.list_examples(dataset_id=new_dataset.id)  # type: ignore
    )
    assert len(examples) == 2
    assert example.id in [example.id for example in examples]

    langchain_client.update_example(
        example_id=example.id,
        inputs={"col1": "updatedExampleCol1"},
        outputs={"col2": "updatedExampleCol2"},
        metadata={"foo": "bar"},
    )
    updated_example = langchain_client.read_example(example.id)
    assert updated_example.id == example.id
    updated_example_value = langchain_client.read_example(updated_example.id)
    assert updated_example_value.inputs["col1"] == "updatedExampleCol1"
    assert updated_example_value.outputs is not None
    assert updated_example_value.outputs["col2"] == "updatedExampleCol2"
    assert (updated_example_value.metadata or {}).get("foo") == "bar"

    new_example = langchain_client.create_example(
        inputs={"col1": "newAddedExampleCol1"},
        outputs={"col2": "newAddedExampleCol2"},
        dataset_id=new_dataset.id,
    )
    example_value = langchain_client.read_example(new_example.id)
    assert example_value.inputs is not None
    assert example_value.inputs["col1"] == "newAddedExampleCol1"
    assert example_value.outputs is not None
    assert example_value.outputs["col2"] == "newAddedExampleCol2"

    langchain_client.update_examples(
        example_ids=[new_example.id, example.id],
        inputs=[{"col1": "newUpdatedExampleCol1"}, {"col1": "newNewUpdatedExampleCol"}],
        outputs=[
            {"col2": "newUpdatedExampleCol2"},
            {"col2": "newNewUpdatedExampleCol2"},
        ],
        metadata=[{"foo": "baz"}, {"foo": "qux"}],
    )
    updated_example = langchain_client.read_example(new_example.id)
    assert updated_example.id == new_example.id
    assert updated_example.inputs["col1"] == "newUpdatedExampleCol1"
    assert updated_example.outputs is not None
    assert updated_example.outputs["col2"] == "newUpdatedExampleCol2"
    assert (updated_example.metadata or {}).get("foo") == "baz"

    updated_example = langchain_client.read_example(example.id)
    assert updated_example.id == example.id
    assert updated_example.inputs["col1"] == "newNewUpdatedExampleCol"
    assert updated_example.outputs is not None
    assert updated_example.outputs["col2"] == "newNewUpdatedExampleCol2"
    assert (updated_example.metadata or {}).get("foo") == "qux"

    langchain_client.delete_example(example.id)
    examples2 = list(
        langchain_client.list_examples(dataset_id=new_dataset.id)  # type: ignore
    )
    assert len(examples2) == 2
    langchain_client.delete_dataset(dataset_id=dataset_id)


def test_list_examples(langchain_client: Client) -> None:
    """Test list_examples."""
    examples = [
        ("Shut up, idiot", "Toxic", ["train", "validation"]),
        ("You're a wonderful person", "Not toxic", "test"),
        ("This is the worst thing ever", "Toxic", ["train"]),
        ("I had a great day today", "Not toxic", "test"),
        ("Nobody likes you", "Toxic", "train"),
        ("This is unacceptable. I want to speak to the manager.", "Not toxic", None),
    ]

    dataset_name = "__test_list_examples" + uuid4().hex[:4]
    if langchain_client.has_dataset(dataset_name=dataset_name):
        langchain_client.delete_dataset(dataset_name=dataset_name)
    dataset = langchain_client.create_dataset(dataset_name=dataset_name)
    inputs, outputs, splits = zip(
        *[({"text": text}, {"label": label}, split) for text, label, split in examples]
    )
    langchain_client.create_examples(
        inputs=inputs, outputs=outputs, splits=splits, dataset_id=dataset.id
    )
    example_list = list(langchain_client.list_examples(dataset_id=dataset.id))
    assert len(example_list) == len(examples)

    example_list = list(
        langchain_client.list_examples(dataset_id=dataset.id, offset=1, limit=2)
    )
    assert len(example_list) == 2

    example_list = list(langchain_client.list_examples(dataset_id=dataset.id, offset=1))
    assert len(example_list) == len(examples) - 1

    example_list = list(
        langchain_client.list_examples(dataset_id=dataset.id, splits=["train"])
    )
    assert len(example_list) == 3

    example_list = list(
        langchain_client.list_examples(dataset_id=dataset.id, splits=["validation"])
    )
    assert len(example_list) == 1

    example_list = list(
        langchain_client.list_examples(dataset_id=dataset.id, splits=["test"])
    )
    assert len(example_list) == 2

    example_list = list(
        langchain_client.list_examples(dataset_id=dataset.id, splits=["train", "test"])
    )
    assert len(example_list) == 5

    langchain_client.update_example(
        example_id=[
            example.id
            for example in example_list
            if example.metadata is not None
            and "test" in example.metadata.get("dataset_split", [])
        ][0],
        split="train",
    )

    example_list = list(
        langchain_client.list_examples(dataset_id=dataset.id, splits=["test"])
    )
    assert len(example_list) == 1

    example_list = list(
        langchain_client.list_examples(dataset_id=dataset.id, splits=["train"])
    )
    assert len(example_list) == 4

    langchain_client.create_example(
        inputs={"text": "What's up!"},
        outputs={"label": "Not toxic"},
        metadata={"foo": "bar", "baz": "qux"},
        dataset_name=dataset_name,
    )

    example_list = list(langchain_client.list_examples(dataset_id=dataset.id))
    assert len(example_list) == len(examples) + 1

    example_list = list(
        langchain_client.list_examples(dataset_id=dataset.id, metadata={"foo": "bar"})
    )
    assert len(example_list) == 1

    example_list = list(
        langchain_client.list_examples(dataset_id=dataset.id, metadata={"baz": "qux"})
    )
    assert len(example_list) == 1

    example_list = list(
        langchain_client.list_examples(
            dataset_id=dataset.id, metadata={"foo": "bar", "baz": "qux"}
        )
    )
    assert len(example_list) == 1

    example_list = list(
        langchain_client.list_examples(
            dataset_id=dataset.id, metadata={"foo": "bar", "baz": "quux"}
        )
    )
    assert len(example_list) == 0

    example_list = list(
        langchain_client.list_examples(
            dataset_id=dataset.id, filter='exists(metadata, "baz")'
        )
    )
    assert len(example_list) == 1

    example_list = list(
        langchain_client.list_examples(
            dataset_id=dataset.id, filter='has("metadata", \'{"foo": "bar"}\')'
        )
    )
    assert len(example_list) == 1

    example_list = list(
        langchain_client.list_examples(
            dataset_id=dataset.id, filter='exists(metadata, "bazzz")'
        )
    )
    assert len(example_list) == 0

    langchain_client.delete_dataset(dataset_id=dataset.id)


@pytest.mark.slow
def test_similar_examples(langchain_client: Client) -> None:
    inputs = [{"text": "how are you"}, {"text": "good bye"}, {"text": "see ya later"}]
    outputs = [
        {"response": "good how are you"},
        {"response": "ta ta"},
        {"response": "tootles"},
    ]
    dataset_name = "__test_similar_examples" + uuid4().hex[:4]
    if langchain_client.has_dataset(dataset_name=dataset_name):
        langchain_client.delete_dataset(dataset_name=dataset_name)
    dataset = langchain_client.create_dataset(
        dataset_name=dataset_name,
        inputs_schema={
            "$schema": "http://json-schema.org/draft-07/schema#",
            "type": "object",
            "properties": {
                "text": {"type": "string"},
            },
            "required": ["text"],
            "additionalProperties": False,
        },
        outputs_schema={
            "$schema": "http://json-schema.org/draft-07/schema#",
            "type": "object",
            "properties": {
                "response": {"type": "string"},
            },
            "required": ["response"],
            "additionalProperties": False,
        },
    )
    langchain_client.create_examples(
        inputs=inputs, outputs=outputs, dataset_id=dataset.id
    )
    langchain_client.index_dataset(dataset_id=dataset.id)
    # Need to wait for indexing to finish.
    time.sleep(5)
    similar_list = langchain_client.similar_examples(
        {"text": "howdy"}, limit=2, dataset_id=dataset.id
    )
    assert len(similar_list) == 2

    langchain_client.delete_dataset(dataset_id=dataset.id)


@pytest.mark.skip(reason="This test is flaky")
def test_persist_update_run(langchain_client: Client) -> None:
    """Test the persist and update methods work as expected."""
    project_name = "__test_persist_update_run" + uuid4().hex[:4]
    if langchain_client.has_project(project_name):
        langchain_client.delete_project(project_name=project_name)
    try:
        start_time = datetime.datetime.now()
        revision_id = uuid4()
        run: dict = dict(
            id=uuid4(),
            name="test_run",
            run_type="llm",
            inputs={"text": "hello world"},
            project_name=project_name,
            api_url=os.getenv("LANGCHAIN_ENDPOINT"),
            start_time=start_time,
            extra={"extra": "extra"},
            revision_id=revision_id,
        )
        langchain_client.create_run(**run)
        run["outputs"] = {"output": ["Hi"]}
        run["extra"]["foo"] = "bar"
        run["name"] = "test_run_updated"
        langchain_client.update_run(run["id"], **run)
        wait_for(lambda: langchain_client.read_run(run["id"]).end_time is not None)
        stored_run = langchain_client.read_run(run["id"])
        assert stored_run.name == run["name"]
        assert stored_run.id == run["id"]
        assert stored_run.outputs == run["outputs"]
        assert stored_run.start_time == run["start_time"]
        assert stored_run.revision_id == str(revision_id)
    finally:
        langchain_client.delete_project(project_name=project_name)


def test_update_run_attachments(langchain_client: Client) -> None:
    """Test the persist and update methods work as expected."""
    project_name = "__test_update_run_attachments" + uuid4().hex[:4]
    if langchain_client.has_project(project_name):
        langchain_client.delete_project(project_name=project_name)
    try:
        trace_id = uuid4()
        start_time = datetime.datetime.now(datetime.timezone.utc)
        run: dict = dict(
            id=str(trace_id),
            name="test_run",
            run_type="llm",
            inputs={"text": "hello world"},
            project_name=project_name,
            api_url=os.getenv("LANGCHAIN_ENDPOINT"),
            start_time=start_time,
            extra={"extra": "extra"},
            trace_id=str(trace_id),
            dotted_order=f"{start_time.strftime('%Y%m%dT%H%M%S%fZ')}{str(trace_id)}",
        )
        langchain_client.create_run(**run)
        run["outputs"] = {"output": ["Hi"]}
        run["extra"]["foo"] = "bar"
        run["name"] = "test_run_updated"
        langchain_client.update_run(run["id"], **run)
        wait_for(lambda: langchain_client.read_run(run["id"]).end_time is not None)
        stored_run = langchain_client.read_run(run["id"])
        assert stored_run.name == run["name"]
        assert str(stored_run.id) == run["id"]
        assert stored_run.outputs == run["outputs"]
        assert stored_run.start_time == run["start_time"].replace(tzinfo=None)
    finally:
        langchain_client.delete_project(project_name=project_name)


@pytest.mark.parametrize("uri", ["http://localhost:1981", "http://api.langchain.minus"])
def test_error_surfaced_invalid_uri(uri: str) -> None:
    get_env_var.cache_clear()
    client = Client(api_url=uri, api_key="test")
    # expect connect error
    with pytest.raises(LangSmithConnectionError):
        client.create_run("My Run", inputs={"text": "hello world"}, run_type="llm")


def test_upload_examples_multipart(langchain_client: Client):
    """Test uploading examples with attachments via multipart endpoint."""
    dataset_name = "__test_upload_examples_multipart" + uuid4().hex[:4]
    if langchain_client.has_dataset(dataset_name=dataset_name):
        langchain_client.delete_dataset(dataset_name=dataset_name)
    if langchain_client.has_dataset(dataset_name=dataset_name):
        langchain_client.delete_dataset(dataset_name=dataset_name)

    dataset = langchain_client.create_dataset(
        dataset_name,
        description="Test dataset for multipart example upload",
        data_type=DataType.kv,
    )

    # Test example with all fields
    example_id = uuid4()
    example_1 = ExampleCreate(
        id=example_id,
        inputs={"text": "hello world"},
        attachments={
            "test_file": ("text/plain", b"test content"),
        },
    )

    # Test example with minimum required fields
    example_2 = ExampleCreate(
        inputs={"text": "minimal example"},
    )

    # Test example with outputs and multiple attachments
    example_3 = ExampleCreate(
        inputs={"text": "example with outputs"},
        outputs={"response": "test response"},
        attachments={
            "file1": ("text/plain", b"content 1"),
            "file2": ("text/plain", b"content 2"),
        },
    )

    # Test uploading multiple examples at once
    created_examples = langchain_client.upload_examples_multipart(
        dataset_id=dataset.id, uploads=[example_1, example_2, example_3]
    )
    assert created_examples["count"] == 3

    created_example_1 = langchain_client.read_example(example_id)
    assert created_example_1.inputs["text"] == "hello world"

    # Verify the examples were created correctly
    examples = [
        ex
        for ex in langchain_client.list_examples(
            dataset_id=dataset.id,
            include_attachments=True,
        )
    ]
    assert len(examples) == 3

    # Verify example with ID was created with correct ID
    example_with_id = [ex for ex in examples if ex.id == example_id][0]
    assert example_with_id.inputs["text"] == "hello world"
    assert "test_file" in example_with_id.attachments

    # Verify example with outputs and multiple attachments
    example_with_outputs = next(
        ex
        for ex in examples
        if ex.outputs and ex.outputs.get("response") == "test response"
    )
    assert len(example_with_outputs.attachments) == 2
    assert "file1" in example_with_outputs.attachments
    assert "file2" in example_with_outputs.attachments

    # Test uploading to non-existent dataset fails
    fake_id = uuid4()
    with pytest.raises(LangSmithNotFoundError):
        langchain_client.upload_examples_multipart(
            dataset_id=fake_id,
            uploads=[
                ExampleCreate(
                    inputs={"text": "should fail"},
                )
            ],
        )

    # Clean up
    langchain_client.delete_dataset(dataset_name=dataset_name)


def test_create_dataset(langchain_client: Client) -> None:
    dataset_name = "__test_create_dataset" + uuid4().hex[:4]
    if langchain_client.has_dataset(dataset_name=dataset_name):
        langchain_client.delete_dataset(dataset_name=dataset_name)
    if langchain_client.has_dataset(dataset_name=dataset_name):
        langchain_client.delete_dataset(dataset_name=dataset_name)
    dataset = langchain_client.create_dataset(dataset_name, data_type=DataType.llm)
    ground_truth = "bcde"
    example = langchain_client.create_example(
        inputs={"input": "hello world"},
        outputs={"output": ground_truth},
        dataset_id=dataset.id,
    )
    initial_version = example.modified_at
    loaded_dataset = langchain_client.read_dataset(dataset_name=dataset_name)
    assert loaded_dataset.data_type == DataType.llm
    example_2 = langchain_client.create_example(
        inputs={"input": "hello world 2"},
        outputs={"output": "fghi"},
        dataset_id=dataset.id,
    )
    langchain_client.update_example(
        example_id=example.id,
        inputs={"input": "hello world"},
        outputs={"output": "bcde"},
    )
    initial_examples = list(
        langchain_client.list_examples(dataset_id=dataset.id, as_of=initial_version)
    )
    assert len(initial_examples) == 1
    latest_examples = list(langchain_client.list_examples(dataset_id=dataset.id))
    assert len(latest_examples) == 2
    latest_tagged_examples = list(
        langchain_client.list_examples(dataset_id=dataset.id, as_of="latest")
    )
    assert len(latest_tagged_examples) == 2
    assert latest_tagged_examples == latest_examples
    diffs = langchain_client.diff_dataset_versions(
        loaded_dataset.id, from_version=initial_version, to_version="latest"
    )
    assert diffs.examples_added == [example_2.id]
    assert diffs.examples_removed == []
    assert diffs.examples_modified == [example.id]
    langchain_client.delete_dataset(dataset_id=dataset.id)


def test_dataset_schema_validation(langchain_client: Client) -> None:
    dataset_name = "__test_create_dataset" + uuid4().hex[:4]
    if langchain_client.has_dataset(dataset_name=dataset_name):
        langchain_client.delete_dataset(dataset_name=dataset_name)
    if langchain_client.has_dataset(dataset_name=dataset_name):
        langchain_client.delete_dataset(dataset_name=dataset_name)

    class InputSchema(BaseModel):
        input: str

    class OutputSchema(BaseModel):
        output: str

    dataset = langchain_client.create_dataset(
        dataset_name,
        data_type=DataType.kv,
        inputs_schema=InputSchema.model_json_schema(),
        outputs_schema=OutputSchema.model_json_schema(),
    )

    # confirm we store the schema from the create request
    assert dataset.inputs_schema == InputSchema.model_json_schema()
    assert dataset.outputs_schema == OutputSchema.model_json_schema()

    # create an example that matches the schema, which should succeed
    langchain_client.create_example(
        inputs={"input": "hello world"},
        outputs={"output": "hello"},
        dataset_id=dataset.id,
    )

    # create an example that does not match the input schema
    with pytest.raises(LangSmithError):
        langchain_client.create_example(
            inputs={"john": 1},
            outputs={"output": "hello"},
            dataset_id=dataset.id,
        )

    # create an example that does not match the output schema
    with pytest.raises(LangSmithError):
        langchain_client.create_example(
            inputs={"input": "hello world"},
            outputs={"john": 1},
            dataset_id=dataset.id,
        )

    # assert read API includes the schema definition
    read_dataset = langchain_client.read_dataset(dataset_id=dataset.id)
    assert read_dataset.inputs_schema == InputSchema.model_json_schema()
    assert read_dataset.outputs_schema == OutputSchema.model_json_schema()

    langchain_client.delete_dataset(dataset_id=dataset.id)


@freeze_time("2023-01-01")
def test_list_datasets(langchain_client: Client) -> None:
    ds1n = "__test_list_datasets1" + uuid4().hex[:4]
    ds2n = "__test_list_datasets2" + uuid4().hex[:4]
    try:
        dataset1 = langchain_client.create_dataset(
            ds1n, data_type=DataType.llm, metadata={"foo": "barqux"}
        )
        dataset2 = langchain_client.create_dataset(ds2n, data_type=DataType.kv)
        assert dataset1.url is not None
        assert dataset2.url is not None
        datasets = list(
            langchain_client.list_datasets(dataset_ids=[dataset1.id, dataset2.id])
        )
        assert len(datasets) == 2
        assert dataset1.id in [dataset.id for dataset in datasets]
        assert dataset2.id in [dataset.id for dataset in datasets]
        assert dataset1.data_type == DataType.llm
        assert dataset2.data_type == DataType.kv
        # Sub-filter on data type
        datasets = list(langchain_client.list_datasets(data_type=DataType.llm.value))
        assert len(datasets) > 0
        assert dataset1.id in {dataset.id for dataset in datasets}
        # Sub-filter on name
        datasets = list(
            langchain_client.list_datasets(
                dataset_ids=[dataset1.id, dataset2.id], dataset_name=ds1n
            )
        )
        assert len(datasets) == 1
        # Sub-filter on metadata
        datasets = list(
            langchain_client.list_datasets(
                dataset_ids=[dataset1.id, dataset2.id], metadata={"foo": "barqux"}
            )
        )
        assert len(datasets) == 1
    finally:
        # Delete datasets
        for name in [ds1n, ds2n]:
            try:
                langchain_client.delete_dataset(dataset_name=name)
            except LangSmithError:
                pass


@pytest.mark.skip(reason="This test is flaky")
def test_create_run_with_masked_inputs_outputs(
    langchain_client: Client, monkeypatch: pytest.MonkeyPatch
) -> None:
    project_name = "__test_create_run_with_masked_inputs_outputs" + uuid4().hex[:4]
    monkeypatch.setenv("LANGCHAIN_HIDE_INPUTS", "true")
    monkeypatch.setenv("LANGCHAIN_HIDE_OUTPUTS", "true")
    if langchain_client.has_project(project_name):
        langchain_client.delete_project(project_name=project_name)
    try:
        run_id = uuid4()
        langchain_client.create_run(
            id=run_id,
            project_name=project_name,
            name="test_run",
            run_type="llm",
            inputs={"prompt": "hello world"},
            outputs={"generation": "hi there"},
            start_time=datetime.datetime.now(datetime.timezone.utc),
            end_time=datetime.datetime.now(datetime.timezone.utc),
            hide_inputs=True,
            hide_outputs=True,
        )

        run_id2 = uuid4()
        langchain_client.create_run(
            id=run_id2,
            project_name=project_name,
            name="test_run_2",
            run_type="llm",
            inputs={"messages": "hello world 2"},
            start_time=datetime.datetime.now(datetime.timezone.utc),
            hide_inputs=True,
        )

        langchain_client.update_run(
            run_id2,
            outputs={"generation": "hi there 2"},
            end_time=datetime.datetime.now(datetime.timezone.utc),
            hide_outputs=True,
        )
        wait_for(lambda: langchain_client.read_run(run_id).end_time is not None)
        stored_run = langchain_client.read_run(run_id)
        assert "hello" not in str(stored_run.inputs)
        assert stored_run.outputs is not None
        assert "hi" not in str(stored_run.outputs)
        wait_for(lambda: langchain_client.read_run(run_id2).end_time is not None)
        stored_run2 = langchain_client.read_run(run_id2)
        assert "hello" not in str(stored_run2.inputs)
        assert stored_run2.outputs is not None
        assert "hi" not in str(stored_run2.outputs)
    finally:
        langchain_client.delete_project(project_name=project_name)


@freeze_time("2023-01-01")
def test_create_chat_example(
    monkeypatch: pytest.MonkeyPatch, langchain_client: Client
) -> None:
    from langchain.schema import FunctionMessage, HumanMessage

    dataset_name = "__createChatExample-test-dataset"
    try:
        existing_dataset = langchain_client.read_dataset(dataset_name=dataset_name)
        langchain_client.delete_dataset(dataset_id=existing_dataset.id)
    except LangSmithError:
        # If the dataset doesn't exist,
        pass

    dataset = langchain_client.create_dataset(dataset_name)

    input = [HumanMessage(content="Hello, world!")]
    generation = FunctionMessage(
        name="foo",
        content="",
        additional_kwargs={"function_call": {"arguments": "args", "name": "foo"}},
    )
    # Create the example from messages
    langchain_client.create_chat_example(input, generation, dataset_id=dataset.id)

    # Read the example
    examples = []
    for example in langchain_client.list_examples(dataset_id=dataset.id):
        examples.append(example)
    assert len(examples) == 1
    assert examples[0].inputs == {
        "input": [
            {
                "type": "human",
                "data": {"content": "Hello, world!"},
            },
        ],
    }
    assert examples[0].outputs == {
        "output": {
            "type": "function",
            "data": {
                "content": "",
                "additional_kwargs": {
                    "function_call": {"arguments": "args", "name": "foo"}
                },
            },
        },
    }
    langchain_client.delete_dataset(dataset_id=dataset.id)


@pytest.mark.parametrize("use_multipart_endpoint", [True, False])
def test_batch_ingest_runs(
    langchain_client: Client, use_multipart_endpoint: bool
) -> None:
    _session = "__test_batch_ingest_runs"
    trace_id = uuid4()
    trace_id_2 = uuid4()
    run_id_2 = uuid4()
    current_time = datetime.datetime.now(datetime.timezone.utc).strftime(
        "%Y%m%dT%H%M%S%fZ"
    )
    later_time = (
        datetime.datetime.now(datetime.timezone.utc) + timedelta(seconds=1)
    ).strftime("%Y%m%dT%H%M%S%fZ")

    """
    Here we create:
    - run 1: a top level trace with inputs and outputs
    - run 3: a top level trace with an error with inputs and outputs
    - run 2: a child of run 1 with inputs, no outputs
    and we update:
    - run 2 (the child): to add outputs
    """

    runs_to_create = [
        {
            "id": str(trace_id),
            "session_name": _session,
            "name": "run 1",
            "run_type": "chain",
            "dotted_order": f"{current_time}{str(trace_id)}",
            "trace_id": str(trace_id),
            "inputs": {"input1": 1, "input2": 2},
            "outputs": {"output1": 3, "output2": 4},
        },
        {
            "id": str(trace_id_2),
            "session_name": _session,
            "name": "run 3",
            "run_type": "chain",
            "dotted_order": f"{current_time}{str(trace_id_2)}",
            "trace_id": str(trace_id_2),
            "inputs": {"input1": 1, "input2": 2},
            "error": "error",
        },
        {
            "id": str(run_id_2),
            "session_name": _session,
            "name": "run 2",
            "run_type": "chain",
            "dotted_order": f"{current_time}{str(trace_id)}."
            f"{later_time}{str(run_id_2)}",
            "trace_id": str(trace_id),
            "parent_run_id": str(trace_id),
            "inputs": {"input1": 5, "input2": 6},
        },
    ]
    runs_to_update = [
        {
            "id": str(run_id_2),
            "dotted_order": f"{current_time}{str(trace_id)}."
            f"{later_time}{str(run_id_2)}",
            "trace_id": str(trace_id),
            "parent_run_id": str(trace_id),
            "outputs": {"output1": 4, "output2": 5},
        },
    ]
    if use_multipart_endpoint:
        langchain_client.multipart_ingest(create=runs_to_create, update=runs_to_update)
    else:
        langchain_client.batch_ingest_runs(create=runs_to_create, update=runs_to_update)
    runs = []
    wait = 4
    for _ in range(15):
        try:
            runs = list(
                langchain_client.list_runs(
                    project_name=_session,
                    run_ids=[str(trace_id), str(run_id_2), str(trace_id_2)],
                )
            )
            if len(runs) == 3:
                break
            raise LangSmithError("Runs not created yet")
        except LangSmithError:
            time.sleep(wait)
            wait += 1
    else:
        raise ValueError("Runs not created in time")
    assert len(runs) == 3
    # Write all the assertions here
    assert len(runs) == 3

    # Assert inputs and outputs of run 1
    run1 = next(run for run in runs if run.id == trace_id)
    assert run1.inputs == {"input1": 1, "input2": 2}
    assert run1.outputs == {"output1": 3, "output2": 4}

    # Assert inputs and outputs of run 2
    run2 = next(run for run in runs if run.id == run_id_2)
    assert run2.inputs == {"input1": 5, "input2": 6}
    assert run2.outputs == {"output1": 4, "output2": 5}

    # Assert inputs and outputs of run 3
    run3 = next(run for run in runs if run.id == trace_id_2)
    assert run3.inputs == {"input1": 1, "input2": 2}
    assert run3.error == "error"


def test_multipart_ingest_empty(
    langchain_client: Client, caplog: pytest.LogCaptureFixture
) -> None:
    runs_to_create: list[dict] = []
    runs_to_update: list[dict] = []

    # make sure no warnings logged
    with caplog.at_level(logging.WARNING, logger="langsmith.client"):
        langchain_client.multipart_ingest(create=runs_to_create, update=runs_to_update)

        assert not caplog.records


def test_multipart_ingest_create_with_attachments_error(
    langchain_client: Client, caplog: pytest.LogCaptureFixture
) -> None:
    _session = "__test_multipart_ingest_create_with_attachments"
    trace_a_id = uuid4()
    current_time = datetime.datetime.now(datetime.timezone.utc).strftime(
        "%Y%m%dT%H%M%S%fZ"
    )

    runs_to_create: list[dict] = [
        {
            "id": str(trace_a_id),
            "session_name": _session,
            "name": "trace a root",
            "run_type": "chain",
            "dotted_order": f"{current_time}{str(trace_a_id)}",
            "trace_id": str(trace_a_id),
            "inputs": {"input1": 1, "input2": 2},
            "attachments": {
                "foo": ("text/plain", b"bar"),
                "bar": (
                    "image/png",
                    Path(__file__).parent / "test_data/parrot-icon.png",
                ),
            },
        }
    ]

    # make sure no warnings logged
    with pytest.raises(ValueError, match="Must set dangerously_allow_filesystem"):
        langchain_client.multipart_ingest(create=runs_to_create, update=[])


def test_multipart_ingest_create_with_attachments(
    langchain_client: Client, caplog: pytest.LogCaptureFixture
) -> None:
    _session = "__test_multipart_ingest_create_with_attachments"
    trace_a_id = uuid4()
    current_time = datetime.datetime.now(datetime.timezone.utc).strftime(
        "%Y%m%dT%H%M%S%fZ"
    )

    runs_to_create: list[dict] = [
        {
            "id": str(trace_a_id),
            "session_name": _session,
            "name": "trace a root",
            "run_type": "chain",
            "dotted_order": f"{current_time}{str(trace_a_id)}",
            "trace_id": str(trace_a_id),
            "inputs": {"input1": 1, "input2": 2},
            "attachments": {
                "foo": ("text/plain", b"bar"),
                "bar": (
                    "image/png",
                    Path(__file__).parent / "test_data/parrot-icon.png",
                ),
            },
        }
    ]

    # make sure no warnings logged
    with caplog.at_level(logging.WARNING, logger="langsmith.client"):
        langchain_client.multipart_ingest(
            create=runs_to_create, update=[], dangerously_allow_filesystem=True
        )
        assert not caplog.records
        wait_for(lambda: _get_run(str(trace_a_id), langchain_client))
        created_run = langchain_client.read_run(run_id=str(trace_a_id))
        assert sorted(created_run.attachments.keys()) == sorted(["foo", "bar"])
        assert created_run.attachments["foo"]["reader"].read() == b"bar"
        assert (
            created_run.attachments["bar"]["reader"].read()
            == (Path(__file__).parent / "test_data/parrot-icon.png").read_bytes()
        )


def test_multipart_ingest_update_with_attachments_no_paths(
    langchain_client: Client, caplog: pytest.LogCaptureFixture
):
    _session = "__test_multipart_ingest_update_with_attachments_no_paths"
    trace_a_id = uuid4()
    current_time = datetime.datetime.now(datetime.timezone.utc).strftime(
        "%Y%m%dT%H%M%S%fZ"
    )

    runs_to_create: list[dict] = [
        {
            "id": str(trace_a_id),
            "session_name": _session,
            "name": "trace a root",
            "run_type": "chain",
            "dotted_order": f"{current_time}{str(trace_a_id)}",
            "trace_id": str(trace_a_id),
            "outputs": {"output1": 3, "output2": 4},
            "attachments": {
                "foo": ("text/plain", b"bar"),
                "bar": ("image/png", b"bar"),
            },
        }
    ]
    with caplog.at_level(logging.WARNING, logger="langsmith.client"):
        langchain_client.multipart_ingest(create=runs_to_create, update=[])

        assert not caplog.records
        wait_for(lambda: _get_run(str(trace_a_id), langchain_client))
        created_run = langchain_client.read_run(run_id=str(trace_a_id))
        assert created_run.attachments
        assert sorted(created_run.attachments.keys()) == sorted(["foo", "bar"])
        assert created_run.attachments["foo"]["reader"].read() == b"bar"
        assert created_run.attachments["bar"]["reader"].read() == b"bar"

    runs_to_update: list[dict] = [
        {
            "id": str(trace_a_id),
            "dotted_order": f"{current_time}{str(trace_a_id)}",
            "trace_id": str(trace_a_id),
            "outputs": {"output1": 3, "output2": 4},
            "attachments": {
                "baz": ("text/plain", b"bar"),
                "qux": ("image/png", b"bar"),
            },
        }
    ]
    with caplog.at_level(logging.WARNING, logger="langsmith.client"):
        langchain_client.multipart_ingest(create=[], update=runs_to_update)

        assert not caplog.records


def _get_run(run_id: ID_TYPE, langchain_client: Client, has_end: bool = False) -> bool:
    try:
        r = langchain_client.read_run(run_id)  # type: ignore
        if has_end:
            return r.end_time is not None
        return True
    except LangSmithError:
        return False


def test_multipart_ingest_update_with_attachments_error(
    langchain_client: Client, caplog: pytest.LogCaptureFixture
) -> None:
    _session = "__test_multipart_ingest_update_with_attachments"

    trace_a_id = uuid4()
    current_time = datetime.datetime.now(datetime.timezone.utc).strftime(
        "%Y%m%dT%H%M%S%fZ"
    )

    runs_to_create: list[dict] = [
        {
            "id": str(trace_a_id),
            "session_name": _session,
            "name": "trace a root",
            "run_type": "chain",
            "dotted_order": f"{current_time}{str(trace_a_id)}",
            "trace_id": str(trace_a_id),
            "inputs": {"input1": 1, "input2": 2},
        }
    ]

    # make sure no warnings logged
    with caplog.at_level(logging.WARNING, logger="langsmith.client"):
        langchain_client.multipart_ingest(create=runs_to_create, update=[])
        assert not caplog.records
        wait_for(lambda: _get_run(str(trace_a_id), langchain_client))

        runs_to_update: list[dict] = [
            {
                "id": str(trace_a_id),
                "dotted_order": f"{current_time}{str(trace_a_id)}",
                "trace_id": str(trace_a_id),
                "inputs": {"input1": 3, "input2": 4},
                "attachments": {
                    "foo": ("text/plain", b"bar"),
                    "bar": (
                        "image/png",
                        Path(__file__).parent / "test_data/parrot-icon.png",
                    ),
                },
            }
        ]
        with pytest.raises(ValueError, match="Must set dangerously_allow_filesystem"):
            langchain_client.multipart_ingest(create=[], update=runs_to_update)


# TODO: fix flakiness
@pytest.mark.skip(reason="Flakey")
def test_multipart_ingest_update_with_attachments(
    langchain_client: Client, caplog: pytest.LogCaptureFixture
) -> None:
    _session = "__test_multipart_ingest_update_with_attachments"
    trace_a_id = uuid4()
    current_time = datetime.datetime.now(datetime.timezone.utc).strftime(
        "%Y%m%dT%H%M%S%fZ"
    )
    runs_to_create: list[dict] = [
        {
            "id": str(trace_a_id),
            "session_name": _session,
            "name": "trace a root",
            "run_type": "chain",
            "dotted_order": f"{current_time}{str(trace_a_id)}",
            "trace_id": str(trace_a_id),
            "inputs": {"input1": 1, "input2": 2},
        }
    ]

    # make sure no warnings logged
    with caplog.at_level(logging.WARNING, logger="langsmith.client"):
        langchain_client.multipart_ingest(create=runs_to_create, update=[])
        assert not caplog.records
        image_path = Path(__file__).parent / "test_data/parrot-icon.png"
        image_content = image_path.read_bytes()  # Read content before multipart request

        runs_to_update: list[dict] = [
            {
                "id": str(trace_a_id),
                "dotted_order": f"{current_time}{str(trace_a_id)}",
                "trace_id": str(trace_a_id),
                "inputs": {"input1": 3, "input2": 4},
                "attachments": {
                    "foo": ("text/plain", b"bar"),
                    "bar": (
                        "image/png",
                        image_path,
                    ),
                },
            }
        ]
        langchain_client.multipart_ingest(
            create=[], update=runs_to_update, dangerously_allow_filesystem=True
        )

        # this would fail if the internal file handle wasn't closed
        assert image_path.read_bytes() == image_content

        assert not caplog.records
        wait_for(lambda: _get_run(str(trace_a_id), langchain_client))
        created_run = langchain_client.read_run(run_id=str(trace_a_id))
        assert created_run.inputs == {"input1": 3, "input2": 4}
        assert sorted(created_run.attachments.keys()) == sorted(["foo", "bar"])
        assert created_run.attachments["foo"]["reader"].read() == b"bar"
        assert (
            created_run.attachments["bar"]["reader"].read()
            == (Path(__file__).parent / "test_data/parrot-icon.png").read_bytes()
        )


def test_multipart_ingest_create_then_update(
    langchain_client: Client, caplog: pytest.LogCaptureFixture
) -> None:
    _session = "__test_multipart_ingest_create_then_update"

    trace_a_id = uuid4()
    current_time = datetime.datetime.now(datetime.timezone.utc).strftime(
        "%Y%m%dT%H%M%S%fZ"
    )

    runs_to_create: list[dict] = [
        {
            "id": str(trace_a_id),
            "session_name": _session,
            "name": "trace a root",
            "run_type": "chain",
            "dotted_order": f"{current_time}{str(trace_a_id)}",
            "trace_id": str(trace_a_id),
            "inputs": {"input1": 1, "input2": 2},
        }
    ]

    # make sure no warnings logged
    with caplog.at_level(logging.WARNING, logger="langsmith.client"):
        langchain_client.multipart_ingest(create=runs_to_create, update=[])

        assert not caplog.records

    runs_to_update: list[dict] = [
        {
            "id": str(trace_a_id),
            "dotted_order": f"{current_time}{str(trace_a_id)}",
            "trace_id": str(trace_a_id),
            "outputs": {"output1": 3, "output2": 4},
        }
    ]
    with caplog.at_level(logging.WARNING, logger="langsmith.client"):
        langchain_client.multipart_ingest(create=[], update=runs_to_update)

        assert not caplog.records


def test_multipart_ingest_update_then_create(
    langchain_client: Client, caplog: pytest.LogCaptureFixture
) -> None:
    _session = "__test_multipart_ingest_update_then_create"

    trace_a_id = uuid4()
    current_time = datetime.datetime.now(datetime.timezone.utc).strftime(
        "%Y%m%dT%H%M%S%fZ"
    )

    runs_to_update: list[dict] = [
        {
            "id": str(trace_a_id),
            "dotted_order": f"{current_time}{str(trace_a_id)}",
            "trace_id": str(trace_a_id),
            "outputs": {"output1": 3, "output2": 4},
        }
    ]

    # make sure no warnings logged
    with caplog.at_level(logging.WARNING, logger="langsmith.client"):
        langchain_client.multipart_ingest(create=[], update=runs_to_update)

        assert not caplog.records

    runs_to_create: list[dict] = [
        {
            "id": str(trace_a_id),
            "session_name": _session,
            "name": "trace a root",
            "run_type": "chain",
            "dotted_order": f"{current_time}{str(trace_a_id)}",
            "trace_id": str(trace_a_id),
            "inputs": {"input1": 1, "input2": 2},
        }
    ]

    with caplog.at_level(logging.WARNING, logger="langsmith.client"):
        langchain_client.multipart_ingest(create=runs_to_create, update=[])

        assert not caplog.records


def test_multipart_ingest_create_wrong_type(
    langchain_client: Client, caplog: pytest.LogCaptureFixture
) -> None:
    _session = "__test_multipart_ingest_create_then_update"

    trace_a_id = uuid4()
    current_time = datetime.datetime.now(datetime.timezone.utc).strftime(
        "%Y%m%dT%H%M%S%fZ"
    )

    runs_to_create: list[dict] = [
        {
            "id": str(trace_a_id),
            "session_name": _session,
            "name": "trace a root",
            "run_type": "agent",
            "dotted_order": f"{current_time}{str(trace_a_id)}",
            "trace_id": str(trace_a_id),
            "inputs": {"input1": 1, "input2": 2},
        }
    ]

    # make sure no warnings logged
    with caplog.at_level(logging.WARNING, logger="langsmith.client"):
        langchain_client.multipart_ingest(create=runs_to_create, update=[])

        # this should 422
        assert len(caplog.records) == 1, "Should get 1 warning for 422, not retried"
        assert all("422" in record.message for record in caplog.records)


@freeze_time("2023-01-01")
def test_get_info() -> None:
    langchain_client = Client(api_key="not-a-real-key")
    info = langchain_client.info
    assert info
    assert info.version is not None  # type: ignore
    assert info.batch_ingest_config is not None  # type: ignore
    assert info.batch_ingest_config["size_limit"] > 0  # type: ignore


@pytest.mark.skip(reason="This test is flaky")
@pytest.mark.parametrize("add_metadata", [True, False])
@pytest.mark.parametrize("do_batching", [True, False])
def test_update_run_extra(add_metadata: bool, do_batching: bool) -> None:
    langchain_client = Client()
    run_id = uuid4()
    run: Dict[str, Any] = {
        "id": run_id,
        "name": "run 1",
        "start_time": datetime.datetime.now(datetime.timezone.utc),
        "run_type": "chain",
        "inputs": {"input1": 1, "input2": 2},
        "outputs": {"output1": 3, "output2": 4},
        "extra": {
            "metadata": {
                "foo": "bar",
            }
        },
        "tags": ["tag1", "tag2"],
    }
    if do_batching:
        run["trace_id"] = run_id
        dotted_order = run["start_time"].strftime("%Y%m%dT%H%M%S%fZ") + str(run_id)  # type: ignore
        run["dotted_order"] = dotted_order
    revision_id = uuid4()
    langchain_client.create_run(**run, revision_id=revision_id)  # type: ignore

    wait_for(lambda: _get_run(run_id, langchain_client))
    created_run = langchain_client.read_run(run_id)
    assert created_run.metadata["foo"] == "bar"
    assert created_run.metadata["revision_id"] == str(revision_id)
    # Update the run
    if add_metadata:
        run["extra"]["metadata"]["foo2"] = "baz"  # type: ignore
        run["tags"] = ["tag3"]
    langchain_client.update_run(run_id, **run)  # type: ignore
    wait_for(lambda: _get_run(run_id, langchain_client, has_end=True))
    updated_run = langchain_client.read_run(run_id)
    assert updated_run.metadata["foo"] == "bar"  # type: ignore
    assert updated_run.revision_id == str(revision_id)
    if add_metadata:
        updated_run.metadata["foo2"] == "baz"  # type: ignore
        assert updated_run.tags == ["tag3"]
    else:
        assert updated_run.tags == ["tag1", "tag2"]
    assert updated_run.extra["runtime"] == created_run.extra["runtime"]  # type: ignore


def test_surrogates():
    chars = "".join(chr(cp) for cp in range(0, sys.maxunicode + 1))
    trans_table = str.maketrans("", "", "")
    all_chars = chars.translate(trans_table)
    langchain_client = Client()
    langchain_client.create_run(
        name="test_run",
        inputs={
            "text": [
                "Hello\ud83d\ude00",
                "Python\ud83d\udc0d",
                "Surrogate\ud834\udd1e",
                "Example\ud83c\udf89",
                "String\ud83c\udfa7",
                "With\ud83c\udf08",
                "Surrogates\ud83d\ude0e",
                "Embedded\ud83d\udcbb",
                "In\ud83c\udf0e",
                "The\ud83d\udcd6",
                "Text\ud83d\udcac",
                "收花🙄·到",
            ]
        },
        run_type="llm",
        end_time=datetime.datetime.now(datetime.timezone.utc),
    )
    langchain_client.create_run(
        name="test_run",
        inputs={
            "text": all_chars,
        },
        run_type="llm",
        end_time=datetime.datetime.now(datetime.timezone.utc),
    )


def test_fallback_json_serialization():
    class Document(BaseModel):
        content: str

    raw_surrogates = [
        ("Hello\ud83d\ude00", "Hello😀"),
        ("Python\ud83d\udc0d", "Python🐍"),
        ("Surrogate\ud834\udd1e", "Surrogate𝄞"),
        ("Example\ud83c\udf89", "Example🎉"),
        ("String\ud83c\udfa7", "String🎧"),
        ("With\ud83c\udf08", "With🌈"),
        ("Surrogates\ud83d\ude0e", "Surrogates😎"),
        ("Embedded\ud83d\udcbb", "Embedded💻"),
        ("In\ud83c\udf0e", "In🌎"),
        ("The\ud83d\udcd6", "The📖"),
        ("Text\ud83d\udcac", "Text💬"),
        ("收花🙄·到", "收花🙄·到"),
    ]
    pydantic_surrogates = [
        (Document(content=item), expected) for item, expected in raw_surrogates
    ]

    for item, expected in raw_surrogates:
        output = dumps_json(item).decode("utf8")
        assert f'"{expected}"' == output

    for item, expected in pydantic_surrogates:
        output = dumps_json(item).decode("utf8")
        assert f'{{"content":"{expected}"}}' == output


def test_runs_stats():
    langchain_client = Client()
    # We always have stuff in the "default" project...
    stats = langchain_client.get_run_stats(project_names=["default"], run_type="llm")
    assert stats


def test_slow_run_read_multipart(
    langchain_client: Client, caplog: pytest.LogCaptureFixture
):
    myobj = {f"key_{i}": f"val_{i}" for i in range(500)}
    id_ = str(uuid.uuid4())
    current_time = datetime.datetime.now(datetime.timezone.utc).strftime(
        "%Y%m%dT%H%M%S%fZ"
    )
    run_to_create = {
        "id": id_,
        "session_name": "default",
        "name": "trace a root",
        "run_type": "chain",
        "dotted_order": f"{current_time}{id_}",
        "trace_id": id_,
        "inputs": myobj,
    }

    class CB:
        def __init__(self):
            self.called = 0
            self.start_time = None

        def __call__(self, monitor: MultipartEncoderMonitor):
            self.called += 1
            if not self.start_time:
                self.start_time = time.time()
            logger.debug(
                f"[{self.called}]: {monitor.bytes_read} bytes,"
                f" {time.time() - self.start_time:.2f} seconds"
                " elapsed",
            )
            if self.called == 1:
                time.sleep(6)

    def create_encoder(*args, **kwargs):
        encoder = MultipartEncoder(*args, **kwargs)
        encoder = MultipartEncoderMonitor(encoder, CB())
        return encoder

    with caplog.at_level(logging.WARNING, logger="langsmith.client"):
        with mock.patch(
            "langsmith.client.rqtb_multipart.MultipartEncoder", create_encoder
        ):
            langchain_client.create_run(**run_to_create)
            time.sleep(1)
            start_time = time.time()
            while time.time() - start_time < 8:
                myobj["key_1"]

        assert not caplog.records


def test_list_examples_attachments_keys(langchain_client: Client) -> None:
    """Test list_examples returns same keys with and without attachments."""
    dataset_name = "__test_list_examples_attachments" + uuid4().hex[:4]
    if langchain_client.has_dataset(dataset_name=dataset_name):
        langchain_client.delete_dataset(dataset_name=dataset_name)
    dataset = langchain_client.create_dataset(dataset_name=dataset_name)

    langchain_client.upload_examples_multipart(
        dataset_id=dataset.id,
        uploads=[
            ExampleCreate(
                inputs={"text": "hello world"},
                outputs={"response": "hi there"},
                attachments={
                    "test_file": ("text/plain", b"test content"),
                },
            )
        ],
    )

    # Get examples with attachments
    with_attachments = next(
        langchain_client.list_examples(dataset_id=dataset.id, include_attachments=True)
    )

    # Get examples without attachments
    without_attachments = next(
        langchain_client.list_examples(dataset_id=dataset.id, include_attachments=False)
    )

    with_keys = set(with_attachments.dict().keys())
    without_keys = set(without_attachments.dict().keys())
    assert with_keys == without_keys, (
        f"Keys differ when include_attachments=True vs False.\n"
        f"Only in with_attachments: {with_keys - without_keys}\n"
        f"Only in without_attachments: {without_keys - with_keys}"
    )

    langchain_client.delete_dataset(dataset_id=dataset.id)


def test_mime_type_is_propogated(langchain_client: Client) -> None:
    """Test that the mime type is propogated correctly."""
    dataset_name = "__test_mime_type_is_propogated" + uuid4().hex[:4]
    if langchain_client.has_dataset(dataset_name=dataset_name):
        langchain_client.delete_dataset(dataset_name=dataset_name)
    dataset = langchain_client.create_dataset(dataset_name=dataset_name)

    langchain_client.upload_examples_multipart(
        dataset_id=dataset.id,
        uploads=[
            ExampleCreate(
                inputs={"text": "hello world"},
                outputs={"response": "hi there"},
                attachments={
                    "test_file": ("text/plain", b"test content"),
                },
            )
        ],
    )

    example = next(
        langchain_client.list_examples(dataset_id=dataset.id, include_attachments=True)
    )
    assert example.attachments["test_file"]["mime_type"] == "text/plain"

    example = langchain_client.read_example(example_id=example.id)
    assert example.attachments["test_file"]["mime_type"] == "text/plain"

    langchain_client.delete_dataset(dataset_id=dataset.id)


def test_evaluate_mime_type_is_propogated(langchain_client: Client) -> None:
    """Test that the mime type is propogated correctly when evaluating."""
    dataset_name = "__test_evaluate_mime_type_is_propogated" + uuid4().hex[:4]
    if langchain_client.has_dataset(dataset_name=dataset_name):
        langchain_client.delete_dataset(dataset_name=dataset_name)
    dataset = langchain_client.create_dataset(dataset_name=dataset_name)

    langchain_client.upload_examples_multipart(
        dataset_id=dataset.id,
        uploads=[
            ExampleCreate(
                inputs={"text": "hello world"},
                outputs={"response": "hi there"},
                attachments={
                    "test_file": ("text/plain", b"test content"),
                },
            )
        ],
    )

    def target(inputs: Dict[str, Any], attachments: Dict[str, Any]) -> Dict[str, Any]:
        # Verify we receive the attachment data
        assert attachments["test_file"]["mime_type"] == "text/plain"
        return {"answer": "hi there"}

    def evaluator(
        outputs: dict, reference_outputs: dict, attachments: dict
    ) -> Dict[str, Any]:
        # Verify we receive the attachment data
        assert attachments["test_file"]["mime_type"] == "text/plain"
        return {
            "score": float(
                reference_outputs.get("answer") == outputs.get("answer")  # type: ignore
            )
        }

    langchain_client.evaluate(target, data=dataset_name, evaluators=[evaluator])

    langchain_client.delete_dataset(dataset_name=dataset_name)


async def test_aevaluate_mime_type_is_propogated(langchain_client: Client) -> None:
    """Test that the mime type is propogated correctly when evaluating."""
    dataset_name = "__test_evaluate_mime_type_is_propogated" + uuid4().hex[:4]
    if langchain_client.has_dataset(dataset_name=dataset_name):
        langchain_client.delete_dataset(dataset_name=dataset_name)
    dataset = langchain_client.create_dataset(dataset_name=dataset_name)

    langchain_client.upload_examples_multipart(
        dataset_id=dataset.id,
        uploads=[
            ExampleCreate(
                inputs={"text": "hello world"},
                outputs={"response": "hi there"},
                attachments={
                    "test_file": ("text/plain", b"test content"),
                },
            )
        ],
    )

    async def target(
        inputs: Dict[str, Any], attachments: Dict[str, Any]
    ) -> Dict[str, Any]:
        # Verify we receive the attachment data
        assert attachments["test_file"]["mime_type"] == "text/plain"
        return {"answer": "hi there"}

    async def evaluator(
        outputs: dict, reference_outputs: dict, attachments: dict
    ) -> Dict[str, Any]:
        # Verify we receive the attachment data
        assert attachments["test_file"]["mime_type"] == "text/plain"
        return {
            "score": float(
                reference_outputs.get("answer") == outputs.get("answer")  # type: ignore
            )
        }

    await langchain_client.aevaluate(target, data=dataset_name, evaluators=[evaluator])

    langchain_client.delete_dataset(dataset_name=dataset_name)


def test_evaluate_with_attachments_multiple_evaluators(
    langchain_client: Client,
) -> None:
    """Test evaluating examples with attachments and multiple evaluators."""
    dataset_name = "__test_evaluate_attachments_multiple" + uuid4().hex[:4]
    if langchain_client.has_dataset(dataset_name=dataset_name):
        langchain_client.delete_dataset(dataset_name=dataset_name)
    # 1. Create dataset
    dataset = langchain_client.create_dataset(
        dataset_name,
        description="Test dataset for evals with attachments",
        data_type=DataType.kv,
    )

    # 2. Create example with attachments
    example = ExampleCreate(
        inputs={"question": "What is shown in the image?"},
        outputs={"answer": "test image"},
        attachments={
            "image": ("image/png", b"fake image data for testing"),
        },
    )

    langchain_client.upload_examples_multipart(dataset_id=dataset.id, uploads=[example])

    def target(inputs: Dict[str, Any], attachments: Dict[str, Any]) -> Dict[str, Any]:
        # Verify we receive the attachment data
        assert "image" in attachments
        assert "presigned_url" in attachments["image"]
        image_data = attachments["image"]["reader"]
        assert image_data.read() == b"fake image data for testing"
        return {"answer": "test image"}

    def evaluator_1(
        outputs: dict, reference_outputs: dict, attachments: dict
    ) -> Dict[str, Any]:
        assert "image" in attachments
        assert "presigned_url" in attachments["image"]
        image_data = attachments["image"]["reader"]
        assert image_data.read() == b"fake image data for testing"
        return {
            "score": float(
                reference_outputs.get("answer") == outputs.get("answer")  # type: ignore
            )
        }

    def evaluator_2(
        outputs: dict, reference_outputs: dict, attachments: dict
    ) -> Dict[str, Any]:
        assert "image" in attachments
        assert "presigned_url" in attachments["image"]
        image_data = attachments["image"]["reader"]
        assert image_data.read() == b"fake image data for testing"
        return {
            "score": float(
                reference_outputs.get("answer") == outputs.get("answer")  # type: ignore
            )
        }

    results = langchain_client.evaluate(
        target,
        data=dataset_name,
        evaluators=[evaluator_1, evaluator_2],
        num_repetitions=2,
    )

    assert len(results) == 2
    for result in results:
        assert result["evaluation_results"]["results"][0].score == 1.0
        assert result["evaluation_results"]["results"][1].score == 1.0

    langchain_client.delete_dataset(dataset_name=dataset_name)


def test_evaluate_with_attachments(langchain_client: Client) -> None:
    """Test evaluating examples with attachments."""
    dataset_name = "__test_evaluate_attachments" + uuid4().hex[:4]
    if langchain_client.has_dataset(dataset_name=dataset_name):
        langchain_client.delete_dataset(dataset_name=dataset_name)
    # 1. Create dataset
    dataset = langchain_client.create_dataset(
        dataset_name,
        description="Test dataset for evals with attachments",
        data_type=DataType.kv,
    )

    # 2. Create example with attachments
    example = ExampleCreate(
        inputs={"question": "What is shown in the image?"},
        outputs={"answer": "test image"},
        attachments={
            "image": ("image/png", b"fake image data for testing"),
        },
    )

    langchain_client.upload_examples_multipart(dataset_id=dataset.id, uploads=[example])

    def target(inputs: Dict[str, Any], attachments: Dict[str, Any]) -> Dict[str, Any]:
        # Verify we receive the attachment data
        assert "image" in attachments
        assert "presigned_url" in attachments["image"]
        image_data = attachments["image"]["reader"]
        assert image_data.read() == b"fake image data for testing"
        return {"answer": "test image"}

    def evaluator(
        outputs: dict, reference_outputs: dict, attachments: dict
    ) -> Dict[str, Any]:
        assert "image" in attachments
        assert "presigned_url" in attachments["image"]
        image_data = attachments["image"]["reader"]
        assert image_data.read() == b"fake image data for testing"
        return {
            "score": float(
                reference_outputs.get("answer") == outputs.get("answer")  # type: ignore
            )
        }

    results = langchain_client.evaluate(
        target,
        data=dataset_name,
        evaluators=[evaluator],
        num_repetitions=2,
    )

    assert len(results) == 2
    for result in results:
        assert result["evaluation_results"]["results"][0].score == 1.0

    langchain_client.delete_dataset(dataset_name=dataset_name)


def test_evaluate_with_attachments_not_in_target(langchain_client: Client) -> None:
    """Test evaluating examples with attachments."""
    dataset_name = "__test_evaluate_attachments" + uuid4().hex[:4]
    if langchain_client.has_dataset(dataset_name=dataset_name):
        langchain_client.delete_dataset(dataset_name=dataset_name)
    dataset = langchain_client.create_dataset(
        dataset_name,
        description="Test dataset for evals with attachments",
        data_type=DataType.kv,
    )

    example = ExampleCreate(
        inputs={"question": "What is shown in the image?"},
        outputs={"answer": "test image"},
        attachments={
            "image": ("image/png", b"fake image data for testing"),
        },
    )

    langchain_client.upload_examples_multipart(dataset_id=dataset.id, uploads=[example])

    def target(inputs: Dict[str, Any]) -> Dict[str, Any]:
        return {"answer": "test image"}

    def evaluator(
        outputs: dict, reference_outputs: dict, attachments: dict
    ) -> Dict[str, Any]:
        assert "image" in attachments
        assert "presigned_url" in attachments["image"]
        image_data = attachments["image"]["reader"]
        assert image_data.read() == b"fake image data for testing"
        return {
            "score": float(
                reference_outputs.get("answer") == outputs.get("answer")  # type: ignore
            )
        }

    results = langchain_client.evaluate(
        target,
        data=dataset_name,
        evaluators=[evaluator],
        num_repetitions=2,
    )

    assert len(results) == 2
    for result in results:
        assert result["evaluation_results"]["results"][0].score == 1.0

    results = langchain_client.evaluate(
        target,
        data=dataset_name,
        evaluators=[evaluator],
    )

    assert len(results) == 1
    for result in results:
        assert result["evaluation_results"]["results"][0].score == 1.0

    langchain_client.delete_dataset(dataset_name=dataset_name)


def test_evaluate_with_no_attachments(langchain_client: Client) -> None:
    """Test evaluating examples without attachments using a target with attachments."""
    dataset_name = "__test_evaluate_no_attachments" + uuid4().hex[:4]
    if langchain_client.has_dataset(dataset_name=dataset_name):
        langchain_client.delete_dataset(dataset_name=dataset_name)
    dataset = langchain_client.create_dataset(
        dataset_name,
        description="Test dataset for evals without attachments",
        data_type=DataType.kv,
    )

    # Create example using old way, attachments should be set to {}
    langchain_client.create_example(
        dataset_id=dataset.id,
        inputs={"question": "What is 2+2?"},
        outputs={"answer": "4"},
    )

    # Verify we can create example the new way without attachments
    example = ExampleCreate(
        inputs={"question": "What is 3+1?"},
        outputs={"answer": "4"},
    )
    langchain_client.upload_examples_multipart(dataset_id=dataset.id, uploads=[example])

    def target(inputs: Dict[str, Any], attachments: Dict[str, Any]) -> Dict[str, Any]:
        # Verify we receive an empty attachments dict
        assert isinstance(attachments, dict)
        assert len(attachments) == 0
        return {"answer": "4"}

    def evaluator(run: Run, example: Example) -> Dict[str, Any]:
        return {
            "score": float(
                run.outputs.get("answer") == example.outputs.get("answer")  # type: ignore
            )
        }

    results = evaluate(
        target, data=dataset_name, evaluators=[evaluator], client=langchain_client
    )

    assert len(results) == 2
    for result in results:
        assert result["evaluation_results"]["results"][0].score == 1.0

    langchain_client.delete_dataset(dataset_name=dataset_name)


async def test_aevaluate_with_attachments(langchain_client: Client) -> None:
    """Test evaluating examples with attachments."""
    dataset_name = "__test_aevaluate_attachments" + uuid4().hex[:4]
    if langchain_client.has_dataset(dataset_name=dataset_name):
        langchain_client.delete_dataset(dataset_name=dataset_name)
    dataset = langchain_client.create_dataset(
        dataset_name,
        description="Test dataset for evals with attachments",
        data_type=DataType.kv,
    )

    examples = [
        ExampleCreate(
            inputs={"question": "What is shown in the image?", "index": i},
            outputs={"answer": "test image"},
            attachments={
                "image": ("text/plain", bytes(f"data: {i}", "utf-8")),
            },
        )
        for i in range(10)
    ]

    langchain_client.upload_examples_multipart(dataset_id=dataset.id, uploads=examples)

    async def target(
        inputs: Dict[str, Any], attachments: Dict[str, Any]
    ) -> Dict[str, Any]:
        # Verify we receive the attachment data
        assert "image" in attachments
        assert "presigned_url" in attachments["image"]
        image_data = attachments["image"]["reader"]
        assert image_data.read() == bytes(f"data: {inputs['index']}", "utf-8")
        return {"answer": "test image"}

    async def evaluator_1(
        inputs: dict, outputs: dict, reference_outputs: dict, attachments: dict
    ) -> bool:
        assert "image" in attachments
        assert "presigned_url" in attachments["image"]
        image_data = attachments["image"]["reader"]
        return image_data.read() == bytes(f"data: {inputs['index']}", "utf-8")

    async def evaluator_2(
        inputs: dict, outputs: dict, reference_outputs: dict, attachments: dict
    ) -> bool:
        assert "image" in attachments
        assert "presigned_url" in attachments["image"]
        image_data = attachments["image"]["reader"]
        return image_data.read() == bytes(f"data: {inputs['index']}", "utf-8")

    results = await langchain_client.aevaluate(
        target,
        data=dataset_name,
        evaluators=[evaluator_1, evaluator_2],
        num_repetitions=2,
        max_concurrency=3,
    )

    assert len(results) == 20
    async for result in results:
        assert result["evaluation_results"]["results"][0].score == 1.0
        assert result["evaluation_results"]["results"][1].score == 1.0

    results = await langchain_client.aevaluate(
        target,
        data=dataset_name,
        evaluators=[],
        num_repetitions=1,
        max_concurrency=3,
    )

    assert len(results) == 10

    langchain_client.delete_dataset(dataset_name=dataset_name)


async def test_aevaluate_with_attachments_not_in_target(
    langchain_client: Client,
) -> None:
    """Test evaluating examples with attachments."""
    dataset_name = "__test_aevaluate_attachments" + uuid4().hex[:4]
    if langchain_client.has_dataset(dataset_name=dataset_name):
        langchain_client.delete_dataset(dataset_name=dataset_name)
    # Delete the dataset if it exists
    if langchain_client.has_dataset(dataset_name=dataset_name):
        langchain_client.delete_dataset(dataset_name=dataset_name)
    dataset = langchain_client.create_dataset(
        dataset_name,
        description="Test dataset for evals with attachments",
        data_type=DataType.kv,
    )

    example = ExampleCreate(
        inputs={"question": "What is shown in the image?"},
        outputs={"answer": "test image"},
        attachments={
            "image": ("image/png", b"fake image data for testing"),
        },
    )

    langchain_client.upload_examples_multipart(dataset_id=dataset.id, uploads=[example])

    async def target(inputs: Dict[str, Any]) -> Dict[str, Any]:
        # Verify we receive the attachment data
        return {"answer": "test image"}

    async def evaluator(
        outputs: dict, reference_outputs: dict, attachments: dict
    ) -> Dict[str, Any]:
        assert "image" in attachments
        assert "presigned_url" in attachments["image"]
        image_data = attachments["image"]["reader"]
        assert image_data.read() == b"fake image data for testing"
        return {
            "score": float(
                reference_outputs.get("answer") == outputs.get("answer")  # type: ignore
            )
        }

    results = await langchain_client.aevaluate(
        target, data=dataset_name, evaluators=[evaluator], num_repetitions=2
    )

    assert len(results) == 2
    async for result in results:
        assert result["evaluation_results"]["results"][0].score == 1.0

    langchain_client.delete_dataset(dataset_name=dataset_name)


async def test_aevaluate_with_no_attachments(langchain_client: Client) -> None:
    """Test evaluating examples without attachments using a target with attachments."""
    dataset_name = "__test_aevaluate_no_attachments" + uuid4().hex[:4]
    if langchain_client.has_dataset(dataset_name=dataset_name):
        langchain_client.delete_dataset(dataset_name=dataset_name)
    dataset = langchain_client.create_dataset(
        dataset_name,
        description="Test dataset for evals without attachments",
        data_type=DataType.kv,
    )

    # Create example using old way, attachments should be set to {}
    langchain_client.create_example(
        dataset_id=dataset.id,
        inputs={"question": "What is 2+2?"},
        outputs={"answer": "4"},
    )

    # Verify we can create example the new way without attachments
    example = ExampleCreate(
        inputs={"question": "What is 3+1?"},
        outputs={"answer": "4"},
    )
    langchain_client.upload_examples_multipart(dataset_id=dataset.id, uploads=[example])

    async def target(
        inputs: Dict[str, Any], attachments: Dict[str, Any]
    ) -> Dict[str, Any]:
        # Verify we receive an empty attachments dict
        assert isinstance(attachments, dict)
        assert len(attachments) == 0
        return {"answer": "4"}

    async def evaluator(run: Run, example: Example) -> Dict[str, Any]:
        return {
            "score": float(
                run.outputs.get("answer") == example.outputs.get("answer")  # type: ignore
            )
        }

    results = await aevaluate(
        target, data=dataset_name, evaluators=[evaluator], client=langchain_client
    )

    assert len(results) == 2
    async for result in results:
        assert result["evaluation_results"]["results"][0].score == 1.0

    langchain_client.delete_dataset(dataset_name=dataset_name)


def test_examples_length_validation(langchain_client: Client) -> None:
    """Test that mismatched lengths raise ValueError for create and update examples."""
    dataset_name = "__test_examples_length_validation" + uuid4().hex[:4]
    if langchain_client.has_dataset(dataset_name=dataset_name):
        langchain_client.delete_dataset(dataset_name=dataset_name)
    dataset = langchain_client.create_dataset(dataset_name=dataset_name)

    # Test create_examples validation
    inputs = [{"text": "hello"}, {"text": "world"}]
    outputs = [{"response": "hi"}]  # One less than inputs
    with pytest.raises(ValueError) as exc_info:
        langchain_client.create_examples(
            inputs=inputs, outputs=outputs, dataset_id=dataset.id
        )
    assert "Length of outputs (1) does not match length of inputs (2)" in str(
        exc_info.value
    )

    # Create some valid examples for testing update
    langchain_client.create_examples(
        inputs=[{"text": "hello"}, {"text": "world"}],
        outputs=[{"response": "hi"}, {"response": "earth"}],
        dataset_id=dataset.id,
    )
    example_ids = [
        example.id for example in langchain_client.list_examples(dataset_id=dataset.id)
    ]

    # Test update_examples validation
    with pytest.raises(ValueError) as exc_info:
        langchain_client.update_examples(
            example_ids=example_ids,
            inputs=[{"text": "new hello"}],  # One less than example_ids
            outputs=[{"response": "new hi"}, {"response": "new earth"}],
        )
    assert "Length of inputs (1) does not match length of examples (2)" in str(
        exc_info.value
    )

    # Clean up
    langchain_client.delete_dataset(dataset_id=dataset.id)


def test_new_create_example(langchain_client: Client) -> None:
    """Test create_examples works with multipart style input."""
    dataset_name = "__test_update_examples_output" + uuid4().hex[:4]
    dataset = langchain_client.create_dataset(dataset_name=dataset_name)

    example_id = uuid4()
    langchain_client.create_example(
        dataset_name=dataset_name,
        example_id=example_id,
        inputs={"query": "What's in this image?"},
        outputs={"answer": "A test image"},
        attachments={
            "image1": ("image/png", b"fake image data 1"),
            "image2": ("image/png", b"fake image data 2"),
        },
    )

    retrieved_example = langchain_client.read_example(example_id=example_id)

    assert retrieved_example.id == example_id
    assert retrieved_example.dataset_id == dataset.id
    assert retrieved_example.inputs == {"query": "What's in this image?"}
    assert retrieved_example.outputs == {"answer": "A test image"}
    assert list(retrieved_example.attachments.keys()) == ["image1", "image2"]

    # Clean up
    langchain_client.delete_dataset(dataset_id=dataset.id)


def test_new_create_examples(langchain_client: Client) -> None:
    """Test create_examples works with multipart style input."""
    dataset_name = "__test_update_examples_output" + uuid4().hex[:4]
    dataset = langchain_client.create_dataset(dataset_name=dataset_name)

    example_id = uuid4()
    example = ExampleCreate(
        id=example_id,
        inputs={"query": "What's in this image?"},
        outputs={"answer": "A test image"},
        attachments={
            "image1": ("image/png", b"fake image data 1"),
            "image2": ("image/png", b"fake image data 2"),
        },
    )

    # Use new way of passing example
    langchain_client.create_examples(dataset_name=dataset_name, uploads=[example])

    retrieved_example = langchain_client.read_example(example_id=example_id)
    examples_in_dataset = langchain_client.list_examples(dataset_id=dataset.id)
    assert len(list(examples_in_dataset)) == 1

    assert retrieved_example.id == example_id
    assert retrieved_example.dataset_id == dataset.id
    assert retrieved_example.inputs == example.inputs
    assert retrieved_example.outputs == example.outputs
    assert retrieved_example.attachments.keys() == example.attachments.keys()

    # Use old way of passing example
    example_id2 = uuid4()
    langchain_client.create_examples(
        dataset_name=dataset_name,
        ids=[example_id2],
        inputs=[{"query": "What's not in this image?"}],
        outputs=[{"answer": "A real image"}],
        attachments=[
            {
                "image1": ("image/png", b"fake image data 1"),
                "image2": ("image/png", b"fake image data 2"),
            }
        ],
    )

    retrieved_example = langchain_client.read_example(example_id=example_id2)
    examples_in_dataset = langchain_client.list_examples(dataset_id=dataset.id)
    assert len(list(examples_in_dataset)) == 2

    assert retrieved_example.id == example_id2
    assert retrieved_example.dataset_id == dataset.id
    assert retrieved_example.inputs == {"query": "What's not in this image?"}
    assert retrieved_example.outputs == {"answer": "A real image"}
    assert retrieved_example.attachments.keys() == example.attachments.keys()

    # Clean up
    langchain_client.delete_dataset(dataset_id=dataset.id)


def test_new_update_examples(langchain_client: Client) -> None:
    """Test update_examples works with multipart style input."""
    dataset_name = "__test_update_examples_output" + uuid4().hex[:4]
    dataset = langchain_client.create_dataset(dataset_name=dataset_name)

    example_id = uuid4()
    example = ExampleCreate(
        id=example_id,
        inputs={"query": "What's in this image?"},
        outputs={"answer": "A test image"},
        attachments={
            "image1": ("image/png", b"fake image data 1"),
            "image2": ("image/png", b"fake image data 2"),
        },
    )

    # Create some valid examples for testing update
    langchain_client.create_examples(dataset_name=dataset_name, uploads=[example])

    example_update = ExampleUpdate(
        id=example_id,
        inputs={"query": "What's not in this image?"},
        outputs={"answer": "A real image"},
        attachments={
            "image3": ("image/png", b"fake image data 3"),
        },
    )

    langchain_client.update_examples(dataset_id=dataset.id, updates=[example_update])

    retrieved_example = langchain_client.read_example(example_id=example_id)

    assert retrieved_example.id == example_id
    assert retrieved_example.dataset_id == dataset.id
    assert retrieved_example.inputs == example_update.inputs
    assert retrieved_example.outputs == example_update.outputs
    assert retrieved_example.attachments.keys() == example_update.attachments.keys()

    langchain_client.update_examples(
        dataset_ids=[dataset.id],
        example_ids=[example_id],
        inputs=[{"query": "What's not in this image?"}],
        outputs=[{"answer": "A real image"}],
        attachments=[
            {
                "image4": ("image/png", b"fake image data 4"),
            }
        ],
    )

    retrieved_example = langchain_client.read_example(example_id=example_id)

    assert retrieved_example.id == example_id
    assert retrieved_example.dataset_id == dataset.id
    assert retrieved_example.inputs == example_update.inputs
    assert retrieved_example.outputs == example_update.outputs
    assert list(retrieved_example.attachments.keys()) == ["image4"]

    # Clean up
    langchain_client.delete_dataset(dataset_id=dataset.id)


def test_update_examples_multiple_datasets(langchain_client: Client) -> None:
    """Test update_examples does not work with multiple datasets."""
    dataset_name1 = "__test_update_examples_output" + uuid4().hex[:4]
    dataset_name2 = "__test_update_examples_output" + uuid4().hex[:4]
    dataset1 = langchain_client.create_dataset(dataset_name=dataset_name1)
    dataset2 = langchain_client.create_dataset(dataset_name=dataset_name2)

    example1_id = uuid4()
    example2_id = uuid4()
    example_1 = ExampleCreate(
        id=example1_id,
        inputs={"query": "What's in this image?"},
        outputs={"answer": "A test image"},
        attachments={
            "image1": ("image/png", b"fake image data 1"),
            "image2": ("image/png", b"fake image data 2"),
        },
    )
    example_2 = ExampleCreate(
        id=example2_id,
        inputs={"query": "What's in this image?"},
        outputs={"answer": "A test image"},
        attachments={
            "image1": ("image/png", b"fake image data 1"),
            "image2": ("image/png", b"fake image data 2"),
        },
    )

    # Create some valid examples for testing update
    langchain_client.create_examples(dataset_name=dataset_name1, uploads=[example_1])

    langchain_client.create_examples(dataset_name=dataset_name2, uploads=[example_2])

    example_update_1 = ExampleUpdate(
        id=example1_id,
        inputs={"query": "What's not in this image?"},
        outputs={"answer": "A real image"},
        attachments={
            "image3": ("image/png", b"fake image data 1"),
        },
    )

    example_update_2 = ExampleUpdate(
        id=example2_id,
        inputs={"query": "What's not in this image?"},
        outputs={"answer": "A real image"},
        attachments={
            "image3": ("image/png", b"fake image data 1"),
        },
    )

    with pytest.raises(LangSmithAPIError, match="Dataset ID mismatch"):
        langchain_client.update_examples(
            dataset_id=dataset1.id, updates=[example_update_1, example_update_2]
        )

    with pytest.raises(LangSmithAPIError, match="Dataset ID mismatch"):
        langchain_client.update_examples(
            example_ids=[example1_id, example2_id],
            inputs=[example_update_1.inputs, example_update_2.inputs],
            outputs=[example_update_1.outputs, example_update_2.outputs],
        )

    # Clean up
    langchain_client.delete_dataset(dataset_id=dataset1.id)
    langchain_client.delete_dataset(dataset_id=dataset2.id)


@pytest.mark.xfail(reason="Need to wait for backend changes to go endpoint")
def test_use_source_run_io(langchain_client: Client) -> None:
    dataset_name = "__test_use_source_run_io" + uuid4().hex[:4]
    dataset = langchain_client.create_dataset(
        dataset_name=dataset_name,
        description="Test dataset for creating dataset with description",
    )

    run_id = uuid4()
    langchain_client.create_run(
        name="foo",
        run_type="llm",
        inputs={"foo": "bar"},
        outputs={"foo": "bar"},
        attachments={
            "test_file": ("text/plain", b"test content"),
        },
        id=run_id,
    )

    retrieved_example = langchain_client.create_example(
        use_source_run_io=True, source_run_id=run_id, dataset_id=dataset.id
    )

    assert retrieved_example.dataset_id == dataset.id
    assert retrieved_example.inputs == {"foo": "bar"}
    assert retrieved_example.outputs == {"foo": "bar"}
    assert list(retrieved_example.attachments.keys()) == ["test_file"]

    # Clean up
    langchain_client.delete_dataset(dataset_id=dataset.id)


@pytest.mark.xfail(reason="Need to wait for backend changes to go endpoint")
def test_use_source_run_attachments(langchain_client: Client) -> None:
    dataset_name = "__test_use_source_run_attachments" + uuid4().hex[:4]
    dataset = langchain_client.create_dataset(
        dataset_name=dataset_name,
        description="Test dataset for creating dataset with description",
    )

    run_id = uuid4()
    langchain_client.create_run(
        name="foo",
        run_type="llm",
        inputs={"foo": "bar"},
        outputs={"foo": "bar"},
        attachments={
            "test_file": ("text/plain", b"test content"),
        },
        id=run_id,
    )

    retrieved_example = langchain_client.create_example(
        use_source_run_io=True,
        use_source_run_attachments=[],
        source_run_id=run_id,
        dataset_id=dataset.id,
        inputs={"bar": "baz"},
        outputs={"bar": "baz"},
        attachments={
            "test_file2": ("text/plain", b"test content"),
        },
    )

    assert retrieved_example.dataset_id == dataset.id
    assert retrieved_example.inputs == {"bar": "baz"}
    assert retrieved_example.outputs == {"bar": "baz"}
    # source run attachments should override manually passed ones
    assert list(retrieved_example.attachments.keys()) == ["test_file"]

    example_id = uuid4()
    example = ExampleCreate(
        id=example_id,
        use_source_run_io=True,
        source_run_id=run_id,
        attachments={
            "test_file2": ("text/plain", b"test content"),
        },
        inputs={"bar": "baz"},
        outputs={"bar": "baz"},
    )

    langchain_client.create_examples(dataset_id=dataset.id, uploads=[example])

    retrieved_example = langchain_client.read_example(example_id=example_id)

    assert retrieved_example.dataset_id == dataset.id
    assert retrieved_example.inputs == {"foo": "bar"}
    assert retrieved_example.outputs == {"foo": "bar"}
    # source run attachments should override manually passed ones
    assert list(retrieved_example.attachments.keys()) == ["test_file"]

    # Clean up
    langchain_client.delete_dataset(dataset_id=dataset.id)


def test_create_examples_xor_dataset_args(langchain_client: Client) -> None:
    """Test create_examples fails if both dataset_name and dataset_id are provided."""
    dataset_name = "__test_create_examples_xor_dataset_args" + uuid4().hex[:4]
    dataset = langchain_client.create_dataset(
        dataset_name=dataset_name,
        description="Test dataset for creating dataset with description",
    )

    with pytest.raises(
        ValueError,
        match="Exactly one argument in each of the following "
        "groups must be defined: dataset_id, dataset_name",
    ):
        langchain_client.create_examples(
            dataset_name=dataset_name, dataset_id=dataset.id
        )

    # Clean up
    langchain_client.delete_dataset(dataset_id=dataset.id)


def test_must_pass_uploads_or_inputs(langchain_client: Client) -> None:
    """Test create_examples fails if no uploads or inputs are provided."""
    dataset_name = "__test_must_pass_uploads_or_inputs" + uuid4().hex[:4]
    dataset = langchain_client.create_dataset(
        dataset_name=dataset_name,
        description="Test dataset for creating dataset with description",
    )

    with pytest.raises(ValueError, match="When passing kwargs, you must pass inputs"):
        langchain_client.create_examples(dataset_id=dataset.id, outputs={"foo": "bar"})

    # Clean up
    langchain_client.delete_dataset(dataset_id=dataset.id)


def test_update_examples_errors(langchain_client: Client) -> None:
    """Test update_examples fails in a number of cases."""
    dataset_name = "__test_update_examples_errors" + uuid4().hex[:4]
    dataset2_name = "__test_update_examples_errors" + uuid4().hex[:4]
    dataset = langchain_client.create_dataset(
        dataset_name=dataset_name,
        description="Test dataset for creating dataset with description",
    )
    dataset2 = langchain_client.create_dataset(
        dataset_name=dataset2_name,
        description="Test dataset for creating dataset with description",
    )

    # Create example to update
    example_id = uuid4()
    langchain_client.create_example(
        example_id=example_id,
        inputs={"foo": "bar"},
        outputs={"foo": "bar"},
        dataset_id=dataset.id,
    )
    example_id2 = uuid4()
    langchain_client.create_example(
        example_id=example_id2,
        inputs={"foo": "bar"},
        outputs={"foo": "bar"},
        dataset_id=dataset2.id,
    )

    # Update example
    with pytest.raises(
        ValueError, match="When passing kwargs, you must pass example_ids"
    ):
        langchain_client.update_examples(
            outputs=[{"bar": "baz"}],
        )

    with pytest.raises(
        ValueError,
        match="When passing kwargs, you must not pass dataset_id, or updates",
    ):
        langchain_client.update_examples(
            outputs=[{"bar": "baz"}],
            example_ids=[example_id],
            dataset_id=dataset.id,
        )

    with pytest.raises(
        ValueError, match="When not passing kwargs, you must pass dataset_id"
    ):
        langchain_client.update_examples(
            updates=[ExampleUpdate(id=example_id, outputs={"bar": "baz"})],
        )

    with pytest.raises(
        ValueError, match="Dataset IDs must be the same for all examples"
    ):
        langchain_client.update_examples(
            dataset_ids=[dataset.id, uuid4()],
            outputs=[{"bar": "baz"}, {"bar": "baz"}],
            example_ids=[example_id, uuid4()],
        )

    with pytest.raises(ValueError, match="dataset_ids cannot be set to None"):
        langchain_client.update_examples(
            dataset_ids=[None],
            outputs=[{"bar": "baz"}],
            example_ids=[example_id],
        )

    with pytest.raises(LangSmithAPIError):
        langchain_client.update_examples(
            updates=[
                ExampleUpdate(
                    id=example_id, outputs={"bar": "baz"}, dataset_id=dataset.id
                ),
                ExampleUpdate(
                    id=example_id2, outputs={"bar": "baz"}, dataset_id=dataset2.id
                ),
            ],
        )

    retrieved_example = langchain_client.read_example(example_id=example_id)
    # Assert update failed due to differing datasets
    assert retrieved_example.outputs == {"foo": "bar"}

    langchain_client.update_examples(
        updates=[
            ExampleUpdate(id=example_id, outputs={"bar": "baz"}, dataset_id=dataset.id)
        ],
    )
    retrieved_example = langchain_client.read_example(example_id=example_id)
    # Assert update was successful
    assert retrieved_example.outputs == {"bar": "baz"}

    # Clean up
    langchain_client.delete_dataset(dataset_id=dataset.id)


def test_create_examples_errors(langchain_client: Client) -> None:
    """Test create_examples fails in a number of cases."""
    dataset_name = "__test_create_examples_errors" + uuid4().hex[:4]
    dataset = langchain_client.create_dataset(
        dataset_name=dataset_name,
        description="Test dataset for creating dataset with description",
    )

    with pytest.raises(
        ValueError, match="When passing kwargs, you must not pass uploads"
    ):
        langchain_client.create_examples(
            dataset_id=dataset.id, outputs={"foo": "bar"}, uploads=[ExampleCreate()]
        )

    # Clean up
    langchain_client.delete_dataset(dataset_id=dataset.id)


@pytest.mark.xfail(reason="Need to wait for backend changes to go endpoint")
def test_use_source_run_io_multiple_examples(langchain_client: Client) -> None:
    dataset_name = "__test_use_source_run_io" + uuid4().hex[:4]
    dataset = langchain_client.create_dataset(
        dataset_name=dataset_name,
        description="Test dataset for creating dataset with description",
    )

    run_id = uuid4()
    langchain_client.create_run(
        name="foo",
        run_type="llm",
        inputs={"foo": "bar"},
        outputs={"foo": "bar"},
        attachments={
            "test_file": ("text/plain", b"test content"),
            "real_file": ("text/plain", b"real content"),
        },
        id=run_id,
    )

    example_ids = [uuid4(), uuid4(), uuid4()]
    langchain_client.create_examples(
        ids=example_ids,
        inputs=[{"bar": "baz"}, {"bar": "baz"}, {"bar": "baz"}],
        outputs=[{"bar": "baz"}, {"bar": "baz"}, {"bar": "baz"}],
        attachments=[
            {"test_file2": ("text/plain", b"test content")},
            {"test_file2": ("text/plain", b"test content")},
            {"test_file2": ("text/plain", b"test content")},
        ],
        use_source_run_io=[True, False, True],
        use_source_run_attachments=[[], ["test_file"], ["test_file"]],
        source_run_ids=[run_id, run_id, run_id],
        dataset_id=dataset.id,
    )

    example_1 = langchain_client.read_example(example_id=example_ids[0])
    example_2 = langchain_client.read_example(example_id=example_ids[1])
    example_3 = langchain_client.read_example(example_id=example_ids[2])

    assert example_1.dataset_id == dataset.id
    assert example_1.inputs == {"foo": "bar"}
    assert example_1.outputs == {"foo": "bar"}
    assert sorted(example_1.attachments.keys()) == ["real_file", "test_file"]

    assert example_2.dataset_id == dataset.id
    assert example_2.inputs == {"bar": "baz"}
    assert example_2.outputs == {"bar": "baz"}
    assert sorted(example_2.attachments.keys()) == ["test_file"]

    assert example_3.dataset_id == dataset.id
    assert example_3.inputs == {"foo": "bar"}
    assert example_3.outputs == {"foo": "bar"}
    assert sorted(example_3.attachments.keys()) == ["real_file", "test_file"]

    # Clean up
    langchain_client.delete_dataset(dataset_id=dataset.id)


def test_update_example_with_attachments_operations(langchain_client: Client) -> None:
    """Test updating an example with attachment operations."""
    dataset_name = "__test_update_example_attachments" + uuid4().hex[:4]
    if langchain_client.has_dataset(dataset_name=dataset_name):
        langchain_client.delete_dataset(dataset_name=dataset_name)
    dataset = langchain_client.create_dataset(
        dataset_name=dataset_name,
        description="Test dataset for updating example attachments",
    )
    example_id = uuid4()
    # Create example with attachments
    example = ExampleCreate(
        id=example_id,
        inputs={"query": "What's in this image?"},
        outputs={"answer": "A test image"},
        attachments={
            "image1": ("image/png", b"fake image data 1"),
            "image2": ("image/png", b"fake image data 2"),
        },
    )
    langchain_client.create_examples(dataset_id=dataset.id, uploads=[example])

    # Update example with attachment operations to rename and retain attachments
    attachments_operations = AttachmentsOperations(
        rename={"image1": "renamed_image"},
        retain=["image2"],  # Only keep the renamed image1, drop image2
    )

    langchain_client.update_example(
        example_id=example_id,
        attachments_operations=attachments_operations,
    )

    # Verify the update
    retrieved_example = langchain_client.read_example(
        example_id=example_id,
    )

    # Check that only the renamed attachment exists
    assert len(retrieved_example.attachments) == 2
    assert "renamed_image" in retrieved_example.attachments
    assert "image2" in retrieved_example.attachments
    assert "image1" not in retrieved_example.attachments
    assert (
        retrieved_example.attachments["image2"]["reader"].read() == b"fake image data 2"
    )
    assert (
        retrieved_example.attachments["renamed_image"]["reader"].read()
        == b"fake image data 1"
    )

    langchain_client.update_example(
        dataset_id=dataset.id,
        example_id=example_id,
        attachments={"image3": ("image/png", b"fake image data 3")},
    )

    # Verify the update
    retrieved_example = langchain_client.read_example(
        example_id=example_id,
    )

    # Check that only the renamed attachment exists
    assert len(retrieved_example.attachments) == 1
    assert "image3" in retrieved_example.attachments
    assert (
        retrieved_example.attachments["image3"]["reader"].read() == b"fake image data 3"
    )

    # Clean up
    langchain_client.delete_dataset(dataset_id=dataset.id)


def test_bulk_update_examples_with_attachments_operations(
    langchain_client: Client,
) -> None:
    """Test bulk updating examples with attachment operations."""
    dataset_name = "__test_bulk_update_attachments" + uuid4().hex[:4]
    if langchain_client.has_dataset(dataset_name=dataset_name):
        langchain_client.delete_dataset(dataset_name=dataset_name)
    dataset = langchain_client.create_dataset(
        dataset_name=dataset_name,
        description="Test dataset for bulk updating example attachments",
    )

    example_id1, example_id2 = uuid4(), uuid4()
    # Create two examples with attachments
    example1 = ExampleCreate(
        id=example_id1,
        inputs={"query": "What's in this image?"},
        outputs={"answer": "A test image 1"},
        attachments={
            "image1": ("image/png", b"fake image data 1"),
            "extra": ("text/plain", b"extra data"),
        },
    )
    example2 = ExampleCreate(
        id=example_id2,
        inputs={"query": "What's in this image?"},
        outputs={"answer": "A test image 2"},
        attachments={
            "image2": ("image/png", b"fake image data 2"),
            "extra": ("text/plain", b"extra data"),
        },
    )

    created_examples = langchain_client.upload_examples_multipart(
        dataset_id=dataset.id,
        uploads=[example1, example2],
    )
    assert len(created_examples["example_ids"]) == 2
    assert str(example_id1) in created_examples["example_ids"]
    assert str(example_id2) in created_examples["example_ids"]

    # Update both examples with different attachment operations
    attachments_operations = [
        AttachmentsOperations(
            rename={"image1": "renamed_image1"},
        ),
        AttachmentsOperations(retain=["extra"]),
    ]

    langchain_client.update_examples(
        example_ids=[example_id1, example_id2],
        attachments_operations=attachments_operations,
    )

    # Verify the updates
    updated_examples = list(
        langchain_client.list_examples(
            dataset_id=dataset.id,
            example_ids=[example_id1, example_id2],
            include_attachments=True,
        )
    )

    updated_example_1 = next(ex for ex in updated_examples if ex.id == example_id1)
    updated_example_2 = next(ex for ex in updated_examples if ex.id == example_id2)
    # Check first example
    assert len(updated_example_1.attachments) == 1
    assert "renamed_image1" in updated_example_1.attachments
    assert "extra" not in updated_example_1.attachments

    # Check second example
    assert len(updated_example_2.attachments) == 1
    assert "extra" in updated_example_2.attachments
    assert "image2" not in updated_example_2.attachments

    # Check attachment data
    assert (
        updated_example_1.attachments["renamed_image1"]["reader"].read()
        == b"fake image data 1"
    )
    assert updated_example_2.attachments["extra"]["reader"].read() == b"extra data"

    # Clean up
    langchain_client.delete_dataset(dataset_id=dataset.id)


def test_examples_multipart_attachment_path(langchain_client: Client) -> None:
    """Test uploading examples with attachments via multipart endpoint."""
    dataset_name = "__test_upload_examples_multipart" + uuid4().hex[:4]
    if langchain_client.has_dataset(dataset_name=dataset_name):
        langchain_client.delete_dataset(dataset_name=dataset_name)
    if langchain_client.has_dataset(dataset_name=dataset_name):
        langchain_client.delete_dataset(dataset_name=dataset_name)

    dataset = langchain_client.create_dataset(
        dataset_name,
        description="Test dataset for multipart example uploads",
        data_type=DataType.kv,
    )

    file_path = Path(__file__).parent / "test_data/parrot-icon.png"
    example_id = uuid4()
    example = ExampleCreate(
        id=example_id,
        inputs={"text": "hello world"},
        attachments={
            "file1": ("text/plain", b"original content 1"),
            "file2": ("image/png", file_path),
            "file3": ("image/png", file_path),
        },
    )

    # Get the multipart data first to check file handling
    _, _, opened_files_dict = langchain_client._prepare_multipart_data(
        [example],
        include_dataset_id=False,
        dangerously_allow_filesystem=True,
    )

    file_obj = list(opened_files_dict.values())[0]
    fd = file_obj.fileno()

    # Verify the file is open by trying to read from it
    try:
        os.fstat(fd)
        file_is_open = True
    except OSError:
        file_is_open = False
    assert file_is_open, "File should be open after _prepare_multipart_data"

    # Now close the files
    _close_files(list(opened_files_dict.values()))

    # Verify the file is closed by checking if the file descriptor is invalid
    try:
        os.fstat(fd)
        file_is_closed = False
    except OSError:
        file_is_closed = True
    assert file_is_closed, "File should be closed after _close_files"

    created_examples = langchain_client.upload_examples_multipart(
        dataset_id=dataset.id, uploads=[example], dangerously_allow_filesystem=True
    )
    assert created_examples["count"] == 1

    # Verify the upload
    retrieved = langchain_client.read_example(example_id)

    assert len(retrieved.attachments) == 3
    assert "file1" in retrieved.attachments
    assert "file2" in retrieved.attachments
    assert "file3" in retrieved.attachments
    assert retrieved.attachments["file1"]["reader"].read() == b"original content 1"
    assert (
        retrieved.attachments["file2"]["reader"].read()
        == (Path(__file__).parent / "test_data/parrot-icon.png").read_bytes()
    )
    assert (
        retrieved.attachments["file3"]["reader"].read()
        == (Path(__file__).parent / "test_data/parrot-icon.png").read_bytes()
    )

    example_update = ExampleUpdate(
        id=example_id,
        attachments={
            "new_file1": (
                "image/png",
                file_path,
            ),
            "new_file2": (
                "image/png",
                file_path,
            ),
        },
    )

    langchain_client.update_examples_multipart(
        dataset_id=dataset.id,
        updates=[example_update],
        dangerously_allow_filesystem=True,
    )

    retrieved = langchain_client.read_example(example_id)

    assert len(retrieved.attachments) == 2
    assert "new_file1" in retrieved.attachments
    assert "new_file2" in retrieved.attachments
    assert retrieved.attachments["new_file1"]["reader"].read() == file_path.read_bytes()
    assert retrieved.attachments["new_file2"]["reader"].read() == file_path.read_bytes()

    example_wrong_path = ExampleCreate(
        id=example_id,
        inputs={"text": "hello world"},
        attachments={
            "file1": (
                "text/plain",
                Path(__file__).parent / "test_data/not-a-real-file.txt",
            ),
        },
    )

    with pytest.raises(FileNotFoundError) as exc_info:
        langchain_client.upload_examples_multipart(
            dataset_id=dataset.id,
            uploads=[example_wrong_path],
            dangerously_allow_filesystem=True,
        )
    assert "test_data/not-a-real-file.txt" in str(exc_info.value)

    # Clean up
    langchain_client.delete_dataset(dataset_id=dataset.id)


def test_update_examples_multipart(langchain_client: Client) -> None:
    """Test updating examples with attachments via multipart endpoint."""
    dataset_name = "__test_update_examples_multipart" + uuid4().hex[:4]
    if langchain_client.has_dataset(dataset_name=dataset_name):
        langchain_client.delete_dataset(dataset_name=dataset_name)
    if langchain_client.has_dataset(dataset_name=dataset_name):
        langchain_client.delete_dataset(dataset_name=dataset_name)

    dataset = langchain_client.create_dataset(
        dataset_name,
        description="Test dataset for multipart example updates",
        data_type=DataType.kv,
    )
    example_ids = [uuid4() for _ in range(2)]

    # First create some examples with attachments
    example_1 = ExampleCreate(
        id=example_ids[0],
        inputs={"text": "hello world"},
        attachments={
            "file1": ("text/plain", b"original content 1"),
            "file2": ("text/plain", b"original content 2"),
        },
    )

    example_2 = ExampleCreate(
        id=example_ids[1],
        inputs={"text": "second example"},
        attachments={
            "file3": ("text/plain", b"original content 3"),
            "file4": ("text/plain", b"original content 4"),
        },
    )

    created_examples = langchain_client.upload_examples_multipart(
        dataset_id=dataset.id, uploads=[example_1, example_2]
    )
    assert created_examples["count"] == 2

    # Now create update operations
    update_1 = ExampleUpdate(
        id=example_ids[0],
        inputs={"text": "updated hello world"},
        attachments={
            "new_file1": ("text/plain", b"new content 1"),
        },
        attachments_operations=AttachmentsOperations(
            retain=["file1"],
        ),
    )

    update_2 = ExampleUpdate(
        id=example_ids[1],
        inputs={"text": "updated second example"},
        attachments={
            "new_file2": ("text/plain", b"new content 2"),
        },
        attachments_operations=AttachmentsOperations(retain=["file3"]),
    )

    # Test updating multiple examples at once
    updated_examples = langchain_client.update_examples_multipart(
        dataset_id=dataset.id, updates=[update_1, update_2]
    )
    assert updated_examples["count"] == 2

    # Verify the updates
    updated = list(
        langchain_client.list_examples(
            dataset_id=dataset.id,
            include_attachments=True,
        )
    )

    # Verify first example updates
    example_1_updated = next(ex for ex in updated if ex.id == example_ids[0])
    assert example_1_updated.inputs["text"] == "updated hello world"
    assert "file1" in example_1_updated.attachments
    assert "new_file1" in example_1_updated.attachments
    assert "file2" not in example_1_updated.attachments
    assert (
        example_1_updated.attachments["new_file1"]["reader"].read() == b"new content 1"
    )
    assert (
        example_1_updated.attachments["file1"]["reader"].read() == b"original content 1"
    )

    # Verify second example updates
    example_2_updated = next(ex for ex in updated if ex.id == example_ids[1])
    assert example_2_updated.inputs["text"] == "updated second example"
    assert "file3" in example_2_updated.attachments
    assert "new_file2" in example_2_updated.attachments
    assert "file4" not in example_2_updated.attachments
    assert "file3" in example_2_updated.attachments
    assert "new_file2" in example_2_updated.attachments
    assert "file4" not in example_2_updated.attachments
    assert (
        example_2_updated.attachments["file3"]["reader"].read() == b"original content 3"
    )
    assert (
        example_2_updated.attachments["new_file2"]["reader"].read() == b"new content 2"
    )

    # Test updating non-existent example doesn't do anything
<<<<<<< HEAD
    response = langchain_client.update_examples_multipart(
        dataset_id=dataset.id,
        updates=[
            ExampleUpdate(
                id=uuid4(),
                inputs={"text": "should fail"},
            )
        ],
    )
    assert response["count"] == 0
=======
    with pytest.raises(LangSmithNotFoundError):
        langchain_client.update_examples_multipart(
            dataset_id=dataset.id,
            updates=[
                ExampleUpdateWithAttachments(
                    id=uuid4(),
                    inputs={"text": "should fail"},
                )
            ],
        )
>>>>>>> 20804ad7

    # Test new attachments have priority
    response = langchain_client.update_examples_multipart(
        dataset_id=dataset.id,
        updates=[
            ExampleUpdate(
                id=example_ids[0],
                attachments={
                    "new_file1": ("text/plain", b"new content 1"),
                },
                attachments_operations=AttachmentsOperations(
                    retain=["new_file1"],
                ),
            )
        ],
    )
    assert response["count"] == 1
    example_1_updated = langchain_client.read_example(example_ids[0])
    assert list(example_1_updated.attachments.keys()) == ["new_file1"]
    assert (
        example_1_updated.attachments["new_file1"]["reader"].read() == b"new content 1"
    )

    # Test new attachments have priority
    response = langchain_client.update_examples_multipart(
        dataset_id=dataset.id,
        updates=[
            ExampleUpdate(
                id=example_ids[0],
                attachments={
                    "foo": ("text/plain", b"new content 2"),
                },
                attachments_operations=AttachmentsOperations(
                    rename={"new_file1": "foo"},
                ),
            )
        ],
    )
    assert response["count"] == 1
    example_1_updated = langchain_client.read_example(example_ids[0])
    assert list(example_1_updated.attachments.keys()) == ["foo"]
    assert example_1_updated.attachments["foo"]["reader"].read() == b"new content 2"

    # Clean up
    langchain_client.delete_dataset(dataset_id=dataset.id)


async def test_aevaluate_max_concurrency(langchain_client: Client) -> None:
    """Test max concurrency works as expected."""
    dataset_name = "__test_a_ton_of_feedback" + uuid4().hex[:4]
    if langchain_client.has_dataset(dataset_name=dataset_name):
        langchain_client.delete_dataset(dataset_name=dataset_name)
    dataset = langchain_client.create_dataset(
        dataset_name=dataset_name,
        description="Test dataset for max concurrency",
    )

    examples = [
        ExampleCreate(
            inputs={"query": "What's in this image?"},
            outputs={"answer": "A test image 1"},
        )
        for _ in range(5)
    ]

    langchain_client.upload_examples_multipart(dataset_id=dataset.id, uploads=examples)

    # Takes 2 sec to run all evaluators on an example.
    async def eval_func(inputs, outputs):
        await asyncio.sleep(0.1)
        return {"score": random.random()}

    evaluators = [eval_func] * 20

    async def target(inputs):
        return {"foo": "bar"}

    start_time = time.time()
    await langchain_client.aevaluate(
        target,
        data=dataset_name,
        evaluators=evaluators,
        max_concurrency=4,
    )
    end_time = time.time()

    # should proceed in two rounds (4 examples then 1), taking around 4 seconds
    # total.
    # TODO: Investigate why this requires 10 sec
    assert end_time - start_time < 10
    langchain_client.delete_dataset(dataset_name=dataset.name)


def test_annotation_queue_crud(langchain_client: Client):
    """Test basic CRUD operations for annotation queues."""
    queue_name = f"test_queue_{uuid.uuid4().hex[:8]}"
    queue_id = uuid.uuid4()

    # Test creation
    queue = langchain_client.create_annotation_queue(
        name=queue_name, description="Test queue", queue_id=queue_id
    )
    assert queue.name == queue_name
    assert queue.id == queue_id

    # Test reading
    read_queue = langchain_client.read_annotation_queue(queue_id)
    assert read_queue.id == queue_id
    assert read_queue.name == queue_name

    # Test updating
    new_name = f"updated_{queue_name}"
    langchain_client.update_annotation_queue(
        queue_id=queue_id, name=new_name, description="Updated description"
    )

    updated_queue = langchain_client.read_annotation_queue(queue_id)
    assert updated_queue.name == new_name

    # Test deletion
    langchain_client.delete_annotation_queue(queue_id)

    # Verify deletion
    queues = list(langchain_client.list_annotation_queues(queue_ids=[queue_id]))
    assert len(queues) == 0


def test_list_annotation_queues(langchain_client: Client):
    """Test listing and filtering annotation queues."""
    queue_names = [f"test_queue_{i}_{uuid.uuid4().hex[:8]}" for i in range(3)]
    queue_ids = []

    try:
        # Create test queues
        for name in queue_names:
            queue = langchain_client.create_annotation_queue(
                name=name, description="Test queue"
            )
            queue_ids.append(queue.id)

        # Test listing with various filters
        queues = list(
            langchain_client.list_annotation_queues(queue_ids=queue_ids[:2], limit=2)
        )
        assert len(queues) == 2

        # Test name filter
        queues = list(langchain_client.list_annotation_queues(name=queue_names[0]))
        assert len(queues) == 1
        assert queues[0].name == queue_names[0]

        # Test name_contains filter
        queues = list(
            langchain_client.list_annotation_queues(name_contains="test_queue")
        )
        assert len(queues) >= 3  # Could be more if other tests left queues

    finally:
        # Clean up
        for queue_id in queue_ids:
            langchain_client.delete_annotation_queue(queue_id)


def test_annotation_queue_runs(langchain_client: Client):
    """Test managing runs within an annotation queue."""
    queue_name = f"test_queue_{uuid.uuid4().hex[:8]}"
    project_name = f"test_project_{uuid.uuid4().hex[:8]}"
    # Create a queue
    queue = langchain_client.create_annotation_queue(
        name=queue_name, description="Test queue"
    )

    # Create some test runs
    run_ids = [uuid.uuid4() for _ in range(3)]
    for i in range(3):
        langchain_client.create_run(
            name=f"test_run_{i}",
            inputs={"input": f"test_{i}"},
            run_type="llm",
            project_name=project_name,
            start_time=datetime.datetime.now(datetime.timezone.utc),
            id=run_ids[i],
        )

    def _get_run(run_id: ID_TYPE, has_end: bool = False) -> bool:
        try:
            r = langchain_client.read_run(run_id)  # type: ignore
            if has_end:
                return r.end_time is not None
            return True
        except LangSmithError:
            return False

    wait_for(lambda: _get_run(run_ids[0]))
    wait_for(lambda: _get_run(run_ids[1]))
    wait_for(lambda: _get_run(run_ids[2]))
    # Add runs to queue
    langchain_client.add_runs_to_annotation_queue(queue_id=queue.id, run_ids=run_ids)

    # Test getting run at index
    run_info = langchain_client.get_run_from_annotation_queue(
        queue_id=queue.id, index=0
    )
    assert run_info.id in run_ids

    # Test deleting a run from queue
    langchain_client.delete_run_from_annotation_queue(
        queue_id=queue.id, run_id=run_ids[2]
    )

    # Test that runs are deleted
    with pytest.raises(LangSmithNotFoundError):
        langchain_client.get_run_from_annotation_queue(queue_id=queue.id, index=2)

    run_1 = langchain_client.get_run_from_annotation_queue(queue_id=queue.id, index=0)
    run_2 = langchain_client.get_run_from_annotation_queue(queue_id=queue.id, index=1)
    assert sorted([run_1.id, run_2.id]) == sorted(run_ids[:2])

    # Clean up
    langchain_client.delete_annotation_queue(queue.id)<|MERGE_RESOLUTION|>--- conflicted
+++ resolved
@@ -30,6 +30,7 @@
     Example,
     ExampleCreate,
     ExampleUpdate,
+    ExampleUpdateWithAttachments,
     Run,
 )
 from langsmith.utils import (
@@ -433,8 +434,6 @@
     dataset_name = "__test_upload_examples_multipart" + uuid4().hex[:4]
     if langchain_client.has_dataset(dataset_name=dataset_name):
         langchain_client.delete_dataset(dataset_name=dataset_name)
-    if langchain_client.has_dataset(dataset_name=dataset_name):
-        langchain_client.delete_dataset(dataset_name=dataset_name)
 
     dataset = langchain_client.create_dataset(
         dataset_name,
@@ -565,8 +564,6 @@
 
 def test_dataset_schema_validation(langchain_client: Client) -> None:
     dataset_name = "__test_create_dataset" + uuid4().hex[:4]
-    if langchain_client.has_dataset(dataset_name=dataset_name):
-        langchain_client.delete_dataset(dataset_name=dataset_name)
     if langchain_client.has_dataset(dataset_name=dataset_name):
         langchain_client.delete_dataset(dataset_name=dataset_name)
 
@@ -1923,8 +1920,6 @@
 ) -> None:
     """Test evaluating examples with attachments."""
     dataset_name = "__test_aevaluate_attachments" + uuid4().hex[:4]
-    if langchain_client.has_dataset(dataset_name=dataset_name):
-        langchain_client.delete_dataset(dataset_name=dataset_name)
     # Delete the dataset if it exists
     if langchain_client.has_dataset(dataset_name=dataset_name):
         langchain_client.delete_dataset(dataset_name=dataset_name)
@@ -2758,8 +2753,6 @@
     dataset_name = "__test_upload_examples_multipart" + uuid4().hex[:4]
     if langchain_client.has_dataset(dataset_name=dataset_name):
         langchain_client.delete_dataset(dataset_name=dataset_name)
-    if langchain_client.has_dataset(dataset_name=dataset_name):
-        langchain_client.delete_dataset(dataset_name=dataset_name)
 
     dataset = langchain_client.create_dataset(
         dataset_name,
@@ -2886,8 +2879,6 @@
     dataset_name = "__test_update_examples_multipart" + uuid4().hex[:4]
     if langchain_client.has_dataset(dataset_name=dataset_name):
         langchain_client.delete_dataset(dataset_name=dataset_name)
-    if langchain_client.has_dataset(dataset_name=dataset_name):
-        langchain_client.delete_dataset(dataset_name=dataset_name)
 
     dataset = langchain_client.create_dataset(
         dataset_name,
@@ -2985,18 +2976,6 @@
     )
 
     # Test updating non-existent example doesn't do anything
-<<<<<<< HEAD
-    response = langchain_client.update_examples_multipart(
-        dataset_id=dataset.id,
-        updates=[
-            ExampleUpdate(
-                id=uuid4(),
-                inputs={"text": "should fail"},
-            )
-        ],
-    )
-    assert response["count"] == 0
-=======
     with pytest.raises(LangSmithNotFoundError):
         langchain_client.update_examples_multipart(
             dataset_id=dataset.id,
@@ -3007,7 +2986,6 @@
                 )
             ],
         )
->>>>>>> 20804ad7
 
     # Test new attachments have priority
     response = langchain_client.update_examples_multipart(
