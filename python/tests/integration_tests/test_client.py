--- conflicted
+++ resolved
@@ -370,19 +370,9 @@
         client.create_run("My Run", inputs={"text": "hello world"}, run_type="llm")
 
 
-<<<<<<< HEAD
-# NEED TO FIX ONCE CHANGES PUSH TO PROD
-def test_upsert_examples_multipart() -> None:
-    """Test upserting examples with attachments via multipart endpoint."""
-    dataset_name = "__test_upsert_examples_multipart" + uuid4().hex[:4]
-    langchain_client = Client(
-        api_url="https://dev.api.smith.langchain.com", api_key="HARDCODE FOR TESTING"
-    )
-=======
 def test_upsert_examples_multipart(langchain_client: Client) -> None:
     """Test upserting examples with attachments via multipart endpoint."""
     dataset_name = "__test_upsert_examples_multipart" + uuid4().hex[:4]
->>>>>>> 81f52492
     if langchain_client.has_dataset(dataset_name=dataset_name):
         langchain_client.delete_dataset(dataset_name=dataset_name)
 
@@ -454,12 +444,8 @@
     assert updated_example.inputs["text"] == "bar baz"
     assert updated_example.outputs["response"] == "foo"
 
-<<<<<<< HEAD
-    # Test that adding invalid example fails - even if valid examples are added alongside
-=======
     # Test that adding invalid example fails
     # even if valid examples are added alongside
->>>>>>> 81f52492
     example_3 = ExampleUpsertWithAttachments(
         dataset_id=uuid4(),  # not a real dataset
         inputs={"text": "foo bar"},
