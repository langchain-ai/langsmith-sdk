"""LangSmith langchain_client Integration Tests."""

import asyncio
import datetime
import io
import logging
import os
import random
import string
import sys
import time
import uuid
from datetime import timedelta
from pathlib import Path
from typing import Any, Callable, Dict
from unittest import mock
from uuid import uuid4

import pytest
from freezegun import freeze_time
from pydantic import BaseModel
from requests_toolbelt import MultipartEncoder, MultipartEncoderMonitor

from langsmith._internal._serde import dumps_json
from langsmith.client import ID_TYPE, Client, _close_files
from langsmith.evaluation import aevaluate, evaluate
from langsmith.schemas import (
    AttachmentsOperations,
    DataType,
    Example,
    ExampleUpdateWithAttachments,
    ExampleUploadWithAttachments,
    ExampleUpsertWithAttachments,
    Run,
)
from langsmith.utils import (
    LangSmithConnectionError,
    LangSmithError,
    LangSmithNotFoundError,
    get_env_var,
)

logger = logging.getLogger(__name__)


def wait_for(
    condition: Callable[[], bool], max_sleep_time: int = 120, sleep_time: int = 3
):
    """Wait for a condition to be true."""
    start_time = time.time()
    while time.time() - start_time < max_sleep_time:
        try:
            if condition():
                return
        except Exception:
            time.sleep(sleep_time)
    total_time = time.time() - start_time
    raise ValueError(f"Callable did not return within {total_time}")


@pytest.fixture
def langchain_client() -> Client:
    get_env_var.cache_clear()
    return Client(
        info={
            "instance_flags": {
                "dataset_examples_multipart_enabled": True,
                "examples_multipart_enabled": True,
            }
        }
    )


def test_datasets(langchain_client: Client) -> None:
    """Test datasets."""
    csv_content = "col1,col2\nval1,val2"
    blob_data = io.BytesIO(csv_content.encode("utf-8"))

    description = "Test Dataset"
    input_keys = ["col1"]
    output_keys = ["col2"]
    filename = "".join(random.sample(string.ascii_lowercase, 10)) + ".csv"
    new_dataset = langchain_client.upload_csv(
        csv_file=(filename, blob_data),
        description=description,
        input_keys=input_keys,
        output_keys=output_keys,
    )
    assert new_dataset.id is not None
    assert new_dataset.description == description

    dataset = langchain_client.read_dataset(dataset_id=new_dataset.id)
    dataset_id = dataset.id
    dataset2 = langchain_client.read_dataset(dataset_id=dataset_id)
    assert dataset.id == dataset2.id

    datasets = list(langchain_client.list_datasets())
    assert len(datasets) > 0
    assert dataset_id in [dataset.id for dataset in datasets]

    # Test Example CRD
    example = langchain_client.create_example(
        inputs={"col1": "addedExampleCol1"},
        outputs={"col2": "addedExampleCol2"},
        dataset_id=new_dataset.id,
    )
    example_value = langchain_client.read_example(example.id)
    assert example_value.inputs is not None
    assert example_value.inputs["col1"] == "addedExampleCol1"
    assert example_value.outputs is not None
    assert example_value.outputs["col2"] == "addedExampleCol2"

    examples = list(
        langchain_client.list_examples(dataset_id=new_dataset.id)  # type: ignore
    )
    assert len(examples) == 2
    assert example.id in [example.id for example in examples]

    langchain_client.update_example(
        example_id=example.id,
        inputs={"col1": "updatedExampleCol1"},
        outputs={"col2": "updatedExampleCol2"},
        metadata={"foo": "bar"},
    )
    updated_example = langchain_client.read_example(example.id)
    assert updated_example.id == example.id
    updated_example_value = langchain_client.read_example(updated_example.id)
    assert updated_example_value.inputs["col1"] == "updatedExampleCol1"
    assert updated_example_value.outputs is not None
    assert updated_example_value.outputs["col2"] == "updatedExampleCol2"
    assert (updated_example_value.metadata or {}).get("foo") == "bar"

    new_example = langchain_client.create_example(
        inputs={"col1": "newAddedExampleCol1"},
        outputs={"col2": "newAddedExampleCol2"},
        dataset_id=new_dataset.id,
    )
    example_value = langchain_client.read_example(new_example.id)
    assert example_value.inputs is not None
    assert example_value.inputs["col1"] == "newAddedExampleCol1"
    assert example_value.outputs is not None
    assert example_value.outputs["col2"] == "newAddedExampleCol2"

    langchain_client.update_examples(
        example_ids=[new_example.id, example.id],
        inputs=[{"col1": "newUpdatedExampleCol1"}, {"col1": "newNewUpdatedExampleCol"}],
        outputs=[
            {"col2": "newUpdatedExampleCol2"},
            {"col2": "newNewUpdatedExampleCol2"},
        ],
        metadata=[{"foo": "baz"}, {"foo": "qux"}],
    )
    updated_example = langchain_client.read_example(new_example.id)
    assert updated_example.id == new_example.id
    assert updated_example.inputs["col1"] == "newUpdatedExampleCol1"
    assert updated_example.outputs is not None
    assert updated_example.outputs["col2"] == "newUpdatedExampleCol2"
    assert (updated_example.metadata or {}).get("foo") == "baz"

    updated_example = langchain_client.read_example(example.id)
    assert updated_example.id == example.id
    assert updated_example.inputs["col1"] == "newNewUpdatedExampleCol"
    assert updated_example.outputs is not None
    assert updated_example.outputs["col2"] == "newNewUpdatedExampleCol2"
    assert (updated_example.metadata or {}).get("foo") == "qux"

    langchain_client.delete_example(example.id)
    examples2 = list(
        langchain_client.list_examples(dataset_id=new_dataset.id)  # type: ignore
    )
    assert len(examples2) == 2
    langchain_client.delete_dataset(dataset_id=dataset_id)


def test_list_examples(langchain_client: Client) -> None:
    """Test list_examples."""
    examples = [
        ("Shut up, idiot", "Toxic", ["train", "validation"]),
        ("You're a wonderful person", "Not toxic", "test"),
        ("This is the worst thing ever", "Toxic", ["train"]),
        ("I had a great day today", "Not toxic", "test"),
        ("Nobody likes you", "Toxic", "train"),
        ("This is unacceptable. I want to speak to the manager.", "Not toxic", None),
    ]

    dataset_name = "__test_list_examples" + uuid4().hex[:4]
    dataset = langchain_client.create_dataset(dataset_name=dataset_name)
    inputs, outputs, splits = zip(
        *[({"text": text}, {"label": label}, split) for text, label, split in examples]
    )
    langchain_client.create_examples(
        inputs=inputs, outputs=outputs, splits=splits, dataset_id=dataset.id
    )
    example_list = list(langchain_client.list_examples(dataset_id=dataset.id))
    assert len(example_list) == len(examples)

    example_list = list(
        langchain_client.list_examples(dataset_id=dataset.id, offset=1, limit=2)
    )
    assert len(example_list) == 2

    example_list = list(langchain_client.list_examples(dataset_id=dataset.id, offset=1))
    assert len(example_list) == len(examples) - 1

    example_list = list(
        langchain_client.list_examples(dataset_id=dataset.id, splits=["train"])
    )
    assert len(example_list) == 3

    example_list = list(
        langchain_client.list_examples(dataset_id=dataset.id, splits=["validation"])
    )
    assert len(example_list) == 1

    example_list = list(
        langchain_client.list_examples(dataset_id=dataset.id, splits=["test"])
    )
    assert len(example_list) == 2

    example_list = list(
        langchain_client.list_examples(dataset_id=dataset.id, splits=["train", "test"])
    )
    assert len(example_list) == 5

    langchain_client.update_example(
        example_id=[
            example.id
            for example in example_list
            if example.metadata is not None
            and "test" in example.metadata.get("dataset_split", [])
        ][0],
        split="train",
    )

    example_list = list(
        langchain_client.list_examples(dataset_id=dataset.id, splits=["test"])
    )
    assert len(example_list) == 1

    example_list = list(
        langchain_client.list_examples(dataset_id=dataset.id, splits=["train"])
    )
    assert len(example_list) == 4

    langchain_client.create_example(
        inputs={"text": "What's up!"},
        outputs={"label": "Not toxic"},
        metadata={"foo": "bar", "baz": "qux"},
        dataset_name=dataset_name,
    )

    example_list = list(langchain_client.list_examples(dataset_id=dataset.id))
    assert len(example_list) == len(examples) + 1

    example_list = list(
        langchain_client.list_examples(dataset_id=dataset.id, metadata={"foo": "bar"})
    )
    assert len(example_list) == 1

    example_list = list(
        langchain_client.list_examples(dataset_id=dataset.id, metadata={"baz": "qux"})
    )
    assert len(example_list) == 1

    example_list = list(
        langchain_client.list_examples(
            dataset_id=dataset.id, metadata={"foo": "bar", "baz": "qux"}
        )
    )
    assert len(example_list) == 1

    example_list = list(
        langchain_client.list_examples(
            dataset_id=dataset.id, metadata={"foo": "bar", "baz": "quux"}
        )
    )
    assert len(example_list) == 0

    example_list = list(
        langchain_client.list_examples(
            dataset_id=dataset.id, filter='exists(metadata, "baz")'
        )
    )
    assert len(example_list) == 1

    example_list = list(
        langchain_client.list_examples(
            dataset_id=dataset.id, filter='has("metadata", \'{"foo": "bar"}\')'
        )
    )
    assert len(example_list) == 1

    example_list = list(
        langchain_client.list_examples(
            dataset_id=dataset.id, filter='exists(metadata, "bazzz")'
        )
    )
    assert len(example_list) == 0

    langchain_client.delete_dataset(dataset_id=dataset.id)


@pytest.mark.slow
def test_similar_examples(langchain_client: Client) -> None:
    inputs = [{"text": "how are you"}, {"text": "good bye"}, {"text": "see ya later"}]
    outputs = [
        {"response": "good how are you"},
        {"response": "ta ta"},
        {"response": "tootles"},
    ]
    dataset_name = "__test_similar_examples" + uuid4().hex[:4]
    dataset = langchain_client.create_dataset(
        dataset_name=dataset_name,
        inputs_schema={
            "$schema": "http://json-schema.org/draft-07/schema#",
            "type": "object",
            "properties": {
                "text": {"type": "string"},
            },
            "required": ["text"],
            "additionalProperties": False,
        },
        outputs_schema={
            "$schema": "http://json-schema.org/draft-07/schema#",
            "type": "object",
            "properties": {
                "response": {"type": "string"},
            },
            "required": ["response"],
            "additionalProperties": False,
        },
    )
    langchain_client.create_examples(
        inputs=inputs, outputs=outputs, dataset_id=dataset.id
    )
    langchain_client.index_dataset(dataset_id=dataset.id)
    # Need to wait for indexing to finish.
    time.sleep(5)
    similar_list = langchain_client.similar_examples(
        {"text": "howdy"}, limit=2, dataset_id=dataset.id
    )
    assert len(similar_list) == 2

    langchain_client.delete_dataset(dataset_id=dataset.id)


@pytest.mark.skip(reason="This test is flaky")
def test_persist_update_run(langchain_client: Client) -> None:
    """Test the persist and update methods work as expected."""
    project_name = "__test_persist_update_run" + uuid4().hex[:4]
    if langchain_client.has_project(project_name):
        langchain_client.delete_project(project_name=project_name)
    try:
        start_time = datetime.datetime.now()
        revision_id = uuid4()
        run: dict = dict(
            id=uuid4(),
            name="test_run",
            run_type="llm",
            inputs={"text": "hello world"},
            project_name=project_name,
            api_url=os.getenv("LANGCHAIN_ENDPOINT"),
            start_time=start_time,
            extra={"extra": "extra"},
            revision_id=revision_id,
        )
        langchain_client.create_run(**run)
        run["outputs"] = {"output": ["Hi"]}
        run["extra"]["foo"] = "bar"
        run["name"] = "test_run_updated"
        langchain_client.update_run(run["id"], **run)
        wait_for(lambda: langchain_client.read_run(run["id"]).end_time is not None)
        stored_run = langchain_client.read_run(run["id"])
        assert stored_run.name == run["name"]
        assert stored_run.id == run["id"]
        assert stored_run.outputs == run["outputs"]
        assert stored_run.start_time == run["start_time"]
        assert stored_run.revision_id == str(revision_id)
    finally:
        langchain_client.delete_project(project_name=project_name)


def test_update_run_attachments(langchain_client: Client) -> None:
    """Test the persist and update methods work as expected."""
    project_name = "__test_update_run_attachments" + uuid4().hex[:4]
    if langchain_client.has_project(project_name):
        langchain_client.delete_project(project_name=project_name)
    try:
        trace_id = uuid4()
        start_time = datetime.datetime.now(datetime.timezone.utc)
        run: dict = dict(
            id=str(trace_id),
            name="test_run",
            run_type="llm",
            inputs={"text": "hello world"},
            project_name=project_name,
            api_url=os.getenv("LANGCHAIN_ENDPOINT"),
            start_time=start_time,
            extra={"extra": "extra"},
            trace_id=str(trace_id),
            dotted_order=f"{start_time.strftime('%Y%m%dT%H%M%S%fZ')}{str(trace_id)}",
        )
        langchain_client.create_run(**run)
        run["outputs"] = {"output": ["Hi"]}
        run["extra"]["foo"] = "bar"
        run["name"] = "test_run_updated"
        langchain_client.update_run(run["id"], **run)
        wait_for(lambda: langchain_client.read_run(run["id"]).end_time is not None)
        stored_run = langchain_client.read_run(run["id"])
        assert stored_run.name == run["name"]
        assert str(stored_run.id) == run["id"]
        assert stored_run.outputs == run["outputs"]
        assert stored_run.start_time == run["start_time"].replace(tzinfo=None)
    finally:
        langchain_client.delete_project(project_name=project_name)


@pytest.mark.parametrize("uri", ["http://localhost:1981", "http://api.langchain.minus"])
def test_error_surfaced_invalid_uri(uri: str) -> None:
    get_env_var.cache_clear()
    client = Client(api_url=uri, api_key="test")
    # expect connect error
    with pytest.raises(LangSmithConnectionError):
        client.create_run("My Run", inputs={"text": "hello world"}, run_type="llm")


def test_upload_examples_multipart(langchain_client: Client):
    """Test uploading examples with attachments via multipart endpoint."""
    dataset_name = "__test_upload_examples_multipart" + uuid4().hex[:4]
    if langchain_client.has_dataset(dataset_name=dataset_name):
        langchain_client.delete_dataset(dataset_name=dataset_name)

    dataset = langchain_client.create_dataset(
        dataset_name,
        description="Test dataset for multipart example upload",
        data_type=DataType.kv,
    )

    # Test example with all fields
    example_id = uuid4()
    example_1 = ExampleUploadWithAttachments(
        id=example_id,
        inputs={"text": "hello world"},
        attachments={
            "test_file": ("text/plain", b"test content"),
        },
    )

    # Test example with minimum required fields
    example_2 = ExampleUploadWithAttachments(
        inputs={"text": "minimal example"},
    )

    # Test example with outputs and multiple attachments
    example_3 = ExampleUploadWithAttachments(
        inputs={"text": "example with outputs"},
        outputs={"response": "test response"},
        attachments={
            "file1": ("text/plain", b"content 1"),
            "file2": ("text/plain", b"content 2"),
        },
    )

    # Test uploading multiple examples at once
    created_examples = langchain_client.upload_examples_multipart(
        dataset_id=dataset.id, uploads=[example_1, example_2, example_3]
    )
    assert created_examples["count"] == 3

    created_example_1 = langchain_client.read_example(example_id)
    assert created_example_1.inputs["text"] == "hello world"

    # Verify the examples were created correctly
    examples = [
        ex
        for ex in langchain_client.list_examples(
            dataset_id=dataset.id,
            include_attachments=True,
        )
    ]
    assert len(examples) == 3

    # Verify example with ID was created with correct ID
    example_with_id = [ex for ex in examples if ex.id == example_id][0]
    assert example_with_id.inputs["text"] == "hello world"
    assert "test_file" in example_with_id.attachments

    # Verify example with outputs and multiple attachments
    example_with_outputs = next(
        ex
        for ex in examples
        if ex.outputs and ex.outputs.get("response") == "test response"
    )
    assert len(example_with_outputs.attachments) == 2
    assert "file1" in example_with_outputs.attachments
    assert "file2" in example_with_outputs.attachments

    # Test uploading to non-existent dataset fails
    fake_id = uuid4()
    with pytest.raises(LangSmithNotFoundError):
        langchain_client.upload_examples_multipart(
            dataset_id=fake_id,
            uploads=[
                ExampleUploadWithAttachments(
                    inputs={"text": "should fail"},
                )
            ],
        )

    # Clean up
    langchain_client.delete_dataset(dataset_name=dataset_name)


def test_upsert_examples_multipart(langchain_client: Client) -> None:
    """Test upserting examples with attachments via the multipart endpoint."""
    dataset_name = "__test_upsert_examples_multipart" + uuid4().hex[:4]
    if langchain_client.has_dataset(dataset_name=dataset_name):
        langchain_client.delete_dataset(dataset_name=dataset_name)

    dataset = langchain_client.create_dataset(
        dataset_name,
        description="Test dataset for multipart example upload",
        data_type=DataType.kv,
    )

    # Test example with all fields
    example_id = uuid4()
    example_1 = ExampleUpsertWithAttachments(
        id=example_id,
        dataset_id=dataset.id,
        inputs={"text": "hello world"},
        # test without outputs
        attachments={
            "test_file": ("text/plain", b"test content"),
        },
    )
    # Test example without id
    example_2 = ExampleUpsertWithAttachments(
        dataset_id=dataset.id,
        inputs={"text": "foo bar"},
        outputs={"response": "baz"},
        attachments={
            "my_file": ("text/plain", b"more test content"),
        },
    )
    created_examples = langchain_client.upsert_examples_multipart(
        upserts=[example_1, example_2]
    )
    assert created_examples["count"] == 2

    created_example_1 = langchain_client.read_example(example_id)
    assert created_example_1.inputs["text"] == "hello world"
    assert created_example_1.outputs is None

    created_example_2 = langchain_client.read_example(
        [id_ for id_ in created_examples["example_ids"] if id_ != str(example_id)][0]
    )
    assert created_example_2.inputs["text"] == "foo bar"
    assert created_example_2.outputs["response"] == "baz"

    # make sure examples were sent to the correct dataset
    all_examples_in_dataset = [
        example for example in langchain_client.list_examples(dataset_id=dataset.id)
    ]
    assert len(all_examples_in_dataset) == 2

    example_1_update = ExampleUpsertWithAttachments(
        id=example_id,
        dataset_id=dataset.id,
        inputs={"text": "bar baz"},
        outputs={"response": "foo"},
        attachments={
            "my_file": ("text/plain", b"more test content"),
        },
    )
    updated_examples = langchain_client.upsert_examples_multipart(
        upserts=[example_1_update]
    )
    assert updated_examples["count"] == 0
    # Test that adding invalid example fails
    # even if valid examples are added alongside
    example_3 = ExampleUpsertWithAttachments(
        dataset_id=uuid4(),  # not a real dataset
        inputs={"text": "foo bar"},
        outputs={"response": "baz"},
        attachments={
            "my_file": ("text/plain", b"more test content"),
        },
    )

    with pytest.raises(LangSmithNotFoundError):
        langchain_client.upsert_examples_multipart(upserts=[example_3])

    all_examples_in_dataset = [
        example for example in langchain_client.list_examples(dataset_id=dataset.id)
    ]
    assert len(all_examples_in_dataset) == 2

    # Throw type errors when not passing ExampleUpsertWithAttachments
    with pytest.raises(ValueError):
        langchain_client.upsert_examples_multipart(upserts=[{"foo": "bar"}])
    langchain_client.delete_dataset(dataset_name=dataset_name)


def test_create_dataset(langchain_client: Client) -> None:
    dataset_name = "__test_create_dataset" + uuid4().hex[:4]
    if langchain_client.has_dataset(dataset_name=dataset_name):
        langchain_client.delete_dataset(dataset_name=dataset_name)
    dataset = langchain_client.create_dataset(dataset_name, data_type=DataType.llm)
    ground_truth = "bcde"
    example = langchain_client.create_example(
        inputs={"input": "hello world"},
        outputs={"output": ground_truth},
        dataset_id=dataset.id,
    )
    initial_version = example.modified_at
    loaded_dataset = langchain_client.read_dataset(dataset_name=dataset_name)
    assert loaded_dataset.data_type == DataType.llm
    example_2 = langchain_client.create_example(
        inputs={"input": "hello world 2"},
        outputs={"output": "fghi"},
        dataset_id=dataset.id,
    )
    langchain_client.update_example(
        example_id=example.id,
        inputs={"input": "hello world"},
        outputs={"output": "bcde"},
    )
    initial_examples = list(
        langchain_client.list_examples(dataset_id=dataset.id, as_of=initial_version)
    )
    assert len(initial_examples) == 1
    latest_examples = list(langchain_client.list_examples(dataset_id=dataset.id))
    assert len(latest_examples) == 2
    latest_tagged_examples = list(
        langchain_client.list_examples(dataset_id=dataset.id, as_of="latest")
    )
    assert len(latest_tagged_examples) == 2
    assert latest_tagged_examples == latest_examples
    diffs = langchain_client.diff_dataset_versions(
        loaded_dataset.id, from_version=initial_version, to_version="latest"
    )
    assert diffs.examples_added == [example_2.id]
    assert diffs.examples_removed == []
    assert diffs.examples_modified == [example.id]
    langchain_client.delete_dataset(dataset_id=dataset.id)


def test_dataset_schema_validation(langchain_client: Client) -> None:
    dataset_name = "__test_create_dataset" + uuid4().hex[:4]
    if langchain_client.has_dataset(dataset_name=dataset_name):
        langchain_client.delete_dataset(dataset_name=dataset_name)

    class InputSchema(BaseModel):
        input: str

    class OutputSchema(BaseModel):
        output: str

    dataset = langchain_client.create_dataset(
        dataset_name,
        data_type=DataType.kv,
        inputs_schema=InputSchema.model_json_schema(),
        outputs_schema=OutputSchema.model_json_schema(),
    )

    # confirm we store the schema from the create request
    assert dataset.inputs_schema == InputSchema.model_json_schema()
    assert dataset.outputs_schema == OutputSchema.model_json_schema()

    # create an example that matches the schema, which should succeed
    langchain_client.create_example(
        inputs={"input": "hello world"},
        outputs={"output": "hello"},
        dataset_id=dataset.id,
    )

    # create an example that does not match the input schema
    with pytest.raises(LangSmithError):
        langchain_client.create_example(
            inputs={"john": 1},
            outputs={"output": "hello"},
            dataset_id=dataset.id,
        )

    # create an example that does not match the output schema
    with pytest.raises(LangSmithError):
        langchain_client.create_example(
            inputs={"input": "hello world"},
            outputs={"john": 1},
            dataset_id=dataset.id,
        )

    # assert read API includes the schema definition
    read_dataset = langchain_client.read_dataset(dataset_id=dataset.id)
    assert read_dataset.inputs_schema == InputSchema.model_json_schema()
    assert read_dataset.outputs_schema == OutputSchema.model_json_schema()

    langchain_client.delete_dataset(dataset_id=dataset.id)


@freeze_time("2023-01-01")
def test_list_datasets(langchain_client: Client) -> None:
    ds1n = "__test_list_datasets1" + uuid4().hex[:4]
    ds2n = "__test_list_datasets2" + uuid4().hex[:4]
    try:
        dataset1 = langchain_client.create_dataset(
            ds1n, data_type=DataType.llm, metadata={"foo": "barqux"}
        )
        dataset2 = langchain_client.create_dataset(ds2n, data_type=DataType.kv)
        assert dataset1.url is not None
        assert dataset2.url is not None
        datasets = list(
            langchain_client.list_datasets(dataset_ids=[dataset1.id, dataset2.id])
        )
        assert len(datasets) == 2
        assert dataset1.id in [dataset.id for dataset in datasets]
        assert dataset2.id in [dataset.id for dataset in datasets]
        assert dataset1.data_type == DataType.llm
        assert dataset2.data_type == DataType.kv
        # Sub-filter on data type
        datasets = list(langchain_client.list_datasets(data_type=DataType.llm.value))
        assert len(datasets) > 0
        assert dataset1.id in {dataset.id for dataset in datasets}
        # Sub-filter on name
        datasets = list(
            langchain_client.list_datasets(
                dataset_ids=[dataset1.id, dataset2.id], dataset_name=ds1n
            )
        )
        assert len(datasets) == 1
        # Sub-filter on metadata
        datasets = list(
            langchain_client.list_datasets(
                dataset_ids=[dataset1.id, dataset2.id], metadata={"foo": "barqux"}
            )
        )
        assert len(datasets) == 1
    finally:
        # Delete datasets
        for name in [ds1n, ds2n]:
            try:
                langchain_client.delete_dataset(dataset_name=name)
            except LangSmithError:
                pass


@pytest.mark.skip(reason="This test is flaky")
def test_create_run_with_masked_inputs_outputs(
    langchain_client: Client, monkeypatch: pytest.MonkeyPatch
) -> None:
    project_name = "__test_create_run_with_masked_inputs_outputs" + uuid4().hex[:4]
    monkeypatch.setenv("LANGCHAIN_HIDE_INPUTS", "true")
    monkeypatch.setenv("LANGCHAIN_HIDE_OUTPUTS", "true")
    if langchain_client.has_project(project_name):
        langchain_client.delete_project(project_name=project_name)
    try:
        run_id = uuid4()
        langchain_client.create_run(
            id=run_id,
            project_name=project_name,
            name="test_run",
            run_type="llm",
            inputs={"prompt": "hello world"},
            outputs={"generation": "hi there"},
            start_time=datetime.datetime.now(datetime.timezone.utc),
            end_time=datetime.datetime.now(datetime.timezone.utc),
            hide_inputs=True,
            hide_outputs=True,
        )

        run_id2 = uuid4()
        langchain_client.create_run(
            id=run_id2,
            project_name=project_name,
            name="test_run_2",
            run_type="llm",
            inputs={"messages": "hello world 2"},
            start_time=datetime.datetime.now(datetime.timezone.utc),
            hide_inputs=True,
        )

        langchain_client.update_run(
            run_id2,
            outputs={"generation": "hi there 2"},
            end_time=datetime.datetime.now(datetime.timezone.utc),
            hide_outputs=True,
        )
        wait_for(lambda: langchain_client.read_run(run_id).end_time is not None)
        stored_run = langchain_client.read_run(run_id)
        assert "hello" not in str(stored_run.inputs)
        assert stored_run.outputs is not None
        assert "hi" not in str(stored_run.outputs)
        wait_for(lambda: langchain_client.read_run(run_id2).end_time is not None)
        stored_run2 = langchain_client.read_run(run_id2)
        assert "hello" not in str(stored_run2.inputs)
        assert stored_run2.outputs is not None
        assert "hi" not in str(stored_run2.outputs)
    finally:
        langchain_client.delete_project(project_name=project_name)


@freeze_time("2023-01-01")
def test_create_chat_example(
    monkeypatch: pytest.MonkeyPatch, langchain_client: Client
) -> None:
    from langchain.schema import FunctionMessage, HumanMessage

    dataset_name = "__createChatExample-test-dataset"
    try:
        existing_dataset = langchain_client.read_dataset(dataset_name=dataset_name)
        langchain_client.delete_dataset(dataset_id=existing_dataset.id)
    except LangSmithError:
        # If the dataset doesn't exist,
        pass

    dataset = langchain_client.create_dataset(dataset_name)

    input = [HumanMessage(content="Hello, world!")]
    generation = FunctionMessage(
        name="foo",
        content="",
        additional_kwargs={"function_call": {"arguments": "args", "name": "foo"}},
    )
    # Create the example from messages
    langchain_client.create_chat_example(input, generation, dataset_id=dataset.id)

    # Read the example
    examples = []
    for example in langchain_client.list_examples(dataset_id=dataset.id):
        examples.append(example)
    assert len(examples) == 1
    assert examples[0].inputs == {
        "input": [
            {
                "type": "human",
                "data": {"content": "Hello, world!"},
            },
        ],
    }
    assert examples[0].outputs == {
        "output": {
            "type": "function",
            "data": {
                "content": "",
                "additional_kwargs": {
                    "function_call": {"arguments": "args", "name": "foo"}
                },
            },
        },
    }
    langchain_client.delete_dataset(dataset_id=dataset.id)


@pytest.mark.parametrize("use_multipart_endpoint", [True, False])
def test_batch_ingest_runs(
    langchain_client: Client, use_multipart_endpoint: bool
) -> None:
    _session = "__test_batch_ingest_runs"
    trace_id = uuid4()
    trace_id_2 = uuid4()
    run_id_2 = uuid4()
    current_time = datetime.datetime.now(datetime.timezone.utc).strftime(
        "%Y%m%dT%H%M%S%fZ"
    )
    later_time = (
        datetime.datetime.now(datetime.timezone.utc) + timedelta(seconds=1)
    ).strftime("%Y%m%dT%H%M%S%fZ")

    """
    Here we create:
    - run 1: a top level trace with inputs and outputs
    - run 3: a top level trace with an error with inputs and outputs
    - run 2: a child of run 1 with inputs, no outputs
    and we update:
    - run 2 (the child): to add outputs
    """

    runs_to_create = [
        {
            "id": str(trace_id),
            "session_name": _session,
            "name": "run 1",
            "run_type": "chain",
            "dotted_order": f"{current_time}{str(trace_id)}",
            "trace_id": str(trace_id),
            "inputs": {"input1": 1, "input2": 2},
            "outputs": {"output1": 3, "output2": 4},
        },
        {
            "id": str(trace_id_2),
            "session_name": _session,
            "name": "run 3",
            "run_type": "chain",
            "dotted_order": f"{current_time}{str(trace_id_2)}",
            "trace_id": str(trace_id_2),
            "inputs": {"input1": 1, "input2": 2},
            "error": "error",
        },
        {
            "id": str(run_id_2),
            "session_name": _session,
            "name": "run 2",
            "run_type": "chain",
            "dotted_order": f"{current_time}{str(trace_id)}."
            f"{later_time}{str(run_id_2)}",
            "trace_id": str(trace_id),
            "parent_run_id": str(trace_id),
            "inputs": {"input1": 5, "input2": 6},
        },
    ]
    runs_to_update = [
        {
            "id": str(run_id_2),
            "dotted_order": f"{current_time}{str(trace_id)}."
            f"{later_time}{str(run_id_2)}",
            "trace_id": str(trace_id),
            "parent_run_id": str(trace_id),
            "outputs": {"output1": 4, "output2": 5},
        },
    ]
    if use_multipart_endpoint:
        langchain_client.multipart_ingest(create=runs_to_create, update=runs_to_update)
    else:
        langchain_client.batch_ingest_runs(create=runs_to_create, update=runs_to_update)
    runs = []
    wait = 4
    for _ in range(15):
        try:
            runs = list(
                langchain_client.list_runs(
                    project_name=_session,
                    run_ids=[str(trace_id), str(run_id_2), str(trace_id_2)],
                )
            )
            if len(runs) == 3:
                break
            raise LangSmithError("Runs not created yet")
        except LangSmithError:
            time.sleep(wait)
            wait += 1
    else:
        raise ValueError("Runs not created in time")
    assert len(runs) == 3
    # Write all the assertions here
    assert len(runs) == 3

    # Assert inputs and outputs of run 1
    run1 = next(run for run in runs if run.id == trace_id)
    assert run1.inputs == {"input1": 1, "input2": 2}
    assert run1.outputs == {"output1": 3, "output2": 4}

    # Assert inputs and outputs of run 2
    run2 = next(run for run in runs if run.id == run_id_2)
    assert run2.inputs == {"input1": 5, "input2": 6}
    assert run2.outputs == {"output1": 4, "output2": 5}

    # Assert inputs and outputs of run 3
    run3 = next(run for run in runs if run.id == trace_id_2)
    assert run3.inputs == {"input1": 1, "input2": 2}
    assert run3.error == "error"


def test_multipart_ingest_empty(
    langchain_client: Client, caplog: pytest.LogCaptureFixture
) -> None:
    runs_to_create: list[dict] = []
    runs_to_update: list[dict] = []

    # make sure no warnings logged
    with caplog.at_level(logging.WARNING, logger="langsmith.client"):
        langchain_client.multipart_ingest(create=runs_to_create, update=runs_to_update)

        assert not caplog.records


def test_multipart_ingest_create_with_attachments_error(
    langchain_client: Client, caplog: pytest.LogCaptureFixture
) -> None:
    _session = "__test_multipart_ingest_create_with_attachments"
    trace_a_id = uuid4()
    current_time = datetime.datetime.now(datetime.timezone.utc).strftime(
        "%Y%m%dT%H%M%S%fZ"
    )

    runs_to_create: list[dict] = [
        {
            "id": str(trace_a_id),
            "session_name": _session,
            "name": "trace a root",
            "run_type": "chain",
            "dotted_order": f"{current_time}{str(trace_a_id)}",
            "trace_id": str(trace_a_id),
            "inputs": {"input1": 1, "input2": 2},
            "attachments": {
                "foo": ("text/plain", b"bar"),
                "bar": (
                    "image/png",
                    Path(__file__).parent / "test_data/parrot-icon.png",
                ),
            },
        }
    ]

    # make sure no warnings logged
    with pytest.raises(ValueError, match="Must set dangerously_allow_filesystem"):
        langchain_client.multipart_ingest(create=runs_to_create, update=[])


def test_multipart_ingest_create_with_attachments(
    langchain_client: Client, caplog: pytest.LogCaptureFixture
) -> None:
    _session = "__test_multipart_ingest_create_with_attachments"
    trace_a_id = uuid4()
    current_time = datetime.datetime.now(datetime.timezone.utc).strftime(
        "%Y%m%dT%H%M%S%fZ"
    )

    runs_to_create: list[dict] = [
        {
            "id": str(trace_a_id),
            "session_name": _session,
            "name": "trace a root",
            "run_type": "chain",
            "dotted_order": f"{current_time}{str(trace_a_id)}",
            "trace_id": str(trace_a_id),
            "inputs": {"input1": 1, "input2": 2},
            "attachments": {
                "foo": ("text/plain", b"bar"),
                "bar": (
                    "image/png",
                    Path(__file__).parent / "test_data/parrot-icon.png",
                ),
            },
        }
    ]

    # make sure no warnings logged
    with caplog.at_level(logging.WARNING, logger="langsmith.client"):
        langchain_client.multipart_ingest(
            create=runs_to_create, update=[], dangerously_allow_filesystem=True
        )
        assert not caplog.records
        wait_for(lambda: _get_run(str(trace_a_id), langchain_client))
        created_run = langchain_client.read_run(run_id=str(trace_a_id))
        assert sorted(created_run.attachments.keys()) == sorted(["foo", "bar"])
        assert created_run.attachments["foo"]["reader"].read() == b"bar"
        assert (
            created_run.attachments["bar"]["reader"].read()
            == (Path(__file__).parent / "test_data/parrot-icon.png").read_bytes()
        )


def test_multipart_ingest_update_with_attachments_no_paths(
    langchain_client: Client, caplog: pytest.LogCaptureFixture
):
    _session = "__test_multipart_ingest_update_with_attachments_no_paths"
    trace_a_id = uuid4()
    current_time = datetime.datetime.now(datetime.timezone.utc).strftime(
        "%Y%m%dT%H%M%S%fZ"
    )

    runs_to_create: list[dict] = [
        {
            "id": str(trace_a_id),
            "session_name": _session,
            "name": "trace a root",
            "run_type": "chain",
            "dotted_order": f"{current_time}{str(trace_a_id)}",
            "trace_id": str(trace_a_id),
            "outputs": {"output1": 3, "output2": 4},
            "attachments": {
                "foo": ("text/plain", b"bar"),
                "bar": ("image/png", b"bar"),
            },
        }
    ]
    with caplog.at_level(logging.WARNING, logger="langsmith.client"):
        langchain_client.multipart_ingest(create=runs_to_create, update=[])

        assert not caplog.records
        wait_for(lambda: _get_run(str(trace_a_id), langchain_client))
        created_run = langchain_client.read_run(run_id=str(trace_a_id))
        assert created_run.attachments
        assert sorted(created_run.attachments.keys()) == sorted(["foo", "bar"])
        assert created_run.attachments["foo"]["reader"].read() == b"bar"
        assert created_run.attachments["bar"]["reader"].read() == b"bar"

    runs_to_update: list[dict] = [
        {
            "id": str(trace_a_id),
            "dotted_order": f"{current_time}{str(trace_a_id)}",
            "trace_id": str(trace_a_id),
            "outputs": {"output1": 3, "output2": 4},
            "attachments": {
                "baz": ("text/plain", b"bar"),
                "qux": ("image/png", b"bar"),
            },
        }
    ]
    with caplog.at_level(logging.WARNING, logger="langsmith.client"):
        langchain_client.multipart_ingest(create=[], update=runs_to_update)

        assert not caplog.records


def _get_run(run_id: ID_TYPE, langchain_client: Client, has_end: bool = False) -> bool:
    try:
        r = langchain_client.read_run(run_id)  # type: ignore
        if has_end:
            return r.end_time is not None
        return True
    except LangSmithError:
        return False


def test_multipart_ingest_update_with_attachments_error(
    langchain_client: Client, caplog: pytest.LogCaptureFixture
) -> None:
    _session = "__test_multipart_ingest_update_with_attachments"

    trace_a_id = uuid4()
    current_time = datetime.datetime.now(datetime.timezone.utc).strftime(
        "%Y%m%dT%H%M%S%fZ"
    )

    runs_to_create: list[dict] = [
        {
            "id": str(trace_a_id),
            "session_name": _session,
            "name": "trace a root",
            "run_type": "chain",
            "dotted_order": f"{current_time}{str(trace_a_id)}",
            "trace_id": str(trace_a_id),
            "inputs": {"input1": 1, "input2": 2},
        }
    ]

    # make sure no warnings logged
    with caplog.at_level(logging.WARNING, logger="langsmith.client"):
        langchain_client.multipart_ingest(create=runs_to_create, update=[])
        assert not caplog.records
        wait_for(lambda: _get_run(str(trace_a_id), langchain_client))

        runs_to_update: list[dict] = [
            {
                "id": str(trace_a_id),
                "dotted_order": f"{current_time}{str(trace_a_id)}",
                "trace_id": str(trace_a_id),
                "inputs": {"input1": 3, "input2": 4},
                "attachments": {
                    "foo": ("text/plain", b"bar"),
                    "bar": (
                        "image/png",
                        Path(__file__).parent / "test_data/parrot-icon.png",
                    ),
                },
            }
        ]
        with pytest.raises(ValueError, match="Must set dangerously_allow_filesystem"):
            langchain_client.multipart_ingest(create=[], update=runs_to_update)


def test_multipart_ingest_update_with_attachments(
    langchain_client: Client, caplog: pytest.LogCaptureFixture
) -> None:
    _session = "__test_multipart_ingest_update_with_attachments"
    trace_a_id = uuid4()
    current_time = datetime.datetime.now(datetime.timezone.utc).strftime(
        "%Y%m%dT%H%M%S%fZ"
    )
    runs_to_create: list[dict] = [
        {
            "id": str(trace_a_id),
            "session_name": _session,
            "name": "trace a root",
            "run_type": "chain",
            "dotted_order": f"{current_time}{str(trace_a_id)}",
            "trace_id": str(trace_a_id),
            "inputs": {"input1": 1, "input2": 2},
        }
    ]

    # make sure no warnings logged
    with caplog.at_level(logging.WARNING, logger="langsmith.client"):
        langchain_client.multipart_ingest(create=runs_to_create, update=[])
        assert not caplog.records
        image_path = Path(__file__).parent / "test_data/parrot-icon.png"
        image_content = image_path.read_bytes()  # Read content before multipart request

        runs_to_update: list[dict] = [
            {
                "id": str(trace_a_id),
                "dotted_order": f"{current_time}{str(trace_a_id)}",
                "trace_id": str(trace_a_id),
                "inputs": {"input1": 3, "input2": 4},
                "attachments": {
                    "foo": ("text/plain", b"bar"),
                    "bar": (
                        "image/png",
                        image_path,
                    ),
                },
            }
        ]
        langchain_client.multipart_ingest(
            create=[], update=runs_to_update, dangerously_allow_filesystem=True
        )

        # this would fail if the internal file handle wasn't closed
        assert image_path.read_bytes() == image_content

        assert not caplog.records
        wait_for(lambda: _get_run(str(trace_a_id), langchain_client))
        created_run = langchain_client.read_run(run_id=str(trace_a_id))
        assert created_run.inputs == {"input1": 3, "input2": 4}
        assert sorted(created_run.attachments.keys()) == sorted(["foo", "bar"])
        assert created_run.attachments["foo"]["reader"].read() == b"bar"
        assert (
            created_run.attachments["bar"]["reader"].read()
            == (Path(__file__).parent / "test_data/parrot-icon.png").read_bytes()
        )


def test_multipart_ingest_create_then_update(
    langchain_client: Client, caplog: pytest.LogCaptureFixture
) -> None:
    _session = "__test_multipart_ingest_create_then_update"

    trace_a_id = uuid4()
    current_time = datetime.datetime.now(datetime.timezone.utc).strftime(
        "%Y%m%dT%H%M%S%fZ"
    )

    runs_to_create: list[dict] = [
        {
            "id": str(trace_a_id),
            "session_name": _session,
            "name": "trace a root",
            "run_type": "chain",
            "dotted_order": f"{current_time}{str(trace_a_id)}",
            "trace_id": str(trace_a_id),
            "inputs": {"input1": 1, "input2": 2},
        }
    ]

    # make sure no warnings logged
    with caplog.at_level(logging.WARNING, logger="langsmith.client"):
        langchain_client.multipart_ingest(create=runs_to_create, update=[])

        assert not caplog.records

    runs_to_update: list[dict] = [
        {
            "id": str(trace_a_id),
            "dotted_order": f"{current_time}{str(trace_a_id)}",
            "trace_id": str(trace_a_id),
            "outputs": {"output1": 3, "output2": 4},
        }
    ]
    with caplog.at_level(logging.WARNING, logger="langsmith.client"):
        langchain_client.multipart_ingest(create=[], update=runs_to_update)

        assert not caplog.records


def test_multipart_ingest_update_then_create(
    langchain_client: Client, caplog: pytest.LogCaptureFixture
) -> None:
    _session = "__test_multipart_ingest_update_then_create"

    trace_a_id = uuid4()
    current_time = datetime.datetime.now(datetime.timezone.utc).strftime(
        "%Y%m%dT%H%M%S%fZ"
    )

    runs_to_update: list[dict] = [
        {
            "id": str(trace_a_id),
            "dotted_order": f"{current_time}{str(trace_a_id)}",
            "trace_id": str(trace_a_id),
            "outputs": {"output1": 3, "output2": 4},
        }
    ]

    # make sure no warnings logged
    with caplog.at_level(logging.WARNING, logger="langsmith.client"):
        langchain_client.multipart_ingest(create=[], update=runs_to_update)

        assert not caplog.records

    runs_to_create: list[dict] = [
        {
            "id": str(trace_a_id),
            "session_name": _session,
            "name": "trace a root",
            "run_type": "chain",
            "dotted_order": f"{current_time}{str(trace_a_id)}",
            "trace_id": str(trace_a_id),
            "inputs": {"input1": 1, "input2": 2},
        }
    ]

    with caplog.at_level(logging.WARNING, logger="langsmith.client"):
        langchain_client.multipart_ingest(create=runs_to_create, update=[])

        assert not caplog.records


def test_multipart_ingest_create_wrong_type(
    langchain_client: Client, caplog: pytest.LogCaptureFixture
) -> None:
    _session = "__test_multipart_ingest_create_then_update"

    trace_a_id = uuid4()
    current_time = datetime.datetime.now(datetime.timezone.utc).strftime(
        "%Y%m%dT%H%M%S%fZ"
    )

    runs_to_create: list[dict] = [
        {
            "id": str(trace_a_id),
            "session_name": _session,
            "name": "trace a root",
            "run_type": "agent",
            "dotted_order": f"{current_time}{str(trace_a_id)}",
            "trace_id": str(trace_a_id),
            "inputs": {"input1": 1, "input2": 2},
        }
    ]

    # make sure no warnings logged
    with caplog.at_level(logging.WARNING, logger="langsmith.client"):
        langchain_client.multipart_ingest(create=runs_to_create, update=[])

        # this should 422
        assert len(caplog.records) == 1, "Should get 1 warning for 422, not retried"
        assert all("422" in record.message for record in caplog.records)


@freeze_time("2023-01-01")
def test_get_info() -> None:
    langchain_client = Client(api_key="not-a-real-key")
    info = langchain_client.info
    assert info
    assert info.version is not None  # type: ignore
    assert info.batch_ingest_config is not None  # type: ignore
    assert info.batch_ingest_config["size_limit"] > 0  # type: ignore


@pytest.mark.skip(reason="This test is flaky")
@pytest.mark.parametrize("add_metadata", [True, False])
@pytest.mark.parametrize("do_batching", [True, False])
def test_update_run_extra(add_metadata: bool, do_batching: bool) -> None:
    langchain_client = Client()
    run_id = uuid4()
    run: Dict[str, Any] = {
        "id": run_id,
        "name": "run 1",
        "start_time": datetime.datetime.now(datetime.timezone.utc),
        "run_type": "chain",
        "inputs": {"input1": 1, "input2": 2},
        "outputs": {"output1": 3, "output2": 4},
        "extra": {
            "metadata": {
                "foo": "bar",
            }
        },
        "tags": ["tag1", "tag2"],
    }
    if do_batching:
        run["trace_id"] = run_id
        dotted_order = run["start_time"].strftime("%Y%m%dT%H%M%S%fZ") + str(run_id)  # type: ignore
        run["dotted_order"] = dotted_order
    revision_id = uuid4()
    langchain_client.create_run(**run, revision_id=revision_id)  # type: ignore

    wait_for(lambda: _get_run(run_id, langchain_client))
    created_run = langchain_client.read_run(run_id)
    assert created_run.metadata["foo"] == "bar"
    assert created_run.metadata["revision_id"] == str(revision_id)
    # Update the run
    if add_metadata:
        run["extra"]["metadata"]["foo2"] = "baz"  # type: ignore
        run["tags"] = ["tag3"]
    langchain_client.update_run(run_id, **run)  # type: ignore
    wait_for(lambda: _get_run(run_id, langchain_client, has_end=True))
    updated_run = langchain_client.read_run(run_id)
    assert updated_run.metadata["foo"] == "bar"  # type: ignore
    assert updated_run.revision_id == str(revision_id)
    if add_metadata:
        updated_run.metadata["foo2"] == "baz"  # type: ignore
        assert updated_run.tags == ["tag3"]
    else:
        assert updated_run.tags == ["tag1", "tag2"]
    assert updated_run.extra["runtime"] == created_run.extra["runtime"]  # type: ignore


def test_surrogates():
    chars = "".join(chr(cp) for cp in range(0, sys.maxunicode + 1))
    trans_table = str.maketrans("", "", "")
    all_chars = chars.translate(trans_table)
    langchain_client = Client()
    langchain_client.create_run(
        name="test_run",
        inputs={
            "text": [
                "Hello\ud83d\ude00",
                "Python\ud83d\udc0d",
                "Surrogate\ud834\udd1e",
                "Example\ud83c\udf89",
                "String\ud83c\udfa7",
                "With\ud83c\udf08",
                "Surrogates\ud83d\ude0e",
                "Embedded\ud83d\udcbb",
                "In\ud83c\udf0e",
                "The\ud83d\udcd6",
                "Text\ud83d\udcac",
                "收花🙄·到",
            ]
        },
        run_type="llm",
        end_time=datetime.datetime.now(datetime.timezone.utc),
    )
    langchain_client.create_run(
        name="test_run",
        inputs={
            "text": all_chars,
        },
        run_type="llm",
        end_time=datetime.datetime.now(datetime.timezone.utc),
    )


def test_fallback_json_serialization():
    class Document(BaseModel):
        content: str

    raw_surrogates = [
        ("Hello\ud83d\ude00", "Hello😀"),
        ("Python\ud83d\udc0d", "Python🐍"),
        ("Surrogate\ud834\udd1e", "Surrogate𝄞"),
        ("Example\ud83c\udf89", "Example🎉"),
        ("String\ud83c\udfa7", "String🎧"),
        ("With\ud83c\udf08", "With🌈"),
        ("Surrogates\ud83d\ude0e", "Surrogates😎"),
        ("Embedded\ud83d\udcbb", "Embedded💻"),
        ("In\ud83c\udf0e", "In🌎"),
        ("The\ud83d\udcd6", "The📖"),
        ("Text\ud83d\udcac", "Text💬"),
        ("收花🙄·到", "收花🙄·到"),
    ]
    pydantic_surrogates = [
        (Document(content=item), expected) for item, expected in raw_surrogates
    ]

    for item, expected in raw_surrogates:
        output = dumps_json(item).decode("utf8")
        assert f'"{expected}"' == output

    for item, expected in pydantic_surrogates:
        output = dumps_json(item).decode("utf8")
        assert f'{{"content":"{expected}"}}' == output


def test_runs_stats():
    langchain_client = Client()
    # We always have stuff in the "default" project...
    stats = langchain_client.get_run_stats(project_names=["default"], run_type="llm")
    assert stats


def test_slow_run_read_multipart(
    langchain_client: Client, caplog: pytest.LogCaptureFixture
):
    myobj = {f"key_{i}": f"val_{i}" for i in range(500)}
    id_ = str(uuid.uuid4())
    current_time = datetime.datetime.now(datetime.timezone.utc).strftime(
        "%Y%m%dT%H%M%S%fZ"
    )
    run_to_create = {
        "id": id_,
        "session_name": "default",
        "name": "trace a root",
        "run_type": "chain",
        "dotted_order": f"{current_time}{id_}",
        "trace_id": id_,
        "inputs": myobj,
    }

    class CB:
        def __init__(self):
            self.called = 0
            self.start_time = None

        def __call__(self, monitor: MultipartEncoderMonitor):
            self.called += 1
            if not self.start_time:
                self.start_time = time.time()
            logger.debug(
                f"[{self.called}]: {monitor.bytes_read} bytes,"
                f" {time.time() - self.start_time:.2f} seconds"
                " elapsed",
            )
            if self.called == 1:
                time.sleep(6)

    def create_encoder(*args, **kwargs):
        encoder = MultipartEncoder(*args, **kwargs)
        encoder = MultipartEncoderMonitor(encoder, CB())
        return encoder

    with caplog.at_level(logging.WARNING, logger="langsmith.client"):
        with mock.patch(
            "langsmith.client.rqtb_multipart.MultipartEncoder", create_encoder
        ):
            langchain_client.create_run(**run_to_create)
            time.sleep(1)
            start_time = time.time()
            while time.time() - start_time < 8:
                myobj["key_1"]

        assert not caplog.records


def test_list_examples_attachments_keys(langchain_client: Client) -> None:
    """Test list_examples returns same keys with and without attachments."""
    dataset_name = "__test_list_examples_attachments" + uuid4().hex[:4]
    dataset = langchain_client.create_dataset(dataset_name=dataset_name)

    langchain_client.upload_examples_multipart(
        dataset_id=dataset.id,
        uploads=[
            ExampleUploadWithAttachments(
                inputs={"text": "hello world"},
                outputs={"response": "hi there"},
                attachments={
                    "test_file": ("text/plain", b"test content"),
                },
            )
        ],
    )

    # Get examples with attachments
    with_attachments = next(
        langchain_client.list_examples(dataset_id=dataset.id, include_attachments=True)
    )

    # Get examples without attachments
    without_attachments = next(
        langchain_client.list_examples(dataset_id=dataset.id, include_attachments=False)
    )

    with_keys = set(with_attachments.dict().keys())
    without_keys = set(without_attachments.dict().keys())
    assert with_keys == without_keys, (
        f"Keys differ when include_attachments=True vs False.\n"
        f"Only in with_attachments: {with_keys - without_keys}\n"
        f"Only in without_attachments: {without_keys - with_keys}"
    )

    langchain_client.delete_dataset(dataset_id=dataset.id)


def test_mime_type_is_propogated(langchain_client: Client) -> None:
    """Test that the mime type is propogated correctly."""
    dataset_name = "__test_mime_type_is_propogated" + uuid4().hex[:4]
    dataset = langchain_client.create_dataset(dataset_name=dataset_name)

    langchain_client.upload_examples_multipart(
        dataset_id=dataset.id,
        uploads=[
            ExampleUploadWithAttachments(
                inputs={"text": "hello world"},
                outputs={"response": "hi there"},
                attachments={
                    "test_file": ("text/plain", b"test content"),
                },
            )
        ],
    )

    example = next(
        langchain_client.list_examples(dataset_id=dataset.id, include_attachments=True)
    )
    assert example.attachments["test_file"]["mime_type"] == "text/plain"

    example = langchain_client.read_example(example_id=example.id)
    assert example.attachments["test_file"]["mime_type"] == "text/plain"

    langchain_client.delete_dataset(dataset_id=dataset.id)


def test_evaluate_mime_type_is_propogated(langchain_client: Client) -> None:
    """Test that the mime type is propogated correctly when evaluating."""
    dataset_name = "__test_evaluate_mime_type_is_propogated" + uuid4().hex[:4]
    dataset = langchain_client.create_dataset(dataset_name=dataset_name)

    langchain_client.upload_examples_multipart(
        dataset_id=dataset.id,
        uploads=[
            ExampleUploadWithAttachments(
                inputs={"text": "hello world"},
                outputs={"response": "hi there"},
                attachments={
                    "test_file": ("text/plain", b"test content"),
                },
            )
        ],
    )

    def target(inputs: Dict[str, Any], attachments: Dict[str, Any]) -> Dict[str, Any]:
        # Verify we receive the attachment data
        assert attachments["test_file"]["mime_type"] == "text/plain"
        return {"answer": "hi there"}

    def evaluator(
        outputs: dict, reference_outputs: dict, attachments: dict
    ) -> Dict[str, Any]:
        # Verify we receive the attachment data
        assert attachments["test_file"]["mime_type"] == "text/plain"
        return {
            "score": float(
                reference_outputs.get("answer") == outputs.get("answer")  # type: ignore
            )
        }

    langchain_client.evaluate(target, data=dataset_name, evaluators=[evaluator])

    langchain_client.delete_dataset(dataset_name=dataset_name)


async def test_aevaluate_mime_type_is_propogated(langchain_client: Client) -> None:
    """Test that the mime type is propogated correctly when evaluating."""
    dataset_name = "__test_evaluate_mime_type_is_propogated" + uuid4().hex[:4]
    dataset = langchain_client.create_dataset(dataset_name=dataset_name)

    langchain_client.upload_examples_multipart(
        dataset_id=dataset.id,
        uploads=[
            ExampleUploadWithAttachments(
                inputs={"text": "hello world"},
                outputs={"response": "hi there"},
                attachments={
                    "test_file": ("text/plain", b"test content"),
                },
            )
        ],
    )

    async def target(
        inputs: Dict[str, Any], attachments: Dict[str, Any]
    ) -> Dict[str, Any]:
        # Verify we receive the attachment data
        assert attachments["test_file"]["mime_type"] == "text/plain"
        return {"answer": "hi there"}

    async def evaluator(
        outputs: dict, reference_outputs: dict, attachments: dict
    ) -> Dict[str, Any]:
        # Verify we receive the attachment data
        assert attachments["test_file"]["mime_type"] == "text/plain"
        return {
            "score": float(
                reference_outputs.get("answer") == outputs.get("answer")  # type: ignore
            )
        }

    await langchain_client.aevaluate(target, data=dataset_name, evaluators=[evaluator])

    langchain_client.delete_dataset(dataset_name=dataset_name)


def test_evaluate_with_attachments_multiple_evaluators(
    langchain_client: Client,
) -> None:
    """Test evaluating examples with attachments and multiple evaluators."""
    dataset_name = "__test_evaluate_attachments_multiple" + uuid4().hex[:4]

    # 1. Create dataset
    dataset = langchain_client.create_dataset(
        dataset_name,
        description="Test dataset for evals with attachments",
        data_type=DataType.kv,
    )

    # 2. Create example with attachments
    example = ExampleUploadWithAttachments(
        inputs={"question": "What is shown in the image?"},
        outputs={"answer": "test image"},
        attachments={
            "image": ("image/png", b"fake image data for testing"),
        },
    )

    langchain_client.upload_examples_multipart(dataset_id=dataset.id, uploads=[example])

    def target(inputs: Dict[str, Any], attachments: Dict[str, Any]) -> Dict[str, Any]:
        # Verify we receive the attachment data
        assert "image" in attachments
        assert "presigned_url" in attachments["image"]
        image_data = attachments["image"]["reader"]
        assert image_data.read() == b"fake image data for testing"
        return {"answer": "test image"}

    def evaluator_1(
        outputs: dict, reference_outputs: dict, attachments: dict
    ) -> Dict[str, Any]:
        assert "image" in attachments
        assert "presigned_url" in attachments["image"]
        image_data = attachments["image"]["reader"]
        assert image_data.read() == b"fake image data for testing"
        return {
            "score": float(
                reference_outputs.get("answer") == outputs.get("answer")  # type: ignore
            )
        }

    def evaluator_2(
        outputs: dict, reference_outputs: dict, attachments: dict
    ) -> Dict[str, Any]:
        assert "image" in attachments
        assert "presigned_url" in attachments["image"]
        image_data = attachments["image"]["reader"]
        assert image_data.read() == b"fake image data for testing"
        return {
            "score": float(
                reference_outputs.get("answer") == outputs.get("answer")  # type: ignore
            )
        }

    results = langchain_client.evaluate(
        target,
        data=dataset_name,
        evaluators=[evaluator_1, evaluator_2],
        num_repetitions=2,
    )

    assert len(results) == 2
    for result in results:
        assert result["evaluation_results"]["results"][0].score == 1.0
        assert result["evaluation_results"]["results"][1].score == 1.0

    langchain_client.delete_dataset(dataset_name=dataset_name)


def test_evaluate_with_attachments(langchain_client: Client) -> None:
    """Test evaluating examples with attachments."""
    dataset_name = "__test_evaluate_attachments" + uuid4().hex[:4]

    # 1. Create dataset
    dataset = langchain_client.create_dataset(
        dataset_name,
        description="Test dataset for evals with attachments",
        data_type=DataType.kv,
    )

    # 2. Create example with attachments
    example = ExampleUploadWithAttachments(
        inputs={"question": "What is shown in the image?"},
        outputs={"answer": "test image"},
        attachments={
            "image": ("image/png", b"fake image data for testing"),
        },
    )

    langchain_client.upload_examples_multipart(dataset_id=dataset.id, uploads=[example])

    def target(inputs: Dict[str, Any], attachments: Dict[str, Any]) -> Dict[str, Any]:
        # Verify we receive the attachment data
        assert "image" in attachments
        assert "presigned_url" in attachments["image"]
        image_data = attachments["image"]["reader"]
        assert image_data.read() == b"fake image data for testing"
        return {"answer": "test image"}

    def evaluator(
        outputs: dict, reference_outputs: dict, attachments: dict
    ) -> Dict[str, Any]:
        assert "image" in attachments
        assert "presigned_url" in attachments["image"]
        image_data = attachments["image"]["reader"]
        assert image_data.read() == b"fake image data for testing"
        return {
            "score": float(
                reference_outputs.get("answer") == outputs.get("answer")  # type: ignore
            )
        }

    results = langchain_client.evaluate(
        target,
        data=dataset_name,
        evaluators=[evaluator],
        num_repetitions=2,
    )

    assert len(results) == 2
    for result in results:
        assert result["evaluation_results"]["results"][0].score == 1.0

    langchain_client.delete_dataset(dataset_name=dataset_name)


def test_evaluate_with_attachments_not_in_target(langchain_client: Client) -> None:
    """Test evaluating examples with attachments."""
    dataset_name = "__test_evaluate_attachments" + uuid4().hex[:4]
    dataset = langchain_client.create_dataset(
        dataset_name,
        description="Test dataset for evals with attachments",
        data_type=DataType.kv,
    )

    example = ExampleUploadWithAttachments(
        inputs={"question": "What is shown in the image?"},
        outputs={"answer": "test image"},
        attachments={
            "image": ("image/png", b"fake image data for testing"),
        },
    )

    langchain_client.upload_examples_multipart(dataset_id=dataset.id, uploads=[example])

    def target(inputs: Dict[str, Any]) -> Dict[str, Any]:
        return {"answer": "test image"}

    def evaluator(
        outputs: dict, reference_outputs: dict, attachments: dict
    ) -> Dict[str, Any]:
        assert "image" in attachments
        assert "presigned_url" in attachments["image"]
        image_data = attachments["image"]["reader"]
        assert image_data.read() == b"fake image data for testing"
        return {
            "score": float(
                reference_outputs.get("answer") == outputs.get("answer")  # type: ignore
            )
        }

    results = langchain_client.evaluate(
        target,
        data=dataset_name,
        evaluators=[evaluator],
        num_repetitions=2,
    )

    assert len(results) == 2
    for result in results:
        assert result["evaluation_results"]["results"][0].score == 1.0

    results = langchain_client.evaluate(
        target,
        data=dataset_name,
        evaluators=[evaluator],
    )

    assert len(results) == 1
    for result in results:
        assert result["evaluation_results"]["results"][0].score == 1.0

    langchain_client.delete_dataset(dataset_name=dataset_name)


def test_evaluate_with_no_attachments(langchain_client: Client) -> None:
    """Test evaluating examples without attachments using a target with attachments."""
    dataset_name = "__test_evaluate_no_attachments" + uuid4().hex[:4]
    dataset = langchain_client.create_dataset(
        dataset_name,
        description="Test dataset for evals without attachments",
        data_type=DataType.kv,
    )

    # Create example using old way, attachments should be set to {}
    langchain_client.create_example(
        dataset_id=dataset.id,
        inputs={"question": "What is 2+2?"},
        outputs={"answer": "4"},
    )

    # Verify we can create example the new way without attachments
    example = ExampleUploadWithAttachments(
        inputs={"question": "What is 3+1?"},
        outputs={"answer": "4"},
    )
    langchain_client.upload_examples_multipart(dataset_id=dataset.id, uploads=[example])

    def target(inputs: Dict[str, Any], attachments: Dict[str, Any]) -> Dict[str, Any]:
        # Verify we receive an empty attachments dict
        assert isinstance(attachments, dict)
        assert len(attachments) == 0
        return {"answer": "4"}

    def evaluator(run: Run, example: Example) -> Dict[str, Any]:
        return {
            "score": float(
                run.outputs.get("answer") == example.outputs.get("answer")  # type: ignore
            )
        }

    results = evaluate(
        target, data=dataset_name, evaluators=[evaluator], client=langchain_client
    )

    assert len(results) == 2
    for result in results:
        assert result["evaluation_results"]["results"][0].score == 1.0

    langchain_client.delete_dataset(dataset_name=dataset_name)


async def test_aevaluate_with_attachments(langchain_client: Client) -> None:
    """Test evaluating examples with attachments."""
    dataset_name = "__test_aevaluate_attachments" + uuid4().hex[:4]
    dataset = langchain_client.create_dataset(
        dataset_name,
        description="Test dataset for evals with attachments",
        data_type=DataType.kv,
    )

    examples = [
        ExampleUploadWithAttachments(
            inputs={"question": "What is shown in the image?", "index": i},
            outputs={"answer": "test image"},
            attachments={
                "image": ("text/plain", bytes(f"data: {i}", "utf-8")),
            },
        )
        for i in range(10)
    ]

    langchain_client.upload_examples_multipart(dataset_id=dataset.id, uploads=examples)

    async def target(
        inputs: Dict[str, Any], attachments: Dict[str, Any]
    ) -> Dict[str, Any]:
        # Verify we receive the attachment data
        assert "image" in attachments
        assert "presigned_url" in attachments["image"]
        image_data = attachments["image"]["reader"]
        assert image_data.read() == bytes(f"data: {inputs['index']}", "utf-8")
        return {"answer": "test image"}

    async def evaluator_1(
        inputs: dict, outputs: dict, reference_outputs: dict, attachments: dict
    ) -> bool:
        assert "image" in attachments
        assert "presigned_url" in attachments["image"]
        image_data = attachments["image"]["reader"]
        return image_data.read() == bytes(f"data: {inputs['index']}", "utf-8")

    async def evaluator_2(
        inputs: dict, outputs: dict, reference_outputs: dict, attachments: dict
    ) -> bool:
        assert "image" in attachments
        assert "presigned_url" in attachments["image"]
        image_data = attachments["image"]["reader"]
        return image_data.read() == bytes(f"data: {inputs['index']}", "utf-8")

    results = await langchain_client.aevaluate(
        target,
        data=dataset_name,
        evaluators=[evaluator_1, evaluator_2],
        num_repetitions=2,
        max_concurrency=3,
    )

    assert len(results) == 20
    async for result in results:
        assert result["evaluation_results"]["results"][0].score == 1.0
        assert result["evaluation_results"]["results"][1].score == 1.0

    results = await langchain_client.aevaluate(
        target,
        data=dataset_name,
        evaluators=[],
        num_repetitions=1,
        max_concurrency=3,
    )

    assert len(results) == 10

    langchain_client.delete_dataset(dataset_name=dataset_name)


async def test_aevaluate_with_attachments_not_in_target(
    langchain_client: Client,
) -> None:
    """Test evaluating examples with attachments."""
    dataset_name = "__test_aevaluate_attachments" + uuid4().hex[:4]
    dataset = langchain_client.create_dataset(
        dataset_name,
        description="Test dataset for evals with attachments",
        data_type=DataType.kv,
    )

    example = ExampleUploadWithAttachments(
        inputs={"question": "What is shown in the image?"},
        outputs={"answer": "test image"},
        attachments={
            "image": ("image/png", b"fake image data for testing"),
        },
    )

    langchain_client.upload_examples_multipart(dataset_id=dataset.id, uploads=[example])

    async def target(inputs: Dict[str, Any]) -> Dict[str, Any]:
        # Verify we receive the attachment data
        return {"answer": "test image"}

    async def evaluator(
        outputs: dict, reference_outputs: dict, attachments: dict
    ) -> Dict[str, Any]:
        assert "image" in attachments
        assert "presigned_url" in attachments["image"]
        image_data = attachments["image"]["reader"]
        assert image_data.read() == b"fake image data for testing"
        return {
            "score": float(
                reference_outputs.get("answer") == outputs.get("answer")  # type: ignore
            )
        }

    results = await langchain_client.aevaluate(
        target, data=dataset_name, evaluators=[evaluator], num_repetitions=2
    )

    assert len(results) == 2
    async for result in results:
        assert result["evaluation_results"]["results"][0].score == 1.0

    langchain_client.delete_dataset(dataset_name=dataset_name)


async def test_aevaluate_with_no_attachments(langchain_client: Client) -> None:
    """Test evaluating examples without attachments using a target with attachments."""
    dataset_name = "__test_aevaluate_no_attachments" + uuid4().hex[:4]
    dataset = langchain_client.create_dataset(
        dataset_name,
        description="Test dataset for evals without attachments",
        data_type=DataType.kv,
    )

    # Create example using old way, attachments should be set to {}
    langchain_client.create_example(
        dataset_id=dataset.id,
        inputs={"question": "What is 2+2?"},
        outputs={"answer": "4"},
    )

    # Verify we can create example the new way without attachments
    example = ExampleUploadWithAttachments(
        inputs={"question": "What is 3+1?"},
        outputs={"answer": "4"},
    )
    langchain_client.upload_examples_multipart(dataset_id=dataset.id, uploads=[example])

    async def target(
        inputs: Dict[str, Any], attachments: Dict[str, Any]
    ) -> Dict[str, Any]:
        # Verify we receive an empty attachments dict
        assert isinstance(attachments, dict)
        assert len(attachments) == 0
        return {"answer": "4"}

    async def evaluator(run: Run, example: Example) -> Dict[str, Any]:
        return {
            "score": float(
                run.outputs.get("answer") == example.outputs.get("answer")  # type: ignore
            )
        }

    results = await aevaluate(
        target, data=dataset_name, evaluators=[evaluator], client=langchain_client
    )

    assert len(results) == 2
    async for result in results:
        assert result["evaluation_results"]["results"][0].score == 1.0

    langchain_client.delete_dataset(dataset_name=dataset_name)


def test_examples_length_validation(langchain_client: Client) -> None:
    """Test that mismatched lengths raise ValueError for create and update examples."""
    dataset_name = "__test_examples_length_validation" + uuid4().hex[:4]
    dataset = langchain_client.create_dataset(dataset_name=dataset_name)

    # Test create_examples validation
    inputs = [{"text": "hello"}, {"text": "world"}]
    outputs = [{"response": "hi"}]  # One less than inputs
    with pytest.raises(ValueError) as exc_info:
        langchain_client.create_examples(
            inputs=inputs, outputs=outputs, dataset_id=dataset.id
        )
    assert "Length of outputs (1) does not match length of inputs (2)" in str(
        exc_info.value
    )

    # Create some valid examples for testing update
    langchain_client.create_examples(
        inputs=[{"text": "hello"}, {"text": "world"}],
        outputs=[{"response": "hi"}, {"response": "earth"}],
        dataset_id=dataset.id,
    )
    example_ids = [
        example.id for example in langchain_client.list_examples(dataset_id=dataset.id)
    ]

    # Test update_examples validation
    with pytest.raises(ValueError) as exc_info:
        langchain_client.update_examples(
            example_ids=example_ids,
            inputs=[{"text": "new hello"}],  # One less than example_ids
            outputs=[{"response": "new hi"}, {"response": "new earth"}],
        )
    assert "Length of inputs (1) does not match length of examples (2)" in str(
        exc_info.value
    )

    # Clean up
    langchain_client.delete_dataset(dataset_id=dataset.id)


def test_update_example_with_attachments_operations(langchain_client: Client) -> None:
    """Test updating an example with attachment operations."""
    dataset_name = "__test_update_example_attachments" + uuid4().hex[:4]
    dataset = langchain_client.create_dataset(
        dataset_name=dataset_name,
        description="Test dataset for updating example attachments",
    )
    example_id = uuid4()
    # Create example with attachments
    example = ExampleUploadWithAttachments(
        id=example_id,
        inputs={"query": "What's in this image?"},
        outputs={"answer": "A test image"},
        attachments={
            "image1": ("image/png", b"fake image data 1"),
            "image2": ("image/png", b"fake image data 2"),
        },
    )
    langchain_client.upload_examples_multipart(dataset_id=dataset.id, uploads=[example])

    # Update example with attachment operations to rename and retain attachments
    attachments_operations = AttachmentsOperations(
        rename={"image1": "renamed_image"},
        retain=["image2"],  # Only keep the renamed image1, drop image2
    )

    langchain_client.update_example(
        example_id=example_id,
        attachments_operations=attachments_operations,
    )

    # Verify the update
    retrieved_example = langchain_client.read_example(
        example_id=example_id,
    )

    # Check that only the renamed attachment exists
    assert len(retrieved_example.attachments) == 2
    assert "renamed_image" in retrieved_example.attachments
    assert "image2" in retrieved_example.attachments
    assert "image1" not in retrieved_example.attachments
    assert (
        retrieved_example.attachments["image2"]["reader"].read() == b"fake image data 2"
    )
    assert (
        retrieved_example.attachments["renamed_image"]["reader"].read()
        == b"fake image data 1"
    )

    # Clean up
    langchain_client.delete_dataset(dataset_id=dataset.id)


def test_bulk_update_examples_with_attachments_operations(
    langchain_client: Client,
) -> None:
    """Test bulk updating examples with attachment operations."""
    dataset_name = "__test_bulk_update_attachments" + uuid4().hex[:4]
    dataset = langchain_client.create_dataset(
        dataset_name=dataset_name,
        description="Test dataset for bulk updating example attachments",
    )

    example_id1, example_id2 = uuid4(), uuid4()
    # Create two examples with attachments
    example1 = ExampleUploadWithAttachments(
        id=example_id1,
        inputs={"query": "What's in this image?"},
        outputs={"answer": "A test image 1"},
        attachments={
            "image1": ("image/png", b"fake image data 1"),
            "extra": ("text/plain", b"extra data"),
        },
    )
    example2 = ExampleUploadWithAttachments(
        id=example_id2,
        inputs={"query": "What's in this image?"},
        outputs={"answer": "A test image 2"},
        attachments={
            "image2": ("image/png", b"fake image data 2"),
            "extra": ("text/plain", b"extra data"),
        },
    )

    created_examples = langchain_client.upload_examples_multipart(
        dataset_id=dataset.id,
        uploads=[example1, example2],
    )
    assert len(created_examples["example_ids"]) == 2
    assert str(example_id1) in created_examples["example_ids"]
    assert str(example_id2) in created_examples["example_ids"]

    # Update both examples with different attachment operations
    attachments_operations = [
        AttachmentsOperations(
            rename={"image1": "renamed_image1"},
        ),
        AttachmentsOperations(retain=["extra"]),
    ]

    langchain_client.update_examples(
        example_ids=[example_id1, example_id2],
        attachments_operations=attachments_operations,
    )

    # Verify the updates
    updated_examples = list(
        langchain_client.list_examples(
            dataset_id=dataset.id,
            example_ids=[example_id1, example_id2],
            include_attachments=True,
        )
    )

    updated_example_1 = next(ex for ex in updated_examples if ex.id == example_id1)
    updated_example_2 = next(ex for ex in updated_examples if ex.id == example_id2)
    # Check first example
    assert len(updated_example_1.attachments) == 1
    assert "renamed_image1" in updated_example_1.attachments
    assert "extra" not in updated_example_1.attachments

    # Check second example
    assert len(updated_example_2.attachments) == 1
    assert "extra" in updated_example_2.attachments
    assert "image2" not in updated_example_2.attachments

    # Check attachment data
    assert (
        updated_example_1.attachments["renamed_image1"]["reader"].read()
        == b"fake image data 1"
    )
    assert updated_example_2.attachments["extra"]["reader"].read() == b"extra data"

    # Clean up
    langchain_client.delete_dataset(dataset_id=dataset.id)


def test_examples_multipart_attachment_path(langchain_client: Client) -> None:
    """Test uploading examples with attachments via multipart endpoint."""
    dataset_name = "__test_upload_examples_multipart" + uuid4().hex[:4]
    if langchain_client.has_dataset(dataset_name=dataset_name):
        langchain_client.delete_dataset(dataset_name=dataset_name)

    dataset = langchain_client.create_dataset(
        dataset_name,
        description="Test dataset for multipart example uploads",
        data_type=DataType.kv,
    )

    file_path = Path(__file__).parent / "test_data/parrot-icon.png"
    example_id = uuid4()
    example = ExampleUploadWithAttachments(
        id=example_id,
        inputs={"text": "hello world"},
        attachments={
            "file1": ("text/plain", b"original content 1"),
            "file2": ("image/png", file_path),
            "file3": ("image/png", file_path),
        },
    )

    # Get the multipart data first to check file handling
    _, _, opened_files_dict = langchain_client._prepare_multipart_data(
        [example],
        include_dataset_id=False,
        dangerously_allow_filesystem=True,
    )

    file_obj = list(opened_files_dict.values())[0]
    fd = file_obj.fileno()

    # Verify the file is open by trying to read from it
    try:
        os.fstat(fd)
        file_is_open = True
    except OSError:
        file_is_open = False
    assert file_is_open, "File should be open after _prepare_multipart_data"

    # Now close the files
    _close_files(list(opened_files_dict.values()))

    # Verify the file is closed by checking if the file descriptor is invalid
    try:
        os.fstat(fd)
        file_is_closed = False
    except OSError:
        file_is_closed = True
    assert file_is_closed, "File should be closed after _close_files"

    created_examples = langchain_client.upload_examples_multipart(
        dataset_id=dataset.id, uploads=[example], dangerously_allow_filesystem=True
    )
    assert created_examples["count"] == 1

    # Verify the upload
    retrieved = langchain_client.read_example(example_id)

    assert len(retrieved.attachments) == 3
    assert "file1" in retrieved.attachments
    assert "file2" in retrieved.attachments
    assert "file3" in retrieved.attachments
    assert retrieved.attachments["file1"]["reader"].read() == b"original content 1"
    assert (
        retrieved.attachments["file2"]["reader"].read()
        == (Path(__file__).parent / "test_data/parrot-icon.png").read_bytes()
    )
    assert (
        retrieved.attachments["file3"]["reader"].read()
        == (Path(__file__).parent / "test_data/parrot-icon.png").read_bytes()
    )

    example_update = ExampleUpdateWithAttachments(
        id=example_id,
        attachments={
            "new_file1": (
                "image/png",
                file_path,
            ),
            "new_file2": (
                "image/png",
                file_path,
            ),
        },
    )

    langchain_client.update_examples_multipart(
        dataset_id=dataset.id,
        updates=[example_update],
        dangerously_allow_filesystem=True,
    )

    retrieved = langchain_client.read_example(example_id)

    assert len(retrieved.attachments) == 2
    assert "new_file1" in retrieved.attachments
    assert "new_file2" in retrieved.attachments
    assert retrieved.attachments["new_file1"]["reader"].read() == file_path.read_bytes()
    assert retrieved.attachments["new_file2"]["reader"].read() == file_path.read_bytes()

    example_wrong_path = ExampleUploadWithAttachments(
        id=example_id,
        inputs={"text": "hello world"},
        attachments={
            "file1": (
                "text/plain",
                Path(__file__).parent / "test_data/not-a-real-file.txt",
            ),
        },
    )

    with pytest.raises(FileNotFoundError) as exc_info:
        langchain_client.upload_examples_multipart(
            dataset_id=dataset.id,
            uploads=[example_wrong_path],
            dangerously_allow_filesystem=True,
        )
    assert "test_data/not-a-real-file.txt" in str(exc_info.value)

    # Clean up
    langchain_client.delete_dataset(dataset_id=dataset.id)


def test_update_examples_multipart(langchain_client: Client) -> None:
    """Test updating examples with attachments via multipart endpoint."""
    dataset_name = "__test_update_examples_multipart" + uuid4().hex[:4]
    if langchain_client.has_dataset(dataset_name=dataset_name):
        langchain_client.delete_dataset(dataset_name=dataset_name)

    dataset = langchain_client.create_dataset(
        dataset_name,
        description="Test dataset for multipart example updates",
        data_type=DataType.kv,
    )
    example_ids = [uuid4() for _ in range(2)]

    # First create some examples with attachments
    example_1 = ExampleUploadWithAttachments(
        id=example_ids[0],
        inputs={"text": "hello world"},
        attachments={
            "file1": ("text/plain", b"original content 1"),
            "file2": ("text/plain", b"original content 2"),
        },
    )

    example_2 = ExampleUploadWithAttachments(
        id=example_ids[1],
        inputs={"text": "second example"},
        attachments={
            "file3": ("text/plain", b"original content 3"),
            "file4": ("text/plain", b"original content 4"),
        },
    )

    created_examples = langchain_client.upload_examples_multipart(
        dataset_id=dataset.id, uploads=[example_1, example_2]
    )
    assert created_examples["count"] == 2

    # Now create update operations
    update_1 = ExampleUpdateWithAttachments(
        id=example_ids[0],
        inputs={"text": "updated hello world"},
        attachments={
            "new_file1": ("text/plain", b"new content 1"),
        },
        attachments_operations=AttachmentsOperations(
            retain=["file1"],
        ),
    )

    update_2 = ExampleUpdateWithAttachments(
        id=example_ids[1],
        inputs={"text": "updated second example"},
        attachments={
            "new_file2": ("text/plain", b"new content 2"),
        },
        attachments_operations=AttachmentsOperations(retain=["file3"]),
    )

    # Test updating multiple examples at once
    updated_examples = langchain_client.update_examples_multipart(
        dataset_id=dataset.id, updates=[update_1, update_2]
    )
    assert updated_examples["count"] == 2

    # Verify the updates
    updated = list(
        langchain_client.list_examples(
            dataset_id=dataset.id,
            include_attachments=True,
        )
    )

    # Verify first example updates
    example_1_updated = next(ex for ex in updated if ex.id == example_ids[0])
    assert example_1_updated.inputs["text"] == "updated hello world"
    assert "file1" in example_1_updated.attachments
    assert "new_file1" in example_1_updated.attachments
    assert "file2" not in example_1_updated.attachments
    assert (
        example_1_updated.attachments["new_file1"]["reader"].read() == b"new content 1"
    )
    assert (
        example_1_updated.attachments["file1"]["reader"].read() == b"original content 1"
    )

    # Verify second example updates
    example_2_updated = next(ex for ex in updated if ex.id == example_ids[1])
    assert example_2_updated.inputs["text"] == "updated second example"
    assert "file3" in example_2_updated.attachments
    assert "new_file2" in example_2_updated.attachments
    assert "file4" not in example_2_updated.attachments
    assert "file3" in example_2_updated.attachments
    assert "new_file2" in example_2_updated.attachments
    assert "file4" not in example_2_updated.attachments
    assert (
        example_2_updated.attachments["file3"]["reader"].read() == b"original content 3"
    )
    assert (
        example_2_updated.attachments["new_file2"]["reader"].read() == b"new content 2"
    )

    # Test updating non-existent example doesn't do anything
    response = langchain_client.update_examples_multipart(
        dataset_id=dataset.id,
        updates=[
            ExampleUpdateWithAttachments(
                id=uuid4(),
                inputs={"text": "should fail"},
            )
        ],
    )
    assert response["count"] == 0

    # Test new attachments have priority
    response = langchain_client.update_examples_multipart(
        dataset_id=dataset.id,
        updates=[
            ExampleUpdateWithAttachments(
                id=example_ids[0],
                attachments={
                    "renamed_file1": ("text/plain", b"new content 1"),
                },
                attachments_operations=AttachmentsOperations(
                    retain=["renamed_file1"],
                ),
            )
        ],
    )
    assert response["count"] == 1
    example_1_updated = langchain_client.read_example(example_ids[0])
    assert list(example_1_updated.attachments.keys()) == ["renamed_file1"]
    assert (
        example_1_updated.attachments["renamed_file1"]["reader"].read()
        == b"new content 1"
    )

    # Test new attachments have priority
    response = langchain_client.update_examples_multipart(
        dataset_id=dataset.id,
        updates=[
            ExampleUpdateWithAttachments(
                id=example_ids[0],
                attachments={
                    "foo": ("text/plain", b"new content 1"),
                },
                attachments_operations=AttachmentsOperations(
                    rename={"renamed_file1": "foo"},
                ),
            )
        ],
    )
    assert response["count"] == 1
    example_1_updated = langchain_client.read_example(example_ids[0])
    assert list(example_1_updated.attachments.keys()) == ["foo"]

    # Clean up
    langchain_client.delete_dataset(dataset_id=dataset.id)


<<<<<<< HEAD
async def test_aevaluate_max_concurrency(langchain_client: Client) -> None:
    """Test max concurrency works as expected."""
    dataset_name = "__test_a_ton_of_feedback" + uuid4().hex[:4]
    dataset = langchain_client.create_dataset(
        dataset_name=dataset_name,
        description="Test dataset for max concurrency",
    )

    examples = [
        ExampleUploadWithAttachments(
            inputs={"query": "What's in this image?"},
            outputs={"answer": "A test image 1"},
            attachments={
                "image1": ("image/png", b"fake image data 1"),
                "extra": ("text/plain", b"extra data"),
            },
        )
        for _ in range(10)
    ]

    langchain_client.upload_examples_multipart(dataset_id=dataset.id, uploads=examples)

    evaluators = []
    for _ in range(100):

        async def eval_func(inputs, outputs):
            await asyncio.sleep(0.1)
            return {"score": random.random()}

        evaluators.append(eval_func)

    async def target(inputs, attachments):
        return {"foo": "bar"}

    start_time = time.time()
    await langchain_client.aevaluate(
        target,
        data=dataset_name,
        evaluators=evaluators,
        max_concurrency=8,
    )

    end_time = time.time()
    # this should proceed in a 8-2 manner, taking around 20 seconds total
    assert end_time - start_time < 30
    assert end_time - start_time > 20

    start_time = time.time()
    await langchain_client.aevaluate(
        target,
        data=dataset_name,
        evaluators=evaluators,
        max_concurrency=4,
    )

    end_time = time.time()
    # this should proceed in a 4-4-2 manner, taking around 30 seconds total
    assert end_time - start_time < 40
    assert end_time - start_time > 30

    langchain_client.delete_dataset(dataset_id=dataset.id)
=======
def test_annotation_queue_crud(langchain_client: Client):
    """Test basic CRUD operations for annotation queues."""
    queue_name = f"test_queue_{uuid.uuid4().hex[:8]}"
    queue_id = uuid.uuid4()

    # Test creation
    queue = langchain_client.create_annotation_queue(
        name=queue_name, description="Test queue", queue_id=queue_id
    )
    assert queue.name == queue_name
    assert queue.id == queue_id

    # Test reading
    read_queue = langchain_client.read_annotation_queue(queue_id)
    assert read_queue.id == queue_id
    assert read_queue.name == queue_name

    # Test updating
    new_name = f"updated_{queue_name}"
    langchain_client.update_annotation_queue(
        queue_id=queue_id, name=new_name, description="Updated description"
    )

    updated_queue = langchain_client.read_annotation_queue(queue_id)
    assert updated_queue.name == new_name

    # Test deletion
    langchain_client.delete_annotation_queue(queue_id)

    # Verify deletion
    queues = list(langchain_client.list_annotation_queues(queue_ids=[queue_id]))
    assert len(queues) == 0


def test_list_annotation_queues(langchain_client: Client):
    """Test listing and filtering annotation queues."""
    queue_names = [f"test_queue_{i}_{uuid.uuid4().hex[:8]}" for i in range(3)]
    queue_ids = []

    try:
        # Create test queues
        for name in queue_names:
            queue = langchain_client.create_annotation_queue(
                name=name, description="Test queue"
            )
            queue_ids.append(queue.id)

        # Test listing with various filters
        queues = list(
            langchain_client.list_annotation_queues(queue_ids=queue_ids[:2], limit=2)
        )
        assert len(queues) == 2

        # Test name filter
        queues = list(langchain_client.list_annotation_queues(name=queue_names[0]))
        assert len(queues) == 1
        assert queues[0].name == queue_names[0]

        # Test name_contains filter
        queues = list(
            langchain_client.list_annotation_queues(name_contains="test_queue")
        )
        assert len(queues) >= 3  # Could be more if other tests left queues

    finally:
        # Clean up
        for queue_id in queue_ids:
            langchain_client.delete_annotation_queue(queue_id)


def test_annotation_queue_runs(langchain_client: Client):
    """Test managing runs within an annotation queue."""
    queue_name = f"test_queue_{uuid.uuid4().hex[:8]}"
    project_name = f"test_project_{uuid.uuid4().hex[:8]}"
    # Create a queue
    queue = langchain_client.create_annotation_queue(
        name=queue_name, description="Test queue"
    )

    # Create some test runs
    run_ids = [uuid.uuid4() for _ in range(3)]
    for i in range(3):
        langchain_client.create_run(
            name=f"test_run_{i}",
            inputs={"input": f"test_{i}"},
            run_type="llm",
            project_name=project_name,
            start_time=datetime.datetime.now(datetime.timezone.utc),
            id=run_ids[i],
        )

    def _get_run(run_id: ID_TYPE, has_end: bool = False) -> bool:
        try:
            r = langchain_client.read_run(run_id)  # type: ignore
            if has_end:
                return r.end_time is not None
            return True
        except LangSmithError:
            return False

    wait_for(lambda: _get_run(run_ids[0]))
    wait_for(lambda: _get_run(run_ids[1]))
    wait_for(lambda: _get_run(run_ids[2]))
    # Add runs to queue
    langchain_client.add_runs_to_annotation_queue(queue_id=queue.id, run_ids=run_ids)

    # Test getting run at index
    run_info = langchain_client.get_run_from_annotation_queue(
        queue_id=queue.id, index=0
    )
    assert run_info.id in run_ids

    # Test deleting a run from queue
    langchain_client.delete_run_from_annotation_queue(
        queue_id=queue.id, run_id=run_ids[2]
    )

    # Test that runs are deleted
    with pytest.raises(LangSmithNotFoundError):
        langchain_client.get_run_from_annotation_queue(queue_id=queue.id, index=2)

    run_1 = langchain_client.get_run_from_annotation_queue(queue_id=queue.id, index=0)
    run_2 = langchain_client.get_run_from_annotation_queue(queue_id=queue.id, index=1)
    assert sorted([run_1.id, run_2.id]) == sorted(run_ids[:2])

    # Clean up
    langchain_client.delete_annotation_queue(queue.id)
>>>>>>> 4f247f9b
<|MERGE_RESOLUTION|>--- conflicted
+++ resolved
@@ -2542,7 +2542,6 @@
     langchain_client.delete_dataset(dataset_id=dataset.id)
 
 
-<<<<<<< HEAD
 async def test_aevaluate_max_concurrency(langchain_client: Client) -> None:
     """Test max concurrency works as expected."""
     dataset_name = "__test_a_ton_of_feedback" + uuid4().hex[:4]
@@ -2604,7 +2603,8 @@
     assert end_time - start_time > 30
 
     langchain_client.delete_dataset(dataset_id=dataset.id)
-=======
+
+
 def test_annotation_queue_crud(langchain_client: Client):
     """Test basic CRUD operations for annotation queues."""
     queue_name = f"test_queue_{uuid.uuid4().hex[:8]}"
@@ -2731,5 +2731,4 @@
     assert sorted([run_1.id, run_2.id]) == sorted(run_ids[:2])
 
     # Clean up
-    langchain_client.delete_annotation_queue(queue.id)
->>>>>>> 4f247f9b
+    langchain_client.delete_annotation_queue(queue.id)