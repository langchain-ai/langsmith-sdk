"""LangSmith langchain_client Integration Tests."""
import io
import os
import random
import string
from datetime import datetime
from typing import List, Optional
from uuid import uuid4

import pytest
import requests
from freezegun import freeze_time
from langchain.schema import FunctionMessage, HumanMessage

from langsmith.client import Client
from langsmith.evaluation import EvaluationResult, StringEvaluator
from langsmith.run_trees import RunTree
from langsmith.schemas import DataType
from langsmith.utils import LangSmithConnectionError, LangSmithError


@pytest.fixture
def langchain_client(monkeypatch: pytest.MonkeyPatch) -> Client:
    monkeypatch.setenv("LANGCHAIN_ENDPOINT", "http://localhost:1984")
    return Client()


def test_projects(langchain_client: Client, monkeypatch: pytest.MonkeyPatch) -> None:
    """Test projects."""
    project_names = set([project.name for project in langchain_client.list_projects()])
    new_project = "__Test Project"
    if new_project in project_names:
        langchain_client.delete_project(project_name=new_project)
        project_names = set(
            [project.name for project in langchain_client.list_projects()]
        )
    assert new_project not in project_names

    monkeypatch.setenv("LANGCHAIN_ENDPOINT", "http://localhost:1984")
    langchain_client.create_project(
        project_name=new_project,
        project_extra={"evaluator": "THE EVALUATOR"},
    )
    project = langchain_client.read_project(project_name=new_project)
    assert project.name == new_project
    project_names = set([sess.name for sess in langchain_client.list_projects()])
    assert new_project in project_names
    runs = list(langchain_client.list_runs(project_name=new_project))
    project_id_runs = list(langchain_client.list_runs(project_id=project.id))
    assert len(runs) == len(project_id_runs) == 0  # TODO: Add create_run method
    langchain_client.delete_project(project_name=new_project)

    with pytest.raises(LangSmithError):
        langchain_client.read_project(project_name=new_project)
    assert new_project not in set(
        [sess.name for sess in langchain_client.list_projects()]
    )
    with pytest.raises(LangSmithError):
        langchain_client.delete_project(project_name=new_project)


def test_datasets(langchain_client: Client) -> None:
    """Test datasets."""
    csv_content = "col1,col2\nval1,val2"
    blob_data = io.BytesIO(csv_content.encode("utf-8"))

    description = "Test Dataset"
    input_keys = ["col1"]
    output_keys = ["col2"]
    filename = "".join(random.sample(string.ascii_lowercase, 10)) + ".csv"
    new_dataset = langchain_client.upload_csv(
        csv_file=(filename, blob_data),
        description=description,
        input_keys=input_keys,
        output_keys=output_keys,
    )
    assert new_dataset.id is not None
    assert new_dataset.description == description

    dataset = langchain_client.read_dataset(dataset_id=new_dataset.id)
    dataset_id = dataset.id
    dataset2 = langchain_client.read_dataset(dataset_id=dataset_id)
    assert dataset.id == dataset2.id

    datasets = list(langchain_client.list_datasets())
    assert len(datasets) > 0
    assert dataset_id in [dataset.id for dataset in datasets]

    # Test Example CRD
    example = langchain_client.create_example(
        inputs={"col1": "addedExampleCol1"},
        outputs={"col2": "addedExampleCol2"},
        dataset_id=new_dataset.id,
    )
    example_value = langchain_client.read_example(example.id)
    assert example_value.inputs is not None
    assert example_value.inputs["col1"] == "addedExampleCol1"
    assert example_value.outputs is not None
    assert example_value.outputs["col2"] == "addedExampleCol2"

    examples = list(
        langchain_client.list_examples(dataset_id=new_dataset.id)  # type: ignore
    )
    assert len(examples) == 2
    assert example.id in [example.id for example in examples]

    langchain_client.update_example(
        example_id=example.id,
        inputs={"col1": "updatedExampleCol1"},
        outputs={"col2": "updatedExampleCol2"},
    )
    updated_example = langchain_client.read_example(example.id)
    assert updated_example.id == example.id
    updated_example_value = langchain_client.read_example(updated_example.id)
    assert updated_example_value.inputs["col1"] == "updatedExampleCol1"
    assert updated_example_value.outputs is not None
    assert updated_example_value.outputs["col2"] == "updatedExampleCol2"

    langchain_client.delete_example(example.id)
    examples2 = list(
        langchain_client.list_examples(dataset_id=new_dataset.id)  # type: ignore
    )
    assert len(examples2) == 1

    langchain_client.delete_dataset(dataset_id=dataset_id)


@freeze_time("2023-01-01")
<<<<<<< HEAD
def test_run_tree(monkeypatch: pytest.MonkeyPatch, langchain_client: Client) -> None:
    """Test persisting runs and adding feedback."""
    monkeypatch.setenv("LANGCHAIN_ENDPOINT", "http://localhost:1984")
    project_name = "__test_run_tree"
    if project_name in [sess.name for sess in langchain_client.list_projects()]:
        langchain_client.delete_project(project_name=project_name)
    parent_run = RunTree(
        name="parent_run",
        run_type="chain",
        inputs={"text": "hello world"},
        start_time=datetime.utcnow(),
        project_name=project_name,
        serialized={},
        client=langchain_client,
    )
    child_llm_run = parent_run.create_child(
        name="child_run", run_type="llm", inputs={"text": "hello world"}
    )
    child_chain_run = parent_run.create_child(
        name="child_chain_run", run_type="chain", inputs={"text": "hello world"}
    )
    grandchild_chain_run = child_chain_run.create_child(
        name="grandchild_chain_run", run_type="chain", inputs={"text": "hello world"}
    )
    grandchild_chain_run.end(outputs={"output": ["Hi"]})
    child_chain_run.end(error="AN ERROR")
    child_tool_run = parent_run.create_child(
        name="child_tool_run", run_type="tool", inputs={"text": "hello world"}
    )
    child_tool_run.end(outputs={"output": ["Hi"]})
    child_llm_run.end(outputs={"prompts": ["hello world"]})
    parent_run.end(outputs={"output": ["Hi"]})
    with pytest.warns(
        DeprecationWarning, match="Posting with exclude_child_runs=False is deprecated"
    ):
        parent_run.post(exclude_child_runs=False)
    parent_run.wait()

    runs = list(langchain_client.list_runs(project_name=project_name))
    assert len(runs) == 5
    run_map = {run.name: run for run in runs}
    assert run_map["parent_run"].execution_order == 1
    # The child run and child chain run are executed 'in parallel'
    assert run_map["child_run"].execution_order == 2
    assert run_map["child_chain_run"].execution_order == 3
    assert run_map["grandchild_chain_run"].execution_order == 4
    assert run_map["child_tool_run"].execution_order == 5

    assert run_map["child_run"].parent_run_id == run_map["parent_run"].id
    assert run_map["child_chain_run"].parent_run_id == run_map["parent_run"].id
    assert (
        run_map["grandchild_chain_run"].parent_run_id == run_map["child_chain_run"].id
    )
    assert run_map["child_tool_run"].parent_run_id == run_map["parent_run"].id
    assert run_map["parent_run"].parent_run_id is None

    nested_run = langchain_client.read_run(
        run_map["parent_run"].id, load_child_runs=True
    )
    assert nested_run.child_runs is not None
    assert len(nested_run.child_runs) == 3
    first_two = {
        child_run_.name: child_run_ for child_run_ in nested_run.child_runs[:2]
    }
    assert set(first_two) == {"child_run", "child_chain_run"}
    assert nested_run.child_runs[2].name == "child_tool_run"
    assert first_two["child_chain_run"].child_runs is not None
    assert len(first_two["child_chain_run"].child_runs) == 1
    assert first_two["child_chain_run"].child_runs[0].name == "grandchild_chain_run"

    langchain_client.create_feedback(
        runs[0].id,  # type: ignore
        "supermetric",
        value={"clarity": "good", "fluency": "good", "relevance": "very bad"},
        score=0.5,
    )
    feedback_2 = langchain_client.create_feedback(runs[0].id, "a tag")  # type: ignore
    assert feedback_2.value is None
    langchain_client.update_feedback(
        feedback_2.id, correction={"good_output": "a correction"}
    )
    feedbacks = list(
        langchain_client.list_feedback(run_ids=[runs[0].id])  # type: ignore
    )
    assert len(feedbacks) == 2
    assert feedbacks[0].run_id == runs[0].id
    assert langchain_client.read_feedback(feedback_2.id).correction == {
        "good_output": "a correction"
    }
    feedback = langchain_client.read_feedback(feedbacks[0].id)
    assert feedback.id == feedbacks[0].id
    langchain_client.delete_feedback(feedback.id)
    with pytest.raises(LangSmithError):
        langchain_client.read_feedback(feedback.id)
    assert len(list(langchain_client.list_feedback(run_ids=[runs[0].id]))) == 1
    langchain_client.read_project(project_name=project_name)
    langchain_client.delete_project(project_name=project_name)
    with pytest.raises(LangSmithError):
        langchain_client.read_project(project_name=project_name)


@freeze_time("2023-01-01")
=======
>>>>>>> c66383c7
def test_persist_update_run(
    monkeypatch: pytest.MonkeyPatch, langchain_client: Client
) -> None:
    """Test the persist and update methods work as expected."""
    monkeypatch.setenv("LANGCHAIN_ENDPOINT", "http://localhost:1984")
    project_name = "__test_persist_update_run"
    if project_name in [sess.name for sess in langchain_client.list_projects()]:
        langchain_client.delete_project(project_name=project_name)
    start_time = datetime.utcnow()
    run: dict = dict(
        id=uuid4(),
        name="test_run",
        run_type="llm",
        inputs={"text": "hello world"},
        project_name=project_name,
        api_url=os.getenv("LANGCHAIN_ENDPOINT"),
        execution_order=1,
        start_time=start_time,
        extra={"extra": "extra"},
    )
    langchain_client.create_run(**run)
    run["outputs"] = {"output": ["Hi"]}
    run["extra"]["foo"] = "bar"
    langchain_client.update_run(run["id"], **run)
    stored_run = langchain_client.read_run(run["id"])
    assert stored_run.id == run["id"]
    assert stored_run.outputs == run["outputs"]
    assert stored_run.start_time == run["start_time"]
    langchain_client.delete_project(project_name=project_name)


@freeze_time("2023-01-01")
def test_evaluate_run(
    monkeypatch: pytest.MonkeyPatch, langchain_client: Client
) -> None:
    """Test persisting runs and adding feedback."""
    monkeypatch.setenv("LANGCHAIN_ENDPOINT", "http://localhost:1984")
    project_name = "__test_evaluate_run"
    dataset_name = "__test_evaluate_run_dataset"
    if project_name in [sess.name for sess in langchain_client.list_projects()]:
        langchain_client.delete_project(project_name=project_name)
    if dataset_name in [dataset.name for dataset in langchain_client.list_datasets()]:
        langchain_client.delete_dataset(dataset_name=dataset_name)

    dataset = langchain_client.create_dataset(dataset_name)
    predicted = "abcd"
    ground_truth = "bcde"
    example = langchain_client.create_example(
        inputs={"input": "hello world"},
        outputs={"output": ground_truth},
        dataset_id=dataset.id,
    )
    parent_run = RunTree(
        name="parent_run",
        run_type="chain",
        inputs={"input": "hello world"},
        project_name=project_name,
        serialized={},
        start_time=datetime.utcnow(),
        reference_example_id=example.id,
    )
    parent_run.post()
    parent_run.end(outputs={"output": predicted})
    parent_run.patch()
    parent_run.wait()
    run = langchain_client.read_run(str(parent_run.id))
    assert run.outputs == {"output": predicted}

    def jaccard_chars(output: str, answer: str) -> float:
        """Naive Jaccard similarity between two strings."""
        prediction_chars = set(output.strip().lower())
        answer_chars = set(answer.strip().lower())
        intersection = prediction_chars.intersection(answer_chars)
        union = prediction_chars.union(answer_chars)
        return len(intersection) / len(union)

    def grader(run_input: str, run_output: str, answer: Optional[str]) -> dict:
        """Compute the score and/or label for this run."""
        if answer is None:
            value = "AMBIGUOUS"
            score = 0.5
        else:
            score = jaccard_chars(run_output, answer)
            value = "CORRECT" if score > 0.9 else "INCORRECT"
        return dict(score=score, value=value)

    evaluator = StringEvaluator(evaluation_name="Jaccard", grading_function=grader)

    runs = langchain_client.list_runs(
        project_name=project_name,
        execution_order=1,
        error=False,
    )
    all_eval_results: List[EvaluationResult] = []
    for run in runs:
        all_eval_results.append(langchain_client.evaluate_run(run, evaluator))
    assert len(all_eval_results) == 1
    fetched_feedback = list(langchain_client.list_feedback(run_ids=[run.id]))
    assert fetched_feedback[0].score == jaccard_chars(predicted, ground_truth)
    assert fetched_feedback[0].value == "INCORRECT"
    langchain_client.delete_dataset(dataset_id=dataset.id)
    langchain_client.delete_project(project_name=project_name)


@pytest.mark.parametrize("uri", ["http://localhost:1981", "http://api.langchain.minus"])
def test_error_surfaced_invalid_uri(monkeypatch: pytest.MonkeyPatch, uri: str) -> None:
    monkeypatch.setenv("LANGCHAIN_ENDPOINT", uri)
    monkeypatch.setenv("LANGCHAIN_API_KEY", "test")
    client = Client()
    # expect connect error
    with pytest.raises(LangSmithConnectionError):
        client.create_run("My Run", inputs={"text": "hello world"}, run_type="llm")


@freeze_time("2023-01-01")
def test_create_project(
    monkeypatch: pytest.MonkeyPatch, langchain_client: Client
) -> None:
    """Test the project creation"""
    monkeypatch.setenv("LANGCHAIN_ENDPOINT", "http://localhost:1984")
    try:
        langchain_client.read_project(project_name="__test_create_project")
        langchain_client.delete_project(project_name="__test_create_project")
    except LangSmithError:
        pass
    project_name = "__test_create_project"
    project = langchain_client.create_project(project_name=project_name)
    assert project.name == project_name
    langchain_client.delete_project(project_id=project.id)


@freeze_time("2023-01-01")
def test_create_dataset(
    monkeypatch: pytest.MonkeyPatch, langchain_client: Client
) -> None:
    """Test persisting runs and adding feedback."""
    monkeypatch.setenv("LANGCHAIN_ENDPOINT", "http://localhost:1984")
    dataset_name = "__test_create_dataset"
    if dataset_name in [dataset.name for dataset in langchain_client.list_datasets()]:
        langchain_client.delete_dataset(dataset_name=dataset_name)
    dataset = langchain_client.create_dataset(dataset_name, data_type=DataType.llm)
    ground_truth = "bcde"
    langchain_client.create_example(
        inputs={"input": "hello world"},
        outputs={"output": ground_truth},
        dataset_id=dataset.id,
    )
    loaded_dataset = langchain_client.read_dataset(dataset_name=dataset_name)
    assert loaded_dataset.data_type == DataType.llm
    langchain_client.delete_dataset(dataset_id=dataset.id)


@freeze_time("2023-01-01")
def test_share_unshare_run(
    monkeypatch: pytest.MonkeyPatch, langchain_client: Client
) -> None:
    """Test persisting runs and adding feedback."""
    monkeypatch.setenv("LANGCHAIN_ENDPOINT", "http://localhost:1984")
    run_id = uuid4()
    langchain_client.create_run(
        name="Test run",
        inputs={"input": "hello world"},
        run_type="chain",
        id=run_id,
    )
    shared_url = langchain_client.share_run(run_id)
    response = requests.get(shared_url)
    assert response.status_code == 200
    assert langchain_client.read_run_shared_link(run_id) == shared_url
    langchain_client.unshare_run(run_id)


@freeze_time("2023-01-01")
def test_list_datasets(langchain_client: Client) -> None:
    for name in ["___TEST dataset1", "___TEST dataset2"]:
        datasets = list(langchain_client.list_datasets(dataset_name=name))
        if datasets:
            for dataset in datasets:
                langchain_client.delete_dataset(dataset_id=dataset.id)
    dataset1 = langchain_client.create_dataset(
        "___TEST dataset1", data_type=DataType.llm
    )
    dataset2 = langchain_client.create_dataset(
        "___TEST dataset2", data_type=DataType.kv
    )
    assert dataset1.url is not None
    assert dataset2.url is not None
    datasets = list(
        langchain_client.list_datasets(dataset_ids=[dataset1.id, dataset2.id])
    )
    assert len(datasets) == 2
    assert dataset1.id in [dataset.id for dataset in datasets]
    assert dataset2.id in [dataset.id for dataset in datasets]
    assert dataset1.data_type == DataType.llm
    assert dataset2.data_type == DataType.kv
    # Sub-filter on data type
    datasets = list(langchain_client.list_datasets(data_type=DataType.llm.value))
    assert len(datasets) == 1
    assert datasets[0].id == dataset1.id
    # Sub-filter on name
    datasets = list(
        langchain_client.list_datasets(
            dataset_ids=[dataset1.id, dataset2.id], dataset_name="___TEST dataset1"
        )
    )
    assert len(datasets) == 1
    # Delete datasets
    langchain_client.delete_dataset(dataset_id=dataset1.id)
    langchain_client.delete_dataset(dataset_id=dataset2.id)
    assert (
        len(
            list(langchain_client.list_datasets(dataset_ids=[dataset1.id, dataset2.id]))
        )
        == 0
    )


@freeze_time("2023-01-01")
def test_create_run_with_masked_inputs_outputs(
    langchain_client: Client, monkeypatch: pytest.MonkeyPatch
) -> None:
    project_name = "__test_create_run_with_masked_inputs_outputs"
    monkeypatch.setenv("LANGCHAIN_HIDE_INPUTS", "true")
    monkeypatch.setenv("LANGCHAIN_HIDE_OUTPUTS", "true")
    for project in langchain_client.list_projects():
        if project.name == project_name:
            langchain_client.delete_project(project_name=project_name)

    run_id = "8bac165f-470e-4bf8-baa0-15f2de4cc706"
    langchain_client.create_run(
        id=run_id,
        project_name=project_name,
        name="test_run",
        run_type="llm",
        inputs={"prompt": "hello world"},
        outputs={"generation": "hi there"},
        start_time=datetime.utcnow(),
        end_time=datetime.utcnow(),
        hide_inputs=True,
        hide_outputs=True,
    )

    run_id2 = "8bac165f-490e-4bf8-baa0-15f2de4cc707"
    langchain_client.create_run(
        id=run_id2,
        project_name=project_name,
        name="test_run_2",
        run_type="llm",
        inputs={"messages": "hello world 2"},
        start_time=datetime.utcnow(),
        hide_inputs=True,
    )

    langchain_client.update_run(
        run_id2,
        outputs={"generation": "hi there 2"},
        end_time=datetime.utcnow(),
        hide_outputs=True,
    )

    run1 = langchain_client.read_run(run_id)
    assert run1.inputs == {}
    assert run1.outputs == {}

    run2 = langchain_client.read_run(run_id2)
    assert run2.inputs == {}
    assert run2.outputs == {}


@freeze_time("2023-01-01")
def test_create_chat_example(
    monkeypatch: pytest.MonkeyPatch, langchain_client: Client
) -> None:
    dataset_name = "__createChatExample-test-dataset"
    try:
        existing_dataset = langchain_client.read_dataset(dataset_name=dataset_name)
        langchain_client.delete_dataset(dataset_id=existing_dataset.id)
    except LangSmithError:
        # If the dataset doesn't exist,
        pass

    dataset = langchain_client.create_dataset(dataset_name)

    input = [HumanMessage(content="Hello, world!")]
    generation = FunctionMessage(
        name="foo",
        content="",
        additional_kwargs={"function_call": {"arguments": "args", "name": "foo"}},
    )
    # Create the example from messages
    langchain_client.create_chat_example(input, generation, dataset_id=dataset.id)

    # Read the example
    examples = []
    for example in langchain_client.list_examples(dataset_id=dataset.id):
        examples.append(example)
    assert len(examples) == 1
    assert examples[0].inputs == {
        "input": [
            {
                "type": "human",
                "data": {"content": "Hello, world!"},
            },
        ],
    }
    assert examples[0].outputs == {
        "output": {
            "type": "function",
            "data": {
                "content": "",
                "additional_kwargs": {
                    "function_call": {"arguments": "args", "name": "foo"}
                },
            },
        },
    }

    # Delete dataset
    langchain_client.delete_dataset(dataset_id=dataset.id)<|MERGE_RESOLUTION|>--- conflicted
+++ resolved
@@ -126,111 +126,6 @@
 
 
 @freeze_time("2023-01-01")
-<<<<<<< HEAD
-def test_run_tree(monkeypatch: pytest.MonkeyPatch, langchain_client: Client) -> None:
-    """Test persisting runs and adding feedback."""
-    monkeypatch.setenv("LANGCHAIN_ENDPOINT", "http://localhost:1984")
-    project_name = "__test_run_tree"
-    if project_name in [sess.name for sess in langchain_client.list_projects()]:
-        langchain_client.delete_project(project_name=project_name)
-    parent_run = RunTree(
-        name="parent_run",
-        run_type="chain",
-        inputs={"text": "hello world"},
-        start_time=datetime.utcnow(),
-        project_name=project_name,
-        serialized={},
-        client=langchain_client,
-    )
-    child_llm_run = parent_run.create_child(
-        name="child_run", run_type="llm", inputs={"text": "hello world"}
-    )
-    child_chain_run = parent_run.create_child(
-        name="child_chain_run", run_type="chain", inputs={"text": "hello world"}
-    )
-    grandchild_chain_run = child_chain_run.create_child(
-        name="grandchild_chain_run", run_type="chain", inputs={"text": "hello world"}
-    )
-    grandchild_chain_run.end(outputs={"output": ["Hi"]})
-    child_chain_run.end(error="AN ERROR")
-    child_tool_run = parent_run.create_child(
-        name="child_tool_run", run_type="tool", inputs={"text": "hello world"}
-    )
-    child_tool_run.end(outputs={"output": ["Hi"]})
-    child_llm_run.end(outputs={"prompts": ["hello world"]})
-    parent_run.end(outputs={"output": ["Hi"]})
-    with pytest.warns(
-        DeprecationWarning, match="Posting with exclude_child_runs=False is deprecated"
-    ):
-        parent_run.post(exclude_child_runs=False)
-    parent_run.wait()
-
-    runs = list(langchain_client.list_runs(project_name=project_name))
-    assert len(runs) == 5
-    run_map = {run.name: run for run in runs}
-    assert run_map["parent_run"].execution_order == 1
-    # The child run and child chain run are executed 'in parallel'
-    assert run_map["child_run"].execution_order == 2
-    assert run_map["child_chain_run"].execution_order == 3
-    assert run_map["grandchild_chain_run"].execution_order == 4
-    assert run_map["child_tool_run"].execution_order == 5
-
-    assert run_map["child_run"].parent_run_id == run_map["parent_run"].id
-    assert run_map["child_chain_run"].parent_run_id == run_map["parent_run"].id
-    assert (
-        run_map["grandchild_chain_run"].parent_run_id == run_map["child_chain_run"].id
-    )
-    assert run_map["child_tool_run"].parent_run_id == run_map["parent_run"].id
-    assert run_map["parent_run"].parent_run_id is None
-
-    nested_run = langchain_client.read_run(
-        run_map["parent_run"].id, load_child_runs=True
-    )
-    assert nested_run.child_runs is not None
-    assert len(nested_run.child_runs) == 3
-    first_two = {
-        child_run_.name: child_run_ for child_run_ in nested_run.child_runs[:2]
-    }
-    assert set(first_two) == {"child_run", "child_chain_run"}
-    assert nested_run.child_runs[2].name == "child_tool_run"
-    assert first_two["child_chain_run"].child_runs is not None
-    assert len(first_two["child_chain_run"].child_runs) == 1
-    assert first_two["child_chain_run"].child_runs[0].name == "grandchild_chain_run"
-
-    langchain_client.create_feedback(
-        runs[0].id,  # type: ignore
-        "supermetric",
-        value={"clarity": "good", "fluency": "good", "relevance": "very bad"},
-        score=0.5,
-    )
-    feedback_2 = langchain_client.create_feedback(runs[0].id, "a tag")  # type: ignore
-    assert feedback_2.value is None
-    langchain_client.update_feedback(
-        feedback_2.id, correction={"good_output": "a correction"}
-    )
-    feedbacks = list(
-        langchain_client.list_feedback(run_ids=[runs[0].id])  # type: ignore
-    )
-    assert len(feedbacks) == 2
-    assert feedbacks[0].run_id == runs[0].id
-    assert langchain_client.read_feedback(feedback_2.id).correction == {
-        "good_output": "a correction"
-    }
-    feedback = langchain_client.read_feedback(feedbacks[0].id)
-    assert feedback.id == feedbacks[0].id
-    langchain_client.delete_feedback(feedback.id)
-    with pytest.raises(LangSmithError):
-        langchain_client.read_feedback(feedback.id)
-    assert len(list(langchain_client.list_feedback(run_ids=[runs[0].id]))) == 1
-    langchain_client.read_project(project_name=project_name)
-    langchain_client.delete_project(project_name=project_name)
-    with pytest.raises(LangSmithError):
-        langchain_client.read_project(project_name=project_name)
-
-
-@freeze_time("2023-01-01")
-=======
->>>>>>> c66383c7
 def test_persist_update_run(
     monkeypatch: pytest.MonkeyPatch, langchain_client: Client
 ) -> None:
