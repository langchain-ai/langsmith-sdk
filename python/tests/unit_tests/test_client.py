--- conflicted
+++ resolved
@@ -209,7 +209,6 @@
 
 
 @pytest.mark.parametrize("auto_batch_tracing", [True, False])
-<<<<<<< HEAD
 def test_client_gc_empty(auto_batch_tracing: bool) -> None:
     client = Client(
         api_url="http://localhost:1984",
@@ -276,23 +275,16 @@
 @pytest.mark.parametrize("auto_batch_tracing", [True, False])
 def test_client_gc_no_batched_runs(auto_batch_tracing: bool) -> None:
     session = mock.MagicMock(spec=requests.Session)
-=======
-def test_client_gc(auto_batch_tracing: bool) -> None:
->>>>>>> 57456015
     client = Client(
         api_url="http://localhost:1984",
         api_key="123",
         auto_batch_tracing=auto_batch_tracing,
-<<<<<<< HEAD
         session=session,
-=======
->>>>>>> 57456015
     )
     tracker = CallTracker()
     weakref.finalize(client, tracker)
     assert tracker.counter == 0
 
-<<<<<<< HEAD
     # because no trace_id/dotted_order provided, auto batch is disabled
     for _ in range(10):
         client.create_run(
@@ -304,21 +296,19 @@
         assert call.args[0] == "post"
         assert call.args[1] == "http://localhost:1984/runs"
 
-=======
->>>>>>> 57456015
     del client
     time.sleep(1)  # Give the background thread time to stop
     gc.collect()  # Force garbage collection
     assert tracker.counter == 1, "Client was not garbage collected"
 
 
-<<<<<<< HEAD
 def test_client_gc_after_autoscale() -> None:
     session = mock.MagicMock(spec=requests.Session)
     client = Client(
         api_url="http://localhost:1984",
         api_key="123",
         session=session,
+        auto_batch_tracing=True,
     )
     tracker = CallTracker()
     weakref.finalize(client, tracker)
@@ -352,8 +342,6 @@
         assert call.args[1] == "http://localhost:1984/runs/batch"
 
 
-=======
->>>>>>> 57456015
 @pytest.mark.parametrize("auto_batch_tracing", [True, False])
 def test_create_run_includes_langchain_env_var_metadata(
     auto_batch_tracing: bool,
