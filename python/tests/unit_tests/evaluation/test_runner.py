"""Test the eval runner."""

import asyncio
import functools
import itertools
import json
import random
import re
import sys
import time
import uuid
from datetime import datetime, timezone
from threading import Lock
from typing import Any, Callable, Dict, List, Tuple
from unittest import mock
from unittest.mock import MagicMock

import pytest
from langchain_core.runnables import chain as as_runnable

from langsmith import Client, aevaluate, evaluate
from langsmith import schemas as ls_schemas
from langsmith.evaluation._arunner import (
    _include_attachments as a_include_attachments,
)
from langsmith.evaluation._runner import _include_attachments
from langsmith.evaluation.evaluator import (
    _normalize_comparison_evaluator_func,
    _normalize_evaluator_func,
    _normalize_summary_evaluator,
)


class FakeRequest:
    def __init__(self, ds_id, ds_name, ds_examples, tenant_id):
        self.created_session = None
        self.runs = {}
        self.should_fail = False
        self.ds_id = ds_id
        self.ds_name = ds_name
        self.ds_examples = ds_examples
        self.tenant_id = tenant_id

    def request(self, verb: str, endpoint: str, *args, **kwargs):
        if verb == "GET":
            if endpoint == "http://localhost:1984/datasets":
                res = MagicMock()
                res.json.return_value = {
                    "id": self.ds_id,
                    "created_at": "2021-09-01T00:00:00Z",
                    "name": self.ds_name,
                }
                return res
            elif endpoint == "http://localhost:1984/examples":
                res = MagicMock()
                res.json.return_value = [
                    e.dict() if not isinstance(e, dict) else e for e in self.ds_examples
                ]
                return res
            elif endpoint == "http://localhost:1984/sessions":
                res = {}  # type: ignore
                if kwargs["params"]["name"] == self.created_session["name"]:  # type: ignore
                    res = self.created_session  # type: ignore
                response = MagicMock()
                response.json.return_value = res
                return response
            elif (
                endpoint
                == f"http://localhost:1984/sessions/{self.created_session['id']}"
            ):  # type: ignore
                res = self.created_session  # type: ignore
                response = MagicMock()
                response.json.return_value = res
                return response
            else:
                self.should_fail = True
                raise ValueError(f"Unknown endpoint: {endpoint}")
        elif verb == "POST":
            if endpoint == "http://localhost:1984/sessions":
                self.created_session = json.loads(kwargs["data"]) | {
                    "tenant_id": self.tenant_id
                }
                response = MagicMock()
                response.json.return_value = self.created_session
                return response
            elif endpoint == "http://localhost:1984/runs/batch":
                loaded_runs = json.loads(kwargs["data"])
                posted = loaded_runs.get("post", [])
                patched = loaded_runs.get("patch", [])
                for p in posted:
                    self.runs[p["id"]] = p
                for p in patched:
                    self.runs[p["id"]].update(p)
                response = MagicMock()
                return response
            elif endpoint == "http://localhost:1984/runs/query":
                res = MagicMock()
                res.json.return_value = {
                    "runs": [
                        r
                        for r in self.runs.values()
                        if r["trace_id"] == r["id"] and r.get("reference_example_id")
                    ]
                }
                return res
            elif endpoint == "http://localhost:1984/feedback":
                response = MagicMock()
                response.json.return_value = {}
                return response
            elif endpoint == "http://localhost:1984/datasets/comparative":
                response = MagicMock()
                self.created_comparative_experiment = json.loads(kwargs["data"]) | {
                    "tenant_id": self.tenant_id,
                    "modified_at": datetime.now(),
                }
                response.json.return_value = self.created_comparative_experiment
                return response

            else:
                raise ValueError(f"Unknown endpoint: {endpoint}")
        elif verb == "PATCH":
            if (
                endpoint
                == f"http://localhost:1984/sessions/{self.created_session['id']}"
            ):  # type: ignore
                updates = json.loads(kwargs["data"])
                self.created_session.update({k: v for k, v in updates.items() if v})  # type: ignore
                response = MagicMock()
                response.json.return_value = self.created_session
                return response
            else:
                self.should_fail = True
                raise ValueError(f"Unknown endpoint: {endpoint}")
        else:
            self.should_fail = True
            raise ValueError(f"Unknown verb: {verb}, {endpoint}")


def _wait_until(condition: Callable, timeout: int = 8):
    start = time.time()
    while time.time() - start < timeout:
        if condition():
            return
        time.sleep(0.1)
    raise TimeoutError("Condition not met")


def _create_example(idx: int) -> Tuple[ls_schemas.Example, Dict[str, Any]]:
    _id = uuid.uuid4()
    _created_at = datetime.now(timezone.utc)
    return ls_schemas.Example(
        id=_id,
        inputs={"in": idx},
        outputs={"answer": idx + 1},
        dataset_id="00886375-eb2a-4038-9032-efff60309896",
        created_at=_created_at,
    ), {
        "id": _id,
        "dataset_id": "00886375-eb2a-4038-9032-efff60309896",
        "created_at": _created_at,
        "inputs": {"in": idx},
        "outputs": {"answer": idx + 1},
        "attachment_urls": None,
    }


@pytest.mark.skipif(sys.version_info < (3, 9), reason="requires python3.9 or higher")
@pytest.mark.parametrize("blocking", [False, True])
@pytest.mark.parametrize("as_runnable", [False, True])
@pytest.mark.parametrize("upload_results", [False, True])
def test_evaluate_results(
    blocking: bool, as_runnable: bool, upload_results: bool
) -> None:
    session = mock.Mock()
    ds_name = "my-dataset"
    ds_id = "00886375-eb2a-4038-9032-efff60309896"

    SPLIT_SIZE = 3
    NUM_REPETITIONS = 4
    ds_example_responses = [_create_example(i) for i in range(10)]
    ds_examples = [e[0] for e in ds_example_responses]
    dev_split = random.sample(ds_examples, SPLIT_SIZE)
    tenant_id = str(uuid.uuid4())
    fake_request = FakeRequest(
        ds_id, ds_name, [e[1] for e in ds_example_responses], tenant_id
    )
    session.request = fake_request.request
    client = Client(
        api_url="http://localhost:1984",
        api_key="123",
        session=session,
        info=ls_schemas.LangSmithInfo(
            batch_ingest_config=ls_schemas.BatchIngestConfig(
                size_limit_bytes=None,  # Note this field is not used here
                size_limit=100,
                scale_up_nthreads_limit=16,
                scale_up_qsize_trigger=1000,
                scale_down_nempty_trigger=4,
            )
        ),
    )
    client._tenant_id = tenant_id  # type: ignore

    ordering_of_stuff: List[str] = []
    locked = False

    lock = Lock()
    slow_index = None

    def predict(inputs: dict) -> dict:
        nonlocal locked
        nonlocal slow_index
        if len(ordering_of_stuff) > 2 and not locked:
            with lock:
                if len(ordering_of_stuff) > 2 and not locked:
                    locked = True
                    time.sleep(3)
                    slow_index = len(ordering_of_stuff)
                    ordering_of_stuff.append("predict")
                else:
                    ordering_of_stuff.append("predict")

        else:
            ordering_of_stuff.append("predict")
        return {"output": inputs["in"] + 1}

    if as_runnable:
        try:
            from langchain_core.runnables import RunnableLambda
        except ImportError:
            pytest.skip("langchain-core not installed.")
            return
        else:
            predict = RunnableLambda(predict)

    def score_value_first(run, example):
        ordering_of_stuff.append("evaluate")
        return {"score": 0.3}

    def score_unpacked_inputs_outputs(inputs, outputs):
        ordering_of_stuff.append("evaluate")
        return {"score": outputs["output"]}

    def score_unpacked_inputs_outputs_reference(inputs, outputs, reference_outputs):
        ordering_of_stuff.append("evaluate")
        return {"score": reference_outputs["answer"]}

    def score_unpacked_inputs_outputs_attachments(inputs, outputs, attachments):
        ordering_of_stuff.append("evaluate")
        return {"score": outputs["output"]}

    def score_unpacked_outputs(outputs):
        ordering_of_stuff.append("evaluate")
        return {"score": outputs["output"]}

    def eval_float(run, example):
        ordering_of_stuff.append("evaluate")
        return 0.2

    def eval_str(run, example):
        ordering_of_stuff.append("evaluate")
        return "good"

    def eval_list(run, example):
        ordering_of_stuff.append("evaluate")
        return [
            {"score": True, "key": "list_eval_bool"},
            {"score": 1, "key": "list_eval_int"},
        ]

    def summary_eval_runs_examples(runs_, examples_):
        return {"score": len(runs_[0].dotted_order)}

    def summary_eval_inputs_outputs(inputs, outputs):
        return [{"score": len([x["in"] for x in inputs])}]

    def summary_eval_outputs_reference(outputs, reference_outputs):
        return len([x["answer"] for x in reference_outputs])

    evaluators = [
        score_value_first,
        score_unpacked_inputs_outputs,
        score_unpacked_inputs_outputs_reference,
        score_unpacked_inputs_outputs_attachments,
        score_unpacked_outputs,
        eval_float,
        eval_str,
        eval_list,
    ]

    summary_evaluators = [
        summary_eval_runs_examples,
        summary_eval_inputs_outputs,
        summary_eval_outputs_reference,
    ]

    results = evaluate(
        predict,
        client=client,
        data=dev_split,
        evaluators=evaluators,
        summary_evaluators=summary_evaluators,
        num_repetitions=NUM_REPETITIONS,
        blocking=blocking,
        upload_results=upload_results,
        max_concurrency=None,
    )
    if not blocking:
        deltas = []
        last = None
        start = time.time()
        now = start
        for _ in results:
            now = time.time()
            deltas.append((now - last) if last is not None else 0)  # type: ignore
            last = now
        assert now - start > 1.5
        # Essentially we want to check that 1 delay is > 1.5s and the rest are < 0.1s
        assert len(deltas) == SPLIT_SIZE * NUM_REPETITIONS
        assert slow_index is not None

        total_quick = sum([d < 0.5 for d in deltas])
        total_slow = sum([d > 0.5 for d in deltas])
        tolerance = 3
        assert total_slow < tolerance
        assert total_quick > (SPLIT_SIZE * NUM_REPETITIONS - 1) - tolerance

    for r in results:
        assert r["run"].outputs["output"] == r["example"].inputs["in"] + 1  # type: ignore
        assert set(r["run"].outputs.keys()) == {"output"}  # type: ignore
        assert len(r["evaluation_results"]["results"]) == len(evaluators) + 1
        assert all(
            er.score is not None or er.value is not None
            for er in r["evaluation_results"]["results"]
        )
    assert len(results._summary_results["results"]) == len(summary_evaluators)

    N_PREDS = SPLIT_SIZE * NUM_REPETITIONS
    if upload_results:
        assert fake_request.created_session
        _wait_until(lambda: fake_request.runs)
        _wait_until(lambda: len(ordering_of_stuff) == (N_PREDS * (len(evaluators) + 1)))
        _wait_until(lambda: slow_index is not None)
        # Want it to be interleaved
        assert ordering_of_stuff[:N_PREDS] != ["predict"] * N_PREDS
    else:
        assert not fake_request.created_session

    # It's delayed, so it'll be the penultimate event
    # Will run all other preds and evals, then this, then the last eval
    assert slow_index == (len(evaluators) + 1) * (N_PREDS - 1)

    if upload_results:

        def score_value(run, example):
            return {"score": 0.7}

        ex_results = evaluate(
            fake_request.created_session["name"],
            evaluators=[score_value],
            client=client,
            blocking=blocking,
        )
        second_item = next(itertools.islice(iter(ex_results), 1, 2))
        first_list = list(ex_results)
        second_list = list(ex_results)
        second_item_after = next(itertools.islice(iter(ex_results), 1, 2))
        assert len(first_list) == len(second_list) == SPLIT_SIZE * NUM_REPETITIONS
        assert first_list == second_list
        assert second_item == second_item_after
        dev_xample_ids = [e.id for e in dev_split]
        for r in ex_results:
            assert r["example"].id in dev_xample_ids
            assert r["evaluation_results"]["results"][0].score == 0.7
            assert r["run"].reference_example_id in dev_xample_ids
        assert not fake_request.should_fail
        ex_results2 = evaluate(
            fake_request.created_session["name"],
            evaluators=[score_value],
            client=client,
            blocking=blocking,
        )
        assert [x["evaluation_results"]["results"][0].score for x in ex_results2] == [
            x["evaluation_results"]["results"][0].score for x in ex_results
        ]

    # Returning list of non-dicts not supported.
    def bad_eval_list(run, example):
        ordering_of_stuff.append("evaluate")
        return ["foo", 1]

    results = evaluate(
        predict,
        client=client,
        data=dev_split,
        evaluators=[bad_eval_list],
        num_repetitions=NUM_REPETITIONS,
        blocking=blocking,
    )
    for r in results:
        assert r["evaluation_results"]["results"][0].extra == {"error": True}

<<<<<<< HEAD
=======
    # test invalid evaluators
    # args need to be positional
    def eval1(*, inputs, outputs):
        pass

    # if more than 2 positional args, they must all have default arg names
    # (run, example, ...)
    def eval2(x, y, inputs):
        pass

    evaluators = [eval1, eval2]

    for eval_ in evaluators:
        with pytest.raises(ValueError, match="Invalid evaluator function."):
            _normalize_evaluator_func(eval_)

        with pytest.raises(ValueError, match="Invalid evaluator function."):
            evaluate(
                (lambda inputs: inputs),
                data=ds_examples,
                evaluators=[eval_],
                client=client,
            )

>>>>>>> 23187f17

def test_evaluate_raises_for_async():
    async def my_func(inputs: dict):
        pass

    match = "Async functions are not supported by"
    with pytest.raises(ValueError, match=match):
        evaluate(my_func, data="foo")

    async def my_other_func(inputs: dict, other_val: int):
        pass

    with pytest.raises(ValueError, match=match):
        evaluate(functools.partial(my_other_func, other_val=3), data="foo")

    if sys.version_info < (3, 10):
        return
    try:
        from langchain_core.runnables import RunnableLambda
    except ImportError:
        pytest.skip("langchain-core not installed.")
        return
    with pytest.raises(ValueError, match=match):
        evaluate(
            functools.partial(RunnableLambda(my_func).ainvoke, inputs={"foo": "bar"}),
            data="foo",
        )


@pytest.mark.skipif(sys.version_info < (3, 9), reason="requires python3.9 or higher")
@pytest.mark.parametrize("blocking", [False, True])
@pytest.mark.parametrize("as_runnable", [False, True])
@pytest.mark.parametrize("upload_results", [False, True])
async def test_aevaluate_results(
    blocking: bool, as_runnable: bool, upload_results: bool
) -> None:
    session = mock.Mock()
    ds_name = "my-dataset"
    ds_id = "00886375-eb2a-4038-9032-efff60309896"

    SPLIT_SIZE = 3
    NUM_REPETITIONS = 4
    ds_example_responses = [_create_example(i) for i in range(10)]
    ds_examples = [e[0] for e in ds_example_responses]
    dev_split = random.sample(ds_examples, SPLIT_SIZE)
    tenant_id = str(uuid.uuid4())
    fake_request = FakeRequest(
        ds_id, ds_name, [e[1] for e in ds_example_responses], tenant_id
    )
    session.request = fake_request.request
    client = Client(
        api_url="http://localhost:1984",
        api_key="123",
        session=session,
        info=ls_schemas.LangSmithInfo(
            batch_ingest_config=ls_schemas.BatchIngestConfig(
                size_limit_bytes=None,  # Note this field is not used here
                size_limit=100,
                scale_up_nthreads_limit=16,
                scale_up_qsize_trigger=1000,
                scale_down_nempty_trigger=4,
            )
        ),
    )
    client._tenant_id = tenant_id  # type: ignore

    ordering_of_stuff: List[str] = []
    locked = False

    lock = asyncio.Lock()
    slow_index = None

    async def predict(inputs: dict) -> dict:
        nonlocal locked
        nonlocal slow_index

        if len(ordering_of_stuff) > 2 and not locked:
            async with lock:
                if len(ordering_of_stuff) > 2 and not locked:
                    locked = True
                    await asyncio.sleep(3)
                    slow_index = len(ordering_of_stuff)
                    ordering_of_stuff.append("predict")
                else:
                    ordering_of_stuff.append("predict")

        else:
            ordering_of_stuff.append("predict")
        return {"output": inputs["in"] + 1}

    if as_runnable:
        try:
            from langchain_core.runnables import RunnableLambda
        except ImportError:
            pytest.skip("langchain-core not installed.")
            return
        else:
            predict = RunnableLambda(predict)

    async def score_value_first(run, example):
        ordering_of_stuff.append("evaluate")
        return {"score": 0.3}

    async def score_unpacked_inputs_outputs(inputs, outputs):
        ordering_of_stuff.append("evaluate")
        return {"score": outputs["output"]}

    async def score_unpacked_inputs_outputs_reference(
        inputs, outputs, reference_outputs
    ):
        ordering_of_stuff.append("evaluate")
        return {"score": reference_outputs["answer"]}

    async def score_unpacked_inputs_outputs_attachments(inputs, outputs, attachments):
        ordering_of_stuff.append("evaluate")
        return {"score": outputs["output"]}

    async def score_unpacked_outputs(outputs):
        ordering_of_stuff.append("evaluate")
        return {"score": outputs["output"]}

    async def eval_float(run, example):
        ordering_of_stuff.append("evaluate")
        return 0.2

    async def eval_str(run, example):
        ordering_of_stuff.append("evaluate")
        return "good"

    async def eval_list(run, example):
        ordering_of_stuff.append("evaluate")
        return [
            {"score": True, "key": "list_eval_bool"},
            {"score": 1, "key": "list_eval_int"},
        ]

    def summary_eval_runs_examples(runs_, examples_):
        return {"score": len(runs_[0].dotted_order)}

    def summary_eval_inputs_outputs(inputs, outputs):
        return {"score": len([x["in"] for x in inputs])}

    def summary_eval_outputs_reference(outputs, reference_outputs):
        return {"score": len([x["answer"] for x in reference_outputs])}

    evaluators = [
        score_value_first,
        score_unpacked_inputs_outputs,
        score_unpacked_inputs_outputs_reference,
        score_unpacked_inputs_outputs_attachments,
        score_unpacked_outputs,
        eval_float,
        eval_str,
        eval_list,
    ]

    summary_evaluators = [
        summary_eval_runs_examples,
        summary_eval_inputs_outputs,
        summary_eval_outputs_reference,
    ]

    results = await aevaluate(
        predict,
        client=client,
        data=dev_split,
        evaluators=evaluators,
        summary_evaluators=summary_evaluators,
        num_repetitions=NUM_REPETITIONS,
        blocking=blocking,
        upload_results=upload_results,
        max_concurrency=None,
    )
    if not blocking:
        deltas = []
        last = None
        start = time.time()
        now = None
        async for _ in results:
            now = time.time()
            if last is None:
                elapsed = now - start
                assert elapsed < 3
            deltas.append((now - last) if last is not None else 0)  # type: ignore
            last = now
        total = now - start  # type: ignore
        assert total > 1.5

        # Essentially we want to check that 1 delay is > 1.5s and the rest are < 0.1s
        assert len(deltas) == SPLIT_SIZE * NUM_REPETITIONS

        total_quick = sum([d < 0.5 for d in deltas])
        total_slow = sum([d > 0.5 for d in deltas])
        tolerance = 3
        assert total_slow < tolerance
        assert total_quick > (SPLIT_SIZE * NUM_REPETITIONS - 1) - tolerance
        assert any([d > 1 for d in deltas])

    async for r in results:
        assert r["run"].outputs["output"] == r["example"].inputs["in"] + 1  # type: ignore
        assert set(r["run"].outputs.keys()) == {"output"}  # type: ignore
        assert all(
            er.score is not None or er.value is not None
            for er in r["evaluation_results"]["results"]
        )
    assert len(results._summary_results["results"]) == len(summary_evaluators)

    N_PREDS = SPLIT_SIZE * NUM_REPETITIONS

    if upload_results:
        assert fake_request.created_session
        _wait_until(lambda: fake_request.runs)
        _wait_until(lambda: len(ordering_of_stuff) == N_PREDS * (len(evaluators) + 1))
        _wait_until(lambda: slow_index is not None)
        # Want it to be interleaved
        assert ordering_of_stuff[:N_PREDS] != ["predict"] * N_PREDS
        assert slow_index is not None
        # It's delayed, so it'll be the penultimate event
        # Will run all other preds and evals, then this, then the last eval
        assert slow_index == (N_PREDS - 1) * (len(evaluators) + 1)

        assert fake_request.created_session["name"]
    else:
        assert not fake_request.created_session

    async def score_value(run, example):
        return {"score": 0.7}

    if upload_results:
        ex_results = await aevaluate(
            fake_request.created_session["name"],
            evaluators=[score_value],
            client=client,
            blocking=blocking,
        )
        all_results = [r async for r in ex_results]
        assert len(all_results) == SPLIT_SIZE * NUM_REPETITIONS
        dev_xample_ids = [e.id for e in dev_split]
        async for r in ex_results:
            assert r["example"].id in dev_xample_ids
            assert r["evaluation_results"]["results"][0].score == 0.7
            assert r["run"].reference_example_id in dev_xample_ids
        assert not fake_request.should_fail
        ex_results2 = await aevaluate(
            fake_request.created_session["name"],
            evaluators=[score_value],
            client=client,
            blocking=blocking,
        )
        assert [
            x["evaluation_results"]["results"][0].score async for x in ex_results2
        ] == [x["evaluation_results"]["results"][0].score for x in all_results]

    # Returning list of non-dicts not supported.
    async def bad_eval_list(run, example):
        ordering_of_stuff.append("evaluate")
        return ["foo", 1]

    results = await aevaluate(
        predict,
        client=client,
        data=dev_split,
        evaluators=[bad_eval_list],
        num_repetitions=NUM_REPETITIONS,
        blocking=blocking,
        upload_results=upload_results,
    )
    async for r in results:
        assert r["evaluation_results"]["results"][0].extra == {"error": True}

    # test invalid evaluators
    # args need to be positional
    async def eval1(*, inputs, outputs):
        pass

    # if more than 2 positional args, they must all have default arg names
    # (run, example, ...)
    async def eval2(x, y, inputs):
        pass

    evaluators = [eval1, eval2]

    async def atarget(inputs):
        return inputs

    for eval_ in evaluators:
        with pytest.raises(ValueError, match="Invalid evaluator function."):
            _normalize_evaluator_func(eval_)

        with pytest.raises(ValueError, match="Invalid evaluator function."):
            await aevaluate(
                atarget,
                data=ds_examples,
                evaluators=[eval_],
                client=client,
                upload_results=upload_results,
                blocking=blocking,
            )


@as_runnable
def nested_predict(inputs):
    return {"output": "Yes"}


@as_runnable
def lc_predict(inputs):
    return nested_predict.invoke(inputs)


async def async_just_inputs(inputs):
    return None


async def async_just_inputs_with_attachments(inputs, attachments):
    return None


async def async_extra_args(inputs, attachments, foo="bar"):
    return None


@pytest.mark.parametrize(
    "target,expected,error_msg,is_async",
    [
        # Valid cases
        (lambda inputs: None, False, None, False),
        (lambda inputs, attachments: None, True, None, False),
        (async_just_inputs, False, None, True),
        (async_just_inputs_with_attachments, True, None, True),
        # Invalid parameter names
        (
            lambda x, y: None,
            None,
            "When target function has two positional arguments, they must be named "
            "'inputs' and 'attachments', respectively. Received: 'x' at index 0,'y' "
            "at index 1",
            False,
        ),
        (
            lambda input, attachment: None,
            None,
            "When target function has two positional arguments, they must be named "
            "'inputs' and 'attachments', respectively. Received: 'input' at index 0,"
            "'attachment' at index 1",
            False,
        ),
        # Too many parameters
        (
            lambda inputs, attachments, extra: None,
            None,
            re.escape(
                "Target function must accept at most two positional arguments "
                "(inputs, attachments)"
            ),
            False,
        ),
        # No positional parameters
        (
            lambda *, foo="bar": None,
            None,
            re.escape(
                "Target function must accept at least one positional argument (inputs)"
            ),
            False,
        ),
        # Mixed positional and keyword
        (lambda inputs, *, optional=None: None, False, None, False),
        (lambda inputs, attachments, *, optional=None: None, True, None, False),
        # Non-callable
        ("not_a_function", False, None, False),
        # Runnable
        (lc_predict.invoke, False, None, False),
        # Positional args with defaults
        (lambda inputs, attachments, foo="bar": None, True, None, False),
        (async_extra_args, True, None, True),
    ],
)
def test_include_attachments(target, expected, error_msg, is_async):
    """Test the _include_attachments function with various input cases."""
    try:
        from langchain_core.runnables import RunnableLambda
    except ImportError:
        if target == "runnable":
            pytest.skip("langchain-core not installed")
            return

    if target == "runnable":
        target = RunnableLambda(lambda x: x)
        expected = False
        error_msg = None

    func = _include_attachments if not is_async else a_include_attachments
    if error_msg is not None:
        with pytest.raises(ValueError, match=error_msg):
            func(target)
    else:
        result = func(target)
        assert result == expected


def valid_single_supported(inputs, *, optional=None):
    return {"score": 1}


async def valid_single_supported_async(inputs, *, optional=None):
    return {"score": 1}


def valid_two_arbitrary(foo, bar, *, optional=None):
    return {"score": 1}


async def valid_two_arbitrary_async(foo, bar, *, optional=None):
    return {"score": 1}


def valid_multiple_supported(inputs, outputs, reference_outputs, *, optional=None):
    return {"score": 1}


async def valid_multiple_supported_async(
    inputs, outputs, reference_outputs, *, optional=None
):
    return {"score": 1}


def invalid_single_unsupported(foo, *, optional=None):
    return {"score": 1}


async def invalid_single_unsupported_async(foo, *, optional=None):
    return {"score": 1}


def invalid_three_args(inputs, outputs, foo, *, optional=None):
    return {"score": 1}


async def invalid_three_args_async(inputs, outputs, foo, *, optional=None):
    return {"score": 1}


def invalid_no_positional(*, inputs, outputs, optional=None):
    return {"score": 1}


async def invalid_no_positional_async(*, inputs, outputs, optional=None):
    return {"score": 1}


# Test cases that should succeed
VALID_EVALUATOR_CASES = [
    (valid_single_supported, False),
    (valid_single_supported_async, True),
    (valid_two_arbitrary, False),
    (valid_two_arbitrary_async, True),
    (valid_multiple_supported, False),
    (valid_multiple_supported_async, True),
]

# Test cases that should raise ValueError
INVALID_EVALUATOR_CASES = [
    (invalid_single_unsupported, False),
    (invalid_single_unsupported_async, True),
    (invalid_three_args, False),
    (invalid_three_args_async, True),
    (invalid_no_positional, False),
    (invalid_no_positional_async, True),
]


def target(inputs, attachments):
    return {"foo": "bar"}


async def atarget(inputs, attachments):
    return {"foo": "bar"}


@pytest.mark.parametrize("func,is_async", VALID_EVALUATOR_CASES)
def test_normalize_evaluator_func_valid(func, is_async):
    """Test _normalize_evaluator_func succeeds."""
    func = _normalize_evaluator_func(func)
    session = mock.Mock()
    ds_name = "my-dataset"
    ds_id = "00886375-eb2a-4038-9032-efff60309896"

    ds_examples = [_create_example(i) for i in range(10)]
    tenant_id = str(uuid.uuid4())
    fake_request = FakeRequest(ds_id, ds_name, ds_examples, tenant_id)
    session.request = fake_request.request
    client = Client(api_url="http://localhost:1984", api_key="123", session=session)
    client._tenant_id = tenant_id  # type: ignore

    if is_async:
        asyncio.run(
            aevaluate(atarget, data=ds_examples, evaluators=[func], client=client)
        )
    else:
        evaluate(target, data=ds_examples, evaluators=[func], client=client)


@pytest.mark.parametrize("func,is_async", INVALID_EVALUATOR_CASES)
def test_normalize_evaluator_func_invalid(func, is_async):
    """Test _normalize_evaluator_func fails correctly."""
    with pytest.raises(ValueError, match="Invalid evaluator function"):
        _normalize_evaluator_func(func)

    session = mock.Mock()
    ds_name = "my-dataset"
    ds_id = "00886375-eb2a-4038-9032-efff60309896"

    ds_examples = [_create_example(i) for i in range(10)]
    tenant_id = str(uuid.uuid4())
    fake_request = FakeRequest(ds_id, ds_name, ds_examples, tenant_id)
    session.request = fake_request.request
    client = Client(api_url="http://localhost:1984", api_key="123", session=session)
    client._tenant_id = tenant_id  # type: ignore

    with pytest.raises(ValueError, match="Invalid evaluator function"):
        if is_async:
            asyncio.run(
                aevaluate(atarget, data=ds_examples, evaluators=[func], client=client)
            )
        else:
            evaluate(target, data=ds_examples, evaluators=[func], client=client)


def summary_eval_runs_examples(runs_, examples_):
    return {"score": len(runs_[0].dotted_order)}


def summary_eval_inputs_outputs(inputs, outputs):
    return {"score": max([len(x["in"]) for x in inputs])}


def summary_eval_outputs_reference(outputs, reference_outputs):
    return min([len(x["response"]) for x in outputs])


@pytest.mark.parametrize(
    "evaluator",
    [
        summary_eval_runs_examples,
        summary_eval_inputs_outputs,
        summary_eval_outputs_reference,
    ],
)
def test__normalize_summary_evaluator(evaluator: Callable) -> None:
    normalized = _normalize_summary_evaluator(evaluator)
    runs = [
        ls_schemas.Run(
            name="foo",
            start_time=datetime.now(),
            run_type="chain",
            id=uuid.uuid4(),
            dotted_order="a" * 12,
            outputs={"response": "c" * 12},
        )
    ]
    examples = [
        ls_schemas.Example(
            id=uuid.uuid4(),
            inputs={"in": "b" * 12},
        )
    ]
    assert normalized(runs, examples)["score"] == 12


def summary_eval_kwargs(*, runs, examples):
    return


def summary_eval_unknown_positional_args(runs, examples, foo):
    return


@pytest.mark.parametrize(
    "evaluator",
    [summary_eval_kwargs, summary_eval_unknown_positional_args],
)
def test__normalize_summary_evaluator_invalid(evaluator: Callable) -> None:
    with pytest.raises(ValueError, match="Invalid evaluator function."):
        _normalize_summary_evaluator(evaluator)


def comparison_eval(runs, example):
    return [len(r.outputs["response"]) for r in runs]


def comparison_eval_simple(inputs, outputs, reference_outputs):
    return [len(o["response"]) for o in outputs]


def comparison_eval_no_inputs(outputs, reference_outputs):
    return [min(len(o["response"]), len(reference_outputs["answer"])) for o in outputs]


@pytest.mark.parametrize(
    "evaluator",
    [comparison_eval, comparison_eval_simple, comparison_eval_no_inputs],
)
def test__normalize_comparison_evaluator(evaluator: Callable) -> None:
    runs = [
        ls_schemas.Run(
            name="foo",
            start_time=datetime.now(),
            run_type="chain",
            id=uuid.uuid4(),
            dotted_order="a",
            outputs={"response": "c" * 2},
        ),
        ls_schemas.Run(
            name="foo",
            start_time=datetime.now(),
            run_type="chain",
            id=uuid.uuid4(),
            dotted_order="d",
            outputs={"response": "e" * 3},
        ),
    ]
    example = ls_schemas.Example(
        id=uuid.uuid4(), inputs={"in": "b"}, outputs={"answer": "f" * 4}
    )
    normalized = _normalize_comparison_evaluator_func(evaluator)
    assert normalized(runs, example) == [2, 3]


async def acomparison_eval(runs, example):
    return [len(r.outputs["response"]) for r in runs]


async def acomparison_eval_simple(inputs, outputs, reference_outputs):
    return [len(o["response"]) for o in outputs]


async def acomparison_eval_no_inputs(outputs, reference_outputs):
    return [min(len(o["response"]), len(reference_outputs["answer"])) for o in outputs]


@pytest.mark.parametrize(
    "evaluator",
    [acomparison_eval, acomparison_eval_simple, acomparison_eval_no_inputs],
)
async def test__normalize_comparison_evaluator_async(evaluator: Callable) -> None:
    runs = [
        ls_schemas.Run(
            name="foo",
            start_time=datetime.now(),
            run_type="chain",
            id=uuid.uuid4(),
            dotted_order="a",
            outputs={"response": "c" * 2},
        ),
        ls_schemas.Run(
            name="foo",
            start_time=datetime.now(),
            run_type="chain",
            id=uuid.uuid4(),
            dotted_order="d",
            outputs={"response": "e" * 3},
        ),
    ]
    example = ls_schemas.Example(
        id=uuid.uuid4(), inputs={"in": "b"}, outputs={"answer": "f" * 4}
    )
    normalized = _normalize_comparison_evaluator_func(evaluator)
    assert await normalized(runs, example) == [2, 3]


def comparison_eval_kwargs(*, runs, example):
    return


def comparison_eval_unknown_positional_args(runs, example, foo):
    return


@pytest.mark.parametrize(
    "evaluator",
    [comparison_eval_kwargs, comparison_eval_unknown_positional_args],
)
def test__normalize_comparison_evaluator_invalid(evaluator: Callable) -> None:
    with pytest.raises(ValueError, match="Invalid evaluator function."):
        _normalize_comparison_evaluator_func(evaluator)


def test_invalid_evaluate_args() -> None:
    for kwargs in [
        {"num_repetitions": 2},
        {"experiment": "foo"},
        {"upload_results": False},
        {"experiment_prefix": "foo"},
        {"data": "data"},
    ]:
        with pytest.raises(
            ValueError,
            match=(
                "Received invalid arguments. .* when target is an existing experiment."
            ),
        ):
            evaluate("foo", **kwargs)

    for kwargs in [
        {"num_repetitions": 2},
        {"experiment": "foo"},
        {"upload_results": False},
        {"summary_evaluators": [(lambda a, b: 2)]},
        {"data": "data"},
    ]:
        with pytest.raises(
            ValueError,
            match=(
                "Received invalid arguments. .* when target is two existing "
                "experiments."
            ),
        ):
            evaluate(("foo", "bar"), **kwargs)

    with pytest.raises(
        ValueError, match="Received invalid target. If a tuple is specified"
    ):
        evaluate(("foo", "bar", "baz"))

    with pytest.raises(ValueError, match="Received unsupported arguments"):
        evaluate((lambda x: x), data="data", load_nested=True)


async def test_invalid_aevaluate_args() -> None:
    for kwargs in [
        {"num_repetitions": 2},
        {"experiment": "foo"},
        {"upload_results": False},
        {"experiment_prefix": "foo"},
        {"data": "data"},
    ]:
        with pytest.raises(
            ValueError,
            match=(
                "Received invalid arguments. .* when target is an existing experiment."
            ),
        ):
            await aevaluate("foo", **kwargs)

    with pytest.raises(ValueError, match="Received unsupported arguments"):
        await aevaluate((lambda x: x), data="data", load_nested=True)<|MERGE_RESOLUTION|>--- conflicted
+++ resolved
@@ -400,8 +400,6 @@
     for r in results:
         assert r["evaluation_results"]["results"][0].extra == {"error": True}
 
-<<<<<<< HEAD
-=======
     # test invalid evaluators
     # args need to be positional
     def eval1(*, inputs, outputs):
@@ -425,8 +423,6 @@
                 evaluators=[eval_],
                 client=client,
             )
-
->>>>>>> 23187f17
 
 def test_evaluate_raises_for_async():
     async def my_func(inputs: dict):
