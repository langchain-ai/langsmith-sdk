"""Test the eval runner."""

import asyncio
import functools
import itertools
import json
import random
import re
import sys
import time
import uuid
from datetime import datetime, timezone
from threading import Lock
from typing import Callable, List
from unittest import mock
from unittest.mock import MagicMock

import pytest
from langchain_core.runnables import chain as as_runnable

from langsmith import Client, aevaluate, evaluate
from langsmith import schemas as ls_schemas
<<<<<<< HEAD
from langsmith.client import Client
from langsmith.evaluation._arunner import (
    _include_attachments as a_include_attachments,
)
from langsmith.evaluation._arunner import (
    aevaluate,
    aevaluate_existing,
)
from langsmith.evaluation._runner import _include_attachments, evaluate_existing
=======
>>>>>>> b548b4ab
from langsmith.evaluation.evaluator import (
    _normalize_comparison_evaluator_func,
    _normalize_evaluator_func,
    _normalize_summary_evaluator,
)


class FakeRequest:
    def __init__(self, ds_id, ds_name, ds_examples, tenant_id):
        self.created_session = None
        self.runs = {}
        self.should_fail = False
        self.ds_id = ds_id
        self.ds_name = ds_name
        self.ds_examples = ds_examples
        self.tenant_id = tenant_id

    def request(self, verb: str, endpoint: str, *args, **kwargs):
        if verb == "GET":
            if endpoint == "http://localhost:1984/datasets":
                res = MagicMock()
                res.json.return_value = {
                    "id": self.ds_id,
                    "created_at": "2021-09-01T00:00:00Z",
                    "name": self.ds_name,
                }
                return res
            elif endpoint == "http://localhost:1984/examples":
                res = MagicMock()
                res.json.return_value = [e.dict() for e in self.ds_examples]
                return res
            elif endpoint == "http://localhost:1984/sessions":
                res = {}  # type: ignore
                if kwargs["params"]["name"] == self.created_session["name"]:  # type: ignore
                    res = self.created_session  # type: ignore
                response = MagicMock()
                response.json.return_value = res
                return response
            elif (
                endpoint
                == f"http://localhost:1984/sessions/{self.created_session['id']}"
            ):  # type: ignore
                res = self.created_session  # type: ignore
                response = MagicMock()
                response.json.return_value = res
                return response
            else:
                self.should_fail = True
                raise ValueError(f"Unknown endpoint: {endpoint}")
        elif verb == "POST":
            if endpoint == "http://localhost:1984/sessions":
                self.created_session = json.loads(kwargs["data"]) | {
                    "tenant_id": self.tenant_id
                }
                response = MagicMock()
                response.json.return_value = self.created_session
                return response
            elif endpoint == "http://localhost:1984/runs/batch":
                loaded_runs = json.loads(kwargs["data"])
                posted = loaded_runs.get("post", [])
                patched = loaded_runs.get("patch", [])
                for p in posted:
                    self.runs[p["id"]] = p
                for p in patched:
                    self.runs[p["id"]].update(p)
                response = MagicMock()
                return response
            elif endpoint == "http://localhost:1984/runs/query":
                res = MagicMock()
                res.json.return_value = {
                    "runs": [
                        r
                        for r in self.runs.values()
                        if r["trace_id"] == r["id"] and r.get("reference_example_id")
                    ]
                }
                return res
            elif endpoint == "http://localhost:1984/feedback":
                response = MagicMock()
                response.json.return_value = {}
                return response
            elif endpoint == "http://localhost:1984/datasets/comparative":
                response = MagicMock()
                self.created_comparative_experiment = json.loads(kwargs["data"]) | {
                    "tenant_id": self.tenant_id,
                    "modified_at": datetime.now(),
                }
                response.json.return_value = self.created_comparative_experiment
                return response

            else:
                raise ValueError(f"Unknown endpoint: {endpoint}")
        elif verb == "PATCH":
            if (
                endpoint
                == f"http://localhost:1984/sessions/{self.created_session['id']}"
            ):  # type: ignore
                updates = json.loads(kwargs["data"])
                self.created_session.update({k: v for k, v in updates.items() if v})  # type: ignore
                response = MagicMock()
                response.json.return_value = self.created_session
                return response
            else:
                self.should_fail = True
                raise ValueError(f"Unknown endpoint: {endpoint}")
        else:
            self.should_fail = True
            raise ValueError(f"Unknown verb: {verb}, {endpoint}")


def _wait_until(condition: Callable, timeout: int = 8):
    start = time.time()
    while time.time() - start < timeout:
        if condition():
            return
        time.sleep(0.1)
    raise TimeoutError("Condition not met")


def _create_example(idx: int) -> ls_schemas.Example:
    return ls_schemas.Example(
        id=uuid.uuid4(),
        inputs={"in": idx},
        outputs={"answer": idx + 1},
        dataset_id="00886375-eb2a-4038-9032-efff60309896",
        created_at=datetime.now(timezone.utc),
    )


@pytest.mark.skipif(sys.version_info < (3, 9), reason="requires python3.9 or higher")
@pytest.mark.parametrize("blocking", [False, True])
@pytest.mark.parametrize("as_runnable", [False, True])
@pytest.mark.parametrize("upload_results", [False, True])
def test_evaluate_results(
    blocking: bool, as_runnable: bool, upload_results: bool
) -> None:
    session = mock.Mock()
    ds_name = "my-dataset"
    ds_id = "00886375-eb2a-4038-9032-efff60309896"

    SPLIT_SIZE = 3
    NUM_REPETITIONS = 4
    ds_examples = [_create_example(i) for i in range(10)]
    dev_split = random.sample(ds_examples, SPLIT_SIZE)
    tenant_id = str(uuid.uuid4())
    fake_request = FakeRequest(ds_id, ds_name, ds_examples, tenant_id)
    session.request = fake_request.request
    client = Client(
        api_url="http://localhost:1984",
        api_key="123",
        session=session,
        info=ls_schemas.LangSmithInfo(
            batch_ingest_config=ls_schemas.BatchIngestConfig(
                size_limit_bytes=None,  # Note this field is not used here
                size_limit=100,
                scale_up_nthreads_limit=16,
                scale_up_qsize_trigger=1000,
                scale_down_nempty_trigger=4,
            )
        ),
    )
    client._tenant_id = tenant_id  # type: ignore

    ordering_of_stuff: List[str] = []
    locked = False

    lock = Lock()
    slow_index = None

    def predict(inputs: dict) -> dict:
        nonlocal locked
        nonlocal slow_index
        if len(ordering_of_stuff) > 2 and not locked:
            with lock:
                if len(ordering_of_stuff) > 2 and not locked:
                    locked = True
                    time.sleep(3)
                    slow_index = len(ordering_of_stuff)
                    ordering_of_stuff.append("predict")
                else:
                    ordering_of_stuff.append("predict")

        else:
            ordering_of_stuff.append("predict")
        return {"output": inputs["in"] + 1}

    if as_runnable:
        try:
            from langchain_core.runnables import RunnableLambda
        except ImportError:
            pytest.skip("langchain-core not installed.")
            return
        else:
            predict = RunnableLambda(predict)

    def score_value_first(run, example):
        ordering_of_stuff.append("evaluate")
        return {"score": 0.3}

    def score_unpacked_inputs_outputs(inputs, outputs):
        ordering_of_stuff.append("evaluate")
        return {"score": outputs["output"]}

    def score_unpacked_inputs_outputs_reference(inputs, outputs, reference_outputs):
        ordering_of_stuff.append("evaluate")
        return {"score": reference_outputs["answer"]}

    def eval_float(run, example):
        ordering_of_stuff.append("evaluate")
        return 0.2

    def eval_str(run, example):
        ordering_of_stuff.append("evaluate")
        return "good"

    def eval_list(run, example):
        ordering_of_stuff.append("evaluate")
        return [
            {"score": True, "key": "list_eval_bool"},
            {"score": 1, "key": "list_eval_int"},
        ]

    def summary_eval_runs_examples(runs_, examples_):
        return {"score": len(runs_[0].dotted_order)}

    def summary_eval_inputs_outputs(inputs, outputs):
        return [{"score": len([x["in"] for x in inputs])}]

    def summary_eval_outputs_reference(outputs, reference_outputs):
        return len([x["answer"] for x in reference_outputs])

    evaluators = [
        score_value_first,
        score_unpacked_inputs_outputs,
        score_unpacked_inputs_outputs_reference,
        eval_float,
        eval_str,
        eval_list,
    ]

    summary_evaluators = [
        summary_eval_runs_examples,
        summary_eval_inputs_outputs,
        summary_eval_outputs_reference,
    ]

    results = evaluate(
        predict,
        client=client,
        data=dev_split,
        evaluators=evaluators,
        summary_evaluators=summary_evaluators,
        num_repetitions=NUM_REPETITIONS,
        blocking=blocking,
        upload_results=upload_results,
        max_concurrency=None,
    )
    if not blocking:
        deltas = []
        last = None
        start = time.time()
        now = start
        for _ in results:
            now = time.time()
            deltas.append((now - last) if last is not None else 0)  # type: ignore
            last = now
        assert now - start > 1.5
        # Essentially we want to check that 1 delay is > 1.5s and the rest are < 0.1s
        assert len(deltas) == SPLIT_SIZE * NUM_REPETITIONS
        assert slow_index is not None

        total_quick = sum([d < 0.5 for d in deltas])
        total_slow = sum([d > 0.5 for d in deltas])
        tolerance = 3
        assert total_slow < tolerance
        assert total_quick > (SPLIT_SIZE * NUM_REPETITIONS - 1) - tolerance

    for r in results:
        assert r["run"].outputs["output"] == r["example"].inputs["in"] + 1  # type: ignore
        assert set(r["run"].outputs.keys()) == {"output"}  # type: ignore
        assert len(r["evaluation_results"]["results"]) == len(evaluators) + 1
        assert all(
            er.score is not None or er.value is not None
            for er in r["evaluation_results"]["results"]
        )
    assert len(results._summary_results["results"]) == len(summary_evaluators)

    N_PREDS = SPLIT_SIZE * NUM_REPETITIONS
    if upload_results:
        assert fake_request.created_session
        _wait_until(lambda: fake_request.runs)
        _wait_until(lambda: len(ordering_of_stuff) == (N_PREDS * (len(evaluators) + 1)))
        _wait_until(lambda: slow_index is not None)
        # Want it to be interleaved
        assert ordering_of_stuff[:N_PREDS] != ["predict"] * N_PREDS
    else:
        assert not fake_request.created_session

    # It's delayed, so it'll be the penultimate event
    # Will run all other preds and evals, then this, then the last eval
    assert slow_index == (len(evaluators) + 1) * (N_PREDS - 1)

    if upload_results:

        def score_value(run, example):
            return {"score": 0.7}

        ex_results = evaluate(
            fake_request.created_session["name"],
            evaluators=[score_value],
            client=client,
            blocking=blocking,
        )
        second_item = next(itertools.islice(iter(ex_results), 1, 2))
        first_list = list(ex_results)
        second_list = list(ex_results)
        second_item_after = next(itertools.islice(iter(ex_results), 1, 2))
        assert len(first_list) == len(second_list) == SPLIT_SIZE * NUM_REPETITIONS
        assert first_list == second_list
        assert second_item == second_item_after
        dev_xample_ids = [e.id for e in dev_split]
        for r in ex_results:
            assert r["example"].id in dev_xample_ids
            assert r["evaluation_results"]["results"][0].score == 0.7
            assert r["run"].reference_example_id in dev_xample_ids
        assert not fake_request.should_fail
        ex_results2 = evaluate(
            fake_request.created_session["name"],
            evaluators=[score_value],
            client=client,
            blocking=blocking,
        )
        assert [x["evaluation_results"]["results"][0].score for x in ex_results2] == [
            x["evaluation_results"]["results"][0].score for x in ex_results
        ]

    # Returning list of non-dicts not supported.
    def bad_eval_list(run, example):
        ordering_of_stuff.append("evaluate")
        return ["foo", 1]

    results = evaluate(
        predict,
        client=client,
        data=dev_split,
        evaluators=[bad_eval_list],
        num_repetitions=NUM_REPETITIONS,
        blocking=blocking,
    )
    for r in results:
        assert r["evaluation_results"]["results"][0].extra == {"error": True}

    # test invalid evaluators
    # args need to be positional
    def eval1(*, inputs, outputs):
        pass

    # if more than 2 positional args, they must all have default arg names
    # (run, example, ...)
    def eval2(x, y, inputs):
        pass

    evaluators = [eval1, eval2]

    for eval_ in evaluators:
        with pytest.raises(ValueError, match="Invalid evaluator function."):
            _normalize_evaluator_func(eval_)

        with pytest.raises(ValueError, match="Invalid evaluator function."):
            evaluate((lambda x: x), data=ds_examples, evaluators=[eval_], client=client)


def test_evaluate_raises_for_async():
    async def my_func(inputs: dict):
        pass

    match = "Async functions are not supported by"
    with pytest.raises(ValueError, match=match):
        evaluate(my_func, data="foo")

    async def my_other_func(inputs: dict, other_val: int):
        pass

    with pytest.raises(ValueError, match=match):
        evaluate(functools.partial(my_other_func, other_val=3), data="foo")

    if sys.version_info < (3, 10):
        return
    try:
        from langchain_core.runnables import RunnableLambda
    except ImportError:
        pytest.skip("langchain-core not installed.")
        return
    with pytest.raises(ValueError, match=match):
        evaluate(
            functools.partial(RunnableLambda(my_func).ainvoke, inputs={"foo": "bar"}),
            data="foo",
        )


@pytest.mark.skipif(sys.version_info < (3, 9), reason="requires python3.9 or higher")
@pytest.mark.parametrize("blocking", [False, True])
@pytest.mark.parametrize("as_runnable", [False, True])
@pytest.mark.parametrize("upload_results", [False, True])
async def test_aevaluate_results(
    blocking: bool, as_runnable: bool, upload_results: bool
) -> None:
    session = mock.Mock()
    ds_name = "my-dataset"
    ds_id = "00886375-eb2a-4038-9032-efff60309896"

    SPLIT_SIZE = 3
    NUM_REPETITIONS = 4
    ds_examples = [_create_example(i) for i in range(10)]
    dev_split = random.sample(ds_examples, SPLIT_SIZE)
    tenant_id = str(uuid.uuid4())
    fake_request = FakeRequest(ds_id, ds_name, ds_examples, tenant_id)
    session.request = fake_request.request
    client = Client(
        api_url="http://localhost:1984",
        api_key="123",
        session=session,
        info=ls_schemas.LangSmithInfo(
            batch_ingest_config=ls_schemas.BatchIngestConfig(
                size_limit_bytes=None,  # Note this field is not used here
                size_limit=100,
                scale_up_nthreads_limit=16,
                scale_up_qsize_trigger=1000,
                scale_down_nempty_trigger=4,
            )
        ),
    )
    client._tenant_id = tenant_id  # type: ignore

    ordering_of_stuff: List[str] = []
    locked = False

    lock = asyncio.Lock()
    slow_index = None

    async def predict(inputs: dict) -> dict:
        nonlocal locked
        nonlocal slow_index

        if len(ordering_of_stuff) > 2 and not locked:
            async with lock:
                if len(ordering_of_stuff) > 2 and not locked:
                    locked = True
                    await asyncio.sleep(3)
                    slow_index = len(ordering_of_stuff)
                    ordering_of_stuff.append("predict")
                else:
                    ordering_of_stuff.append("predict")

        else:
            ordering_of_stuff.append("predict")
        return {"output": inputs["in"] + 1}

    if as_runnable:
        try:
            from langchain_core.runnables import RunnableLambda
        except ImportError:
            pytest.skip("langchain-core not installed.")
            return
        else:
            predict = RunnableLambda(predict)

    async def score_value_first(run, example):
        ordering_of_stuff.append("evaluate")
        return {"score": 0.3}

    async def score_unpacked_inputs_outputs(inputs, outputs):
        ordering_of_stuff.append("evaluate")
        return {"score": outputs["output"]}

    async def score_unpacked_inputs_outputs_reference(
        inputs, outputs, reference_outputs
    ):
        ordering_of_stuff.append("evaluate")
        return {"score": reference_outputs["answer"]}

    async def eval_float(run, example):
        ordering_of_stuff.append("evaluate")
        return 0.2

    async def eval_str(run, example):
        ordering_of_stuff.append("evaluate")
        return "good"

    async def eval_list(run, example):
        ordering_of_stuff.append("evaluate")
        return [
            {"score": True, "key": "list_eval_bool"},
            {"score": 1, "key": "list_eval_int"},
        ]

    def summary_eval_runs_examples(runs_, examples_):
        return {"score": len(runs_[0].dotted_order)}

    def summary_eval_inputs_outputs(inputs, outputs):
        return {"score": len([x["in"] for x in inputs])}

    def summary_eval_outputs_reference(outputs, reference_outputs):
        return {"score": len([x["answer"] for x in reference_outputs])}

    evaluators = [
        score_value_first,
        score_unpacked_inputs_outputs,
        score_unpacked_inputs_outputs_reference,
        eval_float,
        eval_str,
        eval_list,
    ]

    summary_evaluators = [
        summary_eval_runs_examples,
        summary_eval_inputs_outputs,
        summary_eval_outputs_reference,
    ]

    results = await aevaluate(
        predict,
        client=client,
        data=dev_split,
        evaluators=evaluators,
        summary_evaluators=summary_evaluators,
        num_repetitions=NUM_REPETITIONS,
        blocking=blocking,
        upload_results=upload_results,
        max_concurrency=None,
    )
    if not blocking:
        deltas = []
        last = None
        start = time.time()
        now = None
        async for _ in results:
            now = time.time()
            if last is None:
                elapsed = now - start
                assert elapsed < 3
            deltas.append((now - last) if last is not None else 0)  # type: ignore
            last = now
        total = now - start  # type: ignore
        assert total > 1.5

        # Essentially we want to check that 1 delay is > 1.5s and the rest are < 0.1s
        assert len(deltas) == SPLIT_SIZE * NUM_REPETITIONS

        total_quick = sum([d < 0.5 for d in deltas])
        total_slow = sum([d > 0.5 for d in deltas])
        tolerance = 3
        assert total_slow < tolerance
        assert total_quick > (SPLIT_SIZE * NUM_REPETITIONS - 1) - tolerance
        assert any([d > 1 for d in deltas])

    async for r in results:
        assert r["run"].outputs["output"] == r["example"].inputs["in"] + 1  # type: ignore
        assert set(r["run"].outputs.keys()) == {"output"}  # type: ignore
        assert all(
            er.score is not None or er.value is not None
            for er in r["evaluation_results"]["results"]
        )
    assert len(results._summary_results["results"]) == len(summary_evaluators)

    N_PREDS = SPLIT_SIZE * NUM_REPETITIONS

    if upload_results:
        assert fake_request.created_session
        _wait_until(lambda: fake_request.runs)
        _wait_until(lambda: len(ordering_of_stuff) == N_PREDS * (len(evaluators) + 1))
        _wait_until(lambda: slow_index is not None)
        # Want it to be interleaved
        assert ordering_of_stuff[:N_PREDS] != ["predict"] * N_PREDS
        assert slow_index is not None
        # It's delayed, so it'll be the penultimate event
        # Will run all other preds and evals, then this, then the last eval
        assert slow_index == (N_PREDS - 1) * (len(evaluators) + 1)

        assert fake_request.created_session["name"]
    else:
        assert not fake_request.created_session

    async def score_value(run, example):
        return {"score": 0.7}

    if upload_results:
        ex_results = await aevaluate(
            fake_request.created_session["name"],
            evaluators=[score_value],
            client=client,
            blocking=blocking,
        )
        all_results = [r async for r in ex_results]
        assert len(all_results) == SPLIT_SIZE * NUM_REPETITIONS
        dev_xample_ids = [e.id for e in dev_split]
        async for r in ex_results:
            assert r["example"].id in dev_xample_ids
            assert r["evaluation_results"]["results"][0].score == 0.7
            assert r["run"].reference_example_id in dev_xample_ids
        assert not fake_request.should_fail
        ex_results2 = await aevaluate(
            fake_request.created_session["name"],
            evaluators=[score_value],
            client=client,
            blocking=blocking,
        )
        assert [
            x["evaluation_results"]["results"][0].score async for x in ex_results2
        ] == [x["evaluation_results"]["results"][0].score for x in all_results]

    # Returning list of non-dicts not supported.
    async def bad_eval_list(run, example):
        ordering_of_stuff.append("evaluate")
        return ["foo", 1]

    results = await aevaluate(
        predict,
        client=client,
        data=dev_split,
        evaluators=[bad_eval_list],
        num_repetitions=NUM_REPETITIONS,
        blocking=blocking,
        upload_results=upload_results,
    )
    async for r in results:
        assert r["evaluation_results"]["results"][0].extra == {"error": True}

    # test invalid evaluators
    # args need to be positional
    async def eval1(*, inputs, outputs):
        pass

    # if more than 2 positional args, they must all have default arg names
    # (run, example, ...)
    async def eval2(x, y, inputs):
        pass

    evaluators = [eval1, eval2]

    async def atarget(x):
        return x

    for eval_ in evaluators:
        with pytest.raises(ValueError, match="Invalid evaluator function."):
            _normalize_evaluator_func(eval_)

        with pytest.raises(ValueError, match="Invalid evaluator function."):
            await aevaluate(
                atarget,
                data=ds_examples,
                evaluators=[eval_],
                client=client,
                upload_results=upload_results,
                blocking=blocking,
            )


@as_runnable
def nested_predict(inputs):
    return {"output": "Yes"}


@as_runnable
def lc_predict(inputs):
    return nested_predict.invoke(inputs)


async def async_just_inputs(inputs):
    return None


async def async_just_inputs_with_attachments(inputs, attachments):
    return None


async def async_extra_args(inputs, attachments, foo="bar"):
    return None


@pytest.mark.parametrize(
    "target,expected,error_msg,is_async",
    [
        # Valid cases
        (lambda inputs: None, False, None, False),
        (lambda inputs, attachments: None, True, None, False),
        (async_just_inputs, False, None, True),
        (async_just_inputs_with_attachments, True, None, True),
        # Invalid parameter names
        (
            lambda x, y: None,
            None,
            "When target function has two positional arguments, they must be named "
            "'inputs' and 'attachments', respectively. Received: 'x' at index 0,'y' "
            "at index 1",
            False,
        ),
        (
            lambda input, attachment: None,
            None,
            "When target function has two positional arguments, they must be named "
            "'inputs' and 'attachments', respectively. Received: 'input' at index 0,"
            "'attachment' at index 1",
            False,
        ),
        # Too many parameters
        (
            lambda inputs, attachments, extra: None,
            None,
            re.escape(
                "Target function must accept at most two positional arguments "
                "(inputs, attachments)"
            ),
            False,
        ),
        # No positional parameters
        (
            lambda *, foo="bar": None,
            None,
            re.escape(
                "Target function must accept at least one positional argument (inputs)"
            ),
            False,
        ),
        # Mixed positional and keyword
        (lambda inputs, *, optional=None: None, False, None, False),
        (lambda inputs, attachments, *, optional=None: None, True, None, False),
        # Non-callable
        ("not_a_function", False, None, False),
        # Runnable
        (lc_predict.invoke, False, None, False),
        # Positional args with defaults
        (lambda inputs, attachments, foo="bar": None, True, None, False),
        (async_extra_args, True, None, True),
    ],
)
def test_include_attachments(target, expected, error_msg, is_async):
    """Test the _include_attachments function with various input cases."""
    try:
        from langchain_core.runnables import RunnableLambda
    except ImportError:
        if target == "runnable":
            pytest.skip("langchain-core not installed")
            return

    if target == "runnable":
        target = RunnableLambda(lambda x: x)
        expected = False
        error_msg = None

    func = _include_attachments if not is_async else a_include_attachments
    if error_msg is not None:
        with pytest.raises(ValueError, match=error_msg):
            func(target)
    else:
        result = func(target)
        assert result == expected


def summary_eval_runs_examples(runs_, examples_):
    return {"score": len(runs_[0].dotted_order)}


def summary_eval_inputs_outputs(inputs, outputs):
    return {"score": max([len(x["in"]) for x in inputs])}


def summary_eval_outputs_reference(outputs, reference_outputs):
    return min([len(x["response"]) for x in outputs])


@pytest.mark.parametrize(
    "evaluator",
    [
        summary_eval_runs_examples,
        summary_eval_inputs_outputs,
        summary_eval_outputs_reference,
    ],
)
def test__normalize_summary_evaluator(evaluator: Callable) -> None:
    normalized = _normalize_summary_evaluator(evaluator)
    runs = [
        ls_schemas.Run(
            name="foo",
            start_time=datetime.now(),
            run_type="chain",
            id=uuid.uuid4(),
            dotted_order="a" * 12,
            outputs={"response": "c" * 12},
        )
    ]
    examples = [
        ls_schemas.Example(
            id=uuid.uuid4(),
            inputs={"in": "b" * 12},
        )
    ]
    assert normalized(runs, examples)["score"] == 12


def summary_eval_kwargs(*, runs, examples):
    return


def summary_eval_unknown_positional_args(runs, examples, foo):
    return


@pytest.mark.parametrize(
    "evaluator",
    [summary_eval_kwargs, summary_eval_unknown_positional_args],
)
def test__normalize_summary_evaluator_invalid(evaluator: Callable) -> None:
    with pytest.raises(ValueError, match="Invalid evaluator function."):
        _normalize_summary_evaluator(evaluator)


def comparison_eval(runs, example):
    return [len(r.outputs["response"]) for r in runs]


def comparison_eval_simple(inputs, outputs, reference_outputs):
    return [len(o["response"]) for o in outputs]


def comparison_eval_no_inputs(outputs, reference_outputs):
    return [min(len(o["response"]), len(reference_outputs["answer"])) for o in outputs]


@pytest.mark.parametrize(
    "evaluator",
    [comparison_eval, comparison_eval_simple, comparison_eval_no_inputs],
)
def test__normalize_comparison_evaluator(evaluator: Callable) -> None:
    runs = [
        ls_schemas.Run(
            name="foo",
            start_time=datetime.now(),
            run_type="chain",
            id=uuid.uuid4(),
            dotted_order="a",
            outputs={"response": "c" * 2},
        ),
        ls_schemas.Run(
            name="foo",
            start_time=datetime.now(),
            run_type="chain",
            id=uuid.uuid4(),
            dotted_order="d",
            outputs={"response": "e" * 3},
        ),
    ]
    example = ls_schemas.Example(
        id=uuid.uuid4(), inputs={"in": "b"}, outputs={"answer": "f" * 4}
    )
    normalized = _normalize_comparison_evaluator_func(evaluator)
    assert normalized(runs, example) == [2, 3]


async def acomparison_eval(runs, example):
    return [len(r.outputs["response"]) for r in runs]


async def acomparison_eval_simple(inputs, outputs, reference_outputs):
    return [len(o["response"]) for o in outputs]


async def acomparison_eval_no_inputs(outputs, reference_outputs):
    return [min(len(o["response"]), len(reference_outputs["answer"])) for o in outputs]


@pytest.mark.parametrize(
    "evaluator",
    [acomparison_eval, acomparison_eval_simple, acomparison_eval_no_inputs],
)
async def test__normalize_comparison_evaluator_async(evaluator: Callable) -> None:
    runs = [
        ls_schemas.Run(
            name="foo",
            start_time=datetime.now(),
            run_type="chain",
            id=uuid.uuid4(),
            dotted_order="a",
            outputs={"response": "c" * 2},
        ),
        ls_schemas.Run(
            name="foo",
            start_time=datetime.now(),
            run_type="chain",
            id=uuid.uuid4(),
            dotted_order="d",
            outputs={"response": "e" * 3},
        ),
    ]
    example = ls_schemas.Example(
        id=uuid.uuid4(), inputs={"in": "b"}, outputs={"answer": "f" * 4}
    )
    normalized = _normalize_comparison_evaluator_func(evaluator)
    assert await normalized(runs, example) == [2, 3]


def comparison_eval_kwargs(*, runs, example):
    return


def comparison_eval_unknown_positional_args(runs, example, foo):
    return


@pytest.mark.parametrize(
    "evaluator",
    [comparison_eval_kwargs, comparison_eval_unknown_positional_args],
)
def test__normalize_comparison_evaluator_invalid(evaluator: Callable) -> None:
    with pytest.raises(ValueError, match="Invalid evaluator function."):
        _normalize_comparison_evaluator_func(evaluator)


def test_invalid_evaluate_args() -> None:
    for kwargs in [
        {"num_repetitions": 2},
        {"experiment": "foo"},
        {"upload_results": False},
        {"experiment_prefix": "foo"},
        {"data": "data"},
    ]:
        with pytest.raises(
            ValueError,
            match=(
                "Received invalid arguments. .* when target is an existing experiment."
            ),
        ):
            evaluate("foo", **kwargs)

    for kwargs in [
        {"num_repetitions": 2},
        {"experiment": "foo"},
        {"upload_results": False},
        {"summary_evaluators": [(lambda a, b: 2)]},
        {"data": "data"},
    ]:
        with pytest.raises(
            ValueError,
            match=(
                "Received invalid arguments. .* when target is two existing "
                "experiments."
            ),
        ):
            evaluate(("foo", "bar"), **kwargs)

    with pytest.raises(
        ValueError, match="Received invalid target. If a tuple is specified"
    ):
        evaluate(("foo", "bar", "baz"))

    with pytest.raises(ValueError, match="Received unsupported arguments"):
        evaluate((lambda x: x), data="data", load_nested=True)


async def test_invalid_aevaluate_args() -> None:
    for kwargs in [
        {"num_repetitions": 2},
        {"experiment": "foo"},
        {"upload_results": False},
        {"experiment_prefix": "foo"},
        {"data": "data"},
    ]:
        with pytest.raises(
            ValueError,
            match=(
                "Received invalid arguments. .* when target is an existing experiment."
            ),
        ):
            await aevaluate("foo", **kwargs)

    with pytest.raises(ValueError, match="Received unsupported arguments"):
        await aevaluate((lambda x: x), data="data", load_nested=True)<|MERGE_RESOLUTION|>--- conflicted
+++ resolved
@@ -18,20 +18,12 @@
 import pytest
 from langchain_core.runnables import chain as as_runnable
 
-from langsmith import Client, aevaluate, evaluate
+from langsmith import Client, aevaluate, evaluate, evaluate_existing, aevaluate_existing
 from langsmith import schemas as ls_schemas
-<<<<<<< HEAD
-from langsmith.client import Client
 from langsmith.evaluation._arunner import (
     _include_attachments as a_include_attachments,
 )
-from langsmith.evaluation._arunner import (
-    aevaluate,
-    aevaluate_existing,
-)
-from langsmith.evaluation._runner import _include_attachments, evaluate_existing
-=======
->>>>>>> b548b4ab
+from langsmith.evaluation._runner import _include_attachments
 from langsmith.evaluation.evaluator import (
     _normalize_comparison_evaluator_func,
     _normalize_evaluator_func,
