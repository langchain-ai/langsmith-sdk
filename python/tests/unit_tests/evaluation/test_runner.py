"""Test the eval runner."""

import asyncio
import functools
import itertools
import json
import random
import sys
import time
import uuid
from datetime import datetime, timezone
from threading import Lock
from typing import Callable, List
from unittest import mock
from unittest.mock import MagicMock

import pytest

from langsmith import evaluate
from langsmith import schemas as ls_schemas
from langsmith.client import Client
from langsmith.evaluation._arunner import aevaluate, aevaluate_existing
from langsmith.evaluation._runner import evaluate_existing


class FakeRequest:
    def __init__(self, ds_id, ds_name, ds_examples, tenant_id):
        self.created_session = None
        self.runs = {}
        self.should_fail = False
        self.ds_id = ds_id
        self.ds_name = ds_name
        self.ds_examples = ds_examples
        self.tenant_id = tenant_id

    def request(self, verb: str, endpoint: str, *args, **kwargs):
        if verb == "GET":
            if endpoint == "http://localhost:1984/datasets":
                res = MagicMock()
                res.json.return_value = {
                    "id": self.ds_id,
                    "created_at": "2021-09-01T00:00:00Z",
                    "name": self.ds_name,
                }
                return res
            elif endpoint == "http://localhost:1984/examples":
                res = MagicMock()
                res.json.return_value = [e.dict() for e in self.ds_examples]
                return res
            elif endpoint == "http://localhost:1984/sessions":
                res = {}  # type: ignore
                if kwargs["params"]["name"] == self.created_session["name"]:  # type: ignore
                    res = self.created_session  # type: ignore
                response = MagicMock()
                response.json.return_value = res
                return response

            else:
                self.should_fail = True
                raise ValueError(f"Unknown endpoint: {endpoint}")
        elif verb == "POST":
            if endpoint == "http://localhost:1984/sessions":
                self.created_session = json.loads(kwargs["data"]) | {
                    "tenant_id": self.tenant_id
                }
                response = MagicMock()
                response.json.return_value = self.created_session
                return response
            elif endpoint == "http://localhost:1984/runs/batch":
                loaded_runs = json.loads(kwargs["data"])
                posted = loaded_runs.get("post", [])
                patched = loaded_runs.get("patch", [])
                for p in posted:
                    self.runs[p["id"]] = p
                for p in patched:
                    self.runs[p["id"]].update(p)
                response = MagicMock()
                return response
            elif endpoint == "http://localhost:1984/runs/query":
                res = MagicMock()
                res.json.return_value = {
                    "runs": [
                        r
                        for r in self.runs.values()
                        if r["trace_id"] == r["id"] and r.get("reference_example_id")
                    ]
                }
                return res
            elif endpoint == "http://localhost:1984/feedback":
                response = MagicMock()
                response.json.return_value = {}
                return response

            else:
                raise ValueError(f"Unknown endpoint: {endpoint}")
        elif verb == "PATCH":
            if (
                endpoint
                == f"http://localhost:1984/sessions/{self.created_session['id']}"
            ):  # type: ignore
                updates = json.loads(kwargs["data"])
                self.created_session.update({k: v for k, v in updates.items() if v})  # type: ignore
                response = MagicMock()
                response.json.return_value = self.created_session
                return response
            else:
                self.should_fail = True
                raise ValueError(f"Unknown endpoint: {endpoint}")
        else:
            self.should_fail = True
            raise ValueError(f"Unknown verb: {verb}, {endpoint}")


def _wait_until(condition: Callable, timeout: int = 8):
    start = time.time()
    while time.time() - start < timeout:
        if condition():
            return
        time.sleep(0.1)
    raise TimeoutError("Condition not met")


@pytest.mark.skipif(sys.version_info < (3, 9), reason="requires python3.9 or higher")
@pytest.mark.parametrize("blocking", [False, True])
@pytest.mark.parametrize("as_runnable", [False, True])
def test_evaluate_results(blocking: bool, as_runnable: bool) -> None:
    session = mock.Mock()
    ds_name = "my-dataset"
    ds_id = "00886375-eb2a-4038-9032-efff60309896"

    def _create_example(idx: int) -> ls_schemas.Example:
        return ls_schemas.Example(
            id=uuid.uuid4(),
            inputs={"in": idx},
            outputs={"answer": idx + 1},
            dataset_id=ds_id,
            created_at=datetime.now(timezone.utc),
        )

    SPLIT_SIZE = 3
    NUM_REPETITIONS = 4
    ds_examples = [_create_example(i) for i in range(10)]
    dev_split = random.sample(ds_examples, SPLIT_SIZE)
    tenant_id = str(uuid.uuid4())
    fake_request = FakeRequest(ds_id, ds_name, ds_examples, tenant_id)
    session.request = fake_request.request
    client = Client(
        api_url="http://localhost:1984",
        api_key="123",
        session=session,
        info=ls_schemas.LangSmithInfo(
            batch_ingest_config=ls_schemas.BatchIngestConfig(
                size_limit_bytes=None,  # Note this field is not used here
                size_limit=100,
                scale_up_nthreads_limit=16,
                scale_up_qsize_trigger=1000,
                scale_down_nempty_trigger=4,
            )
        ),
    )
    client._tenant_id = tenant_id  # type: ignore

    ordering_of_stuff: List[str] = []
    locked = False

    lock = Lock()
    slow_index = None

    def predict(inputs: dict) -> dict:
        nonlocal locked
        nonlocal slow_index
        if len(ordering_of_stuff) > 2 and not locked:
            with lock:
                if len(ordering_of_stuff) > 2 and not locked:
                    locked = True
                    time.sleep(3)
                    slow_index = len(ordering_of_stuff)
                    ordering_of_stuff.append("predict")
                else:
                    ordering_of_stuff.append("predict")

        else:
            ordering_of_stuff.append("predict")
        return {"output": inputs["in"] + 1}

    if as_runnable:
        try:
            from langchain_core.runnables import RunnableLambda
        except ImportError:
            pytest.skip("langchain-core not installed.")
            return
        else:
            predict = RunnableLambda(predict)

    def score_value_first(run, example):
        ordering_of_stuff.append("evaluate")
        return {"score": 0.3}

<<<<<<< HEAD
    def score_unpacked_inputs_outputs(inputs: dict, outputs: dict):
        ordering_of_stuff.append("evaluate")
        return {"score": outputs["output"]}

    def score_unpacked_inputs_outputs_reference(
        inputs: dict, outputs: dict, reference_outputs: dict
    ):
        ordering_of_stuff.append("evaluate")
        return {"score": reference_outputs["answer"]}

    evaluators = [
        score_value_first,
        score_unpacked_inputs_outputs,
        score_unpacked_inputs_outputs_reference,
    ]
=======
    def eval_float(run, example):
        ordering_of_stuff.append("evaluate")
        return 0.2

    def eval_str(run, example):
        ordering_of_stuff.append("evaluate")
        return "good"

    def eval_list(run, example):
        ordering_of_stuff.append("evaluate")
        return [
            {"score": True, "key": "list_eval_bool"},
            {"score": 1, "key": "list_eval_int"},
        ]

>>>>>>> d8adcde7
    results = evaluate(
        predict,
        client=client,
        data=dev_split,
<<<<<<< HEAD
        evaluators=evaluators,
=======
        evaluators=[score_value_first, eval_float, eval_str, eval_list],
>>>>>>> d8adcde7
        num_repetitions=NUM_REPETITIONS,
        blocking=blocking,
    )
    if not blocking:
        deltas = []
        last = None
        start = time.time()
        now = start
        for _ in results:
            now = time.time()
            deltas.append((now - last) if last is not None else 0)  # type: ignore
            last = now
        assert now - start > 1.5
        # Essentially we want to check that 1 delay is > 1.5s and the rest are < 0.1s
        assert len(deltas) == SPLIT_SIZE * NUM_REPETITIONS
        assert slow_index is not None

        total_quick = sum([d < 0.5 for d in deltas])
        total_slow = sum([d > 0.5 for d in deltas])
        tolerance = 3
        assert total_slow < tolerance
        assert total_quick > (SPLIT_SIZE * NUM_REPETITIONS - 1) - tolerance

    for r in results:
        assert r["run"].outputs["output"] == r["example"].inputs["in"] + 1  # type: ignore
        assert set(r["run"].outputs.keys()) == {"output"}  # type: ignore

    assert fake_request.created_session
    _wait_until(lambda: fake_request.runs)
    N_PREDS = SPLIT_SIZE * NUM_REPETITIONS
<<<<<<< HEAD
    _wait_until(lambda: len(ordering_of_stuff) == (N_PREDS * (len(evaluators) + 1)))
=======
    _wait_until(lambda: len(ordering_of_stuff) == N_PREDS * 5)
>>>>>>> d8adcde7
    _wait_until(lambda: slow_index is not None)
    # Want it to be interleaved
    assert ordering_of_stuff[:N_PREDS] != ["predict"] * N_PREDS

    # It's delayed, so it'll be the penultimate event
    # Will run all other preds and evals, then this, then the last eval
<<<<<<< HEAD
    assert slow_index == (len(evaluators) + 1) * (N_PREDS - 1)
=======
    assert slow_index == (N_PREDS - 1) * 5
>>>>>>> d8adcde7

    def score_value(run, example):
        return {"score": 0.7}

    ex_results = evaluate_existing(
        fake_request.created_session["name"], evaluators=[score_value], client=client
    )
    second_item = next(itertools.islice(iter(ex_results), 1, 2))
    first_list = list(ex_results)
    second_list = list(ex_results)
    second_item_after = next(itertools.islice(iter(ex_results), 1, 2))
    assert len(first_list) == len(second_list) == SPLIT_SIZE * NUM_REPETITIONS
    assert first_list == second_list
    assert second_item == second_item_after
    dev_xample_ids = [e.id for e in dev_split]
    for r in ex_results:
        assert r["example"].id in dev_xample_ids
        assert r["evaluation_results"]["results"][0].score == 0.7
        assert r["run"].reference_example_id in dev_xample_ids
    assert not fake_request.should_fail

    # Returning list of non-dicts not supported.
    def bad_eval_list(run, example):
        ordering_of_stuff.append("evaluate")
        return ["foo", 1]

    results = evaluate(
        predict,
        client=client,
        data=dev_split,
        evaluators=[bad_eval_list],
        num_repetitions=NUM_REPETITIONS,
        blocking=blocking,
    )
    for r in results:
        assert r["evaluation_results"]["results"][0].extra == {"error": True}


def test_evaluate_raises_for_async():
    async def my_func(inputs: dict):
        pass

    match = "Async functions are not supported by"
    with pytest.raises(ValueError, match=match):
        evaluate(my_func, data="foo")

    async def my_other_func(inputs: dict, other_val: int):
        pass

    with pytest.raises(ValueError, match=match):
        evaluate(functools.partial(my_other_func, other_val=3), data="foo")

    if sys.version_info < (3, 10):
        return
    try:
        from langchain_core.runnables import RunnableLambda
    except ImportError:
        pytest.skip("langchain-core not installed.")
        return
    with pytest.raises(ValueError, match=match):
        evaluate(
            functools.partial(RunnableLambda(my_func).ainvoke, inputs={"foo": "bar"}),
            data="foo",
        )


@pytest.mark.skipif(sys.version_info < (3, 9), reason="requires python3.9 or higher")
@pytest.mark.parametrize("blocking", [False, True])
@pytest.mark.parametrize("as_runnable", [False, True])
async def test_aevaluate_results(blocking: bool, as_runnable: bool) -> None:
    session = mock.Mock()
    ds_name = "my-dataset"
    ds_id = "00886375-eb2a-4038-9032-efff60309896"

    def _create_example(idx: int) -> ls_schemas.Example:
        return ls_schemas.Example(
            id=uuid.uuid4(),
            inputs={"in": idx},
            outputs={"answer": idx + 1},
            dataset_id=ds_id,
            created_at=datetime.now(timezone.utc),
        )

    SPLIT_SIZE = 3
    NUM_REPETITIONS = 4
    ds_examples = [_create_example(i) for i in range(10)]
    dev_split = random.sample(ds_examples, SPLIT_SIZE)
    tenant_id = str(uuid.uuid4())
    fake_request = FakeRequest(ds_id, ds_name, ds_examples, tenant_id)
    session.request = fake_request.request
    client = Client(
        api_url="http://localhost:1984",
        api_key="123",
        session=session,
        info=ls_schemas.LangSmithInfo(
            batch_ingest_config=ls_schemas.BatchIngestConfig(
                size_limit_bytes=None,  # Note this field is not used here
                size_limit=100,
                scale_up_nthreads_limit=16,
                scale_up_qsize_trigger=1000,
                scale_down_nempty_trigger=4,
            )
        ),
    )
    client._tenant_id = tenant_id  # type: ignore

    ordering_of_stuff: List[str] = []
    locked = False

    lock = asyncio.Lock()
    slow_index = None

    async def predict(inputs: dict) -> dict:
        nonlocal locked
        nonlocal slow_index

        if len(ordering_of_stuff) > 2 and not locked:
            async with lock:
                if len(ordering_of_stuff) > 2 and not locked:
                    locked = True
                    await asyncio.sleep(3)
                    slow_index = len(ordering_of_stuff)
                    ordering_of_stuff.append("predict")
                else:
                    ordering_of_stuff.append("predict")

        else:
            ordering_of_stuff.append("predict")
        return {"output": inputs["in"] + 1}

    if as_runnable:
        try:
            from langchain_core.runnables import RunnableLambda
        except ImportError:
            pytest.skip("langchain-core not installed.")
            return
        else:
            predict = RunnableLambda(predict)

    async def score_value_first(run, example):
        ordering_of_stuff.append("evaluate")
        return {"score": 0.3}

<<<<<<< HEAD
    async def score_unpacked_inputs_outputs(inputs: dict, outputs: dict):
        ordering_of_stuff.append("evaluate")
        return {"score": outputs["output"]}

    async def score_unpacked_inputs_outputs_reference(
        inputs: dict, outputs: dict, reference_outputs: dict
    ):
        ordering_of_stuff.append("evaluate")
        return {"score": reference_outputs["answer"]}

    evaluators = [
        score_value_first,
        score_unpacked_inputs_outputs,
        score_unpacked_inputs_outputs_reference,
    ]
=======
    async def eval_float(run, example):
        ordering_of_stuff.append("evaluate")
        return 0.2

    async def eval_str(run, example):
        ordering_of_stuff.append("evaluate")
        return "good"

    async def eval_list(run, example):
        ordering_of_stuff.append("evaluate")
        return [
            {"score": True, "key": "list_eval_bool"},
            {"score": 1, "key": "list_eval_int"},
        ]
>>>>>>> d8adcde7

    results = await aevaluate(
        predict,
        client=client,
        data=dev_split,
<<<<<<< HEAD
        evaluators=evaluators,
=======
        evaluators=[score_value_first, eval_float, eval_str, eval_list],
>>>>>>> d8adcde7
        num_repetitions=NUM_REPETITIONS,
        blocking=blocking,
    )
    if not blocking:
        deltas = []
        last = None
        start = time.time()
        now = None
        async for _ in results:
            now = time.time()
            if last is None:
                elapsed = now - start
                assert elapsed < 3
            deltas.append((now - last) if last is not None else 0)  # type: ignore
            last = now
        total = now - start  # type: ignore
        assert total > 1.5

        # Essentially we want to check that 1 delay is > 1.5s and the rest are < 0.1s
        assert len(deltas) == SPLIT_SIZE * NUM_REPETITIONS

        total_quick = sum([d < 0.5 for d in deltas])
        total_slow = sum([d > 0.5 for d in deltas])
        tolerance = 3
        assert total_slow < tolerance
        assert total_quick > (SPLIT_SIZE * NUM_REPETITIONS - 1) - tolerance
        assert any([d > 1 for d in deltas])

    async for r in results:
        assert r["run"].outputs["output"] == r["example"].inputs["in"] + 1  # type: ignore
        assert set(r["run"].outputs.keys()) == {"output"}  # type: ignore

    assert fake_request.created_session
    _wait_until(lambda: fake_request.runs)
    N_PREDS = SPLIT_SIZE * NUM_REPETITIONS
<<<<<<< HEAD
    _wait_until(lambda: len(ordering_of_stuff) == N_PREDS * (len(evaluators) + 1))
=======
    _wait_until(lambda: len(ordering_of_stuff) == N_PREDS * 5)
>>>>>>> d8adcde7
    _wait_until(lambda: slow_index is not None)
    # Want it to be interleaved
    assert ordering_of_stuff[:N_PREDS] != ["predict"] * N_PREDS
    assert slow_index is not None
    # It's delayed, so it'll be the penultimate event
    # Will run all other preds and evals, then this, then the last eval
<<<<<<< HEAD
    assert slow_index == (N_PREDS - 1) * (len(evaluators) + 1)
=======
    assert slow_index == (N_PREDS - 1) * 5
>>>>>>> d8adcde7

    assert fake_request.created_session["name"]

    async def score_value(run, example):
        return {"score": 0.7}

    ex_results = await aevaluate_existing(
        fake_request.created_session["name"], evaluators=[score_value], client=client
    )
    all_results = [r async for r in ex_results]
    assert len(all_results) == SPLIT_SIZE * NUM_REPETITIONS
    dev_xample_ids = [e.id for e in dev_split]
    async for r in ex_results:
        assert r["example"].id in dev_xample_ids
        assert r["evaluation_results"]["results"][0].score == 0.7
        assert r["run"].reference_example_id in dev_xample_ids
    assert not fake_request.should_fail
    # Returning list of non-dicts not supported.

    async def bad_eval_list(run, example):
        ordering_of_stuff.append("evaluate")
        return ["foo", 1]

    results = await aevaluate(
        predict,
        client=client,
        data=dev_split,
        evaluators=[bad_eval_list],
        num_repetitions=NUM_REPETITIONS,
        blocking=blocking,
    )
    async for r in results:
        assert r["evaluation_results"]["results"][0].extra == {"error": True}<|MERGE_RESOLUTION|>--- conflicted
+++ resolved
@@ -196,7 +196,6 @@
         ordering_of_stuff.append("evaluate")
         return {"score": 0.3}
 
-<<<<<<< HEAD
     def score_unpacked_inputs_outputs(inputs: dict, outputs: dict):
         ordering_of_stuff.append("evaluate")
         return {"score": outputs["output"]}
@@ -206,38 +205,36 @@
     ):
         ordering_of_stuff.append("evaluate")
         return {"score": reference_outputs["answer"]}
+
+    def eval_float(run, example):
+        ordering_of_stuff.append("evaluate")
+        return 0.2
+
+    def eval_str(run, example):
+        ordering_of_stuff.append("evaluate")
+        return "good"
+
+    def eval_list(run, example):
+        ordering_of_stuff.append("evaluate")
+        return [
+            {"score": True, "key": "list_eval_bool"},
+            {"score": 1, "key": "list_eval_int"},
+        ]
 
     evaluators = [
         score_value_first,
         score_unpacked_inputs_outputs,
         score_unpacked_inputs_outputs_reference,
+        eval_float,
+        eval_str,
+        eval_list,
     ]
-=======
-    def eval_float(run, example):
-        ordering_of_stuff.append("evaluate")
-        return 0.2
-
-    def eval_str(run, example):
-        ordering_of_stuff.append("evaluate")
-        return "good"
-
-    def eval_list(run, example):
-        ordering_of_stuff.append("evaluate")
-        return [
-            {"score": True, "key": "list_eval_bool"},
-            {"score": 1, "key": "list_eval_int"},
-        ]
-
->>>>>>> d8adcde7
+
     results = evaluate(
         predict,
         client=client,
         data=dev_split,
-<<<<<<< HEAD
         evaluators=evaluators,
-=======
-        evaluators=[score_value_first, eval_float, eval_str, eval_list],
->>>>>>> d8adcde7
         num_repetitions=NUM_REPETITIONS,
         blocking=blocking,
     )
@@ -268,22 +265,14 @@
     assert fake_request.created_session
     _wait_until(lambda: fake_request.runs)
     N_PREDS = SPLIT_SIZE * NUM_REPETITIONS
-<<<<<<< HEAD
     _wait_until(lambda: len(ordering_of_stuff) == (N_PREDS * (len(evaluators) + 1)))
-=======
-    _wait_until(lambda: len(ordering_of_stuff) == N_PREDS * 5)
->>>>>>> d8adcde7
     _wait_until(lambda: slow_index is not None)
     # Want it to be interleaved
     assert ordering_of_stuff[:N_PREDS] != ["predict"] * N_PREDS
 
     # It's delayed, so it'll be the penultimate event
     # Will run all other preds and evals, then this, then the last eval
-<<<<<<< HEAD
     assert slow_index == (len(evaluators) + 1) * (N_PREDS - 1)
-=======
-    assert slow_index == (N_PREDS - 1) * 5
->>>>>>> d8adcde7
 
     def score_value(run, example):
         return {"score": 0.7}
@@ -427,7 +416,6 @@
         ordering_of_stuff.append("evaluate")
         return {"score": 0.3}
 
-<<<<<<< HEAD
     async def score_unpacked_inputs_outputs(inputs: dict, outputs: dict):
         ordering_of_stuff.append("evaluate")
         return {"score": outputs["output"]}
@@ -437,38 +425,36 @@
     ):
         ordering_of_stuff.append("evaluate")
         return {"score": reference_outputs["answer"]}
+
+    async def eval_float(run, example):
+        ordering_of_stuff.append("evaluate")
+        return 0.2
+
+    async def eval_str(run, example):
+        ordering_of_stuff.append("evaluate")
+        return "good"
+
+    async def eval_list(run, example):
+        ordering_of_stuff.append("evaluate")
+        return [
+            {"score": True, "key": "list_eval_bool"},
+            {"score": 1, "key": "list_eval_int"},
+        ]
 
     evaluators = [
         score_value_first,
         score_unpacked_inputs_outputs,
         score_unpacked_inputs_outputs_reference,
+        eval_float,
+        eval_str,
+        eval_list,
     ]
-=======
-    async def eval_float(run, example):
-        ordering_of_stuff.append("evaluate")
-        return 0.2
-
-    async def eval_str(run, example):
-        ordering_of_stuff.append("evaluate")
-        return "good"
-
-    async def eval_list(run, example):
-        ordering_of_stuff.append("evaluate")
-        return [
-            {"score": True, "key": "list_eval_bool"},
-            {"score": 1, "key": "list_eval_int"},
-        ]
->>>>>>> d8adcde7
 
     results = await aevaluate(
         predict,
         client=client,
         data=dev_split,
-<<<<<<< HEAD
         evaluators=evaluators,
-=======
-        evaluators=[score_value_first, eval_float, eval_str, eval_list],
->>>>>>> d8adcde7
         num_repetitions=NUM_REPETITIONS,
         blocking=blocking,
     )
@@ -504,22 +490,14 @@
     assert fake_request.created_session
     _wait_until(lambda: fake_request.runs)
     N_PREDS = SPLIT_SIZE * NUM_REPETITIONS
-<<<<<<< HEAD
     _wait_until(lambda: len(ordering_of_stuff) == N_PREDS * (len(evaluators) + 1))
-=======
-    _wait_until(lambda: len(ordering_of_stuff) == N_PREDS * 5)
->>>>>>> d8adcde7
     _wait_until(lambda: slow_index is not None)
     # Want it to be interleaved
     assert ordering_of_stuff[:N_PREDS] != ["predict"] * N_PREDS
     assert slow_index is not None
     # It's delayed, so it'll be the penultimate event
     # Will run all other preds and evals, then this, then the last eval
-<<<<<<< HEAD
     assert slow_index == (N_PREDS - 1) * (len(evaluators) + 1)
-=======
-    assert slow_index == (N_PREDS - 1) * 5
->>>>>>> d8adcde7
 
     assert fake_request.created_session["name"]
 
