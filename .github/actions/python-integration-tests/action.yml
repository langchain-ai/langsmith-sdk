--- conflicted
+++ resolved
@@ -65,21 +65,12 @@
 
     - name: Run Evaluation
       env:
-<<<<<<< HEAD
-          LANGCHAIN_TRACING_V2: "true"
-          LANGCHAIN_ENDPOINT: https://api.smith.langchain.com
-          LANGCHAIN_API_KEY: ${{ inputs.langchain-api-key-prod }}
+          LANGSMITH_TRACING: "true"
+          LANGSMITH_ENDPOINT: https://api.smith.langchain.com
+          LANGSMITH_API_KEY: ${{ inputs.langchain-api-key-prod }}
           OPENAI_API_KEY: ${{ inputs.openai-api-key }}
           ANTHROPIC_API_KEY: ${{ inputs.anthropic-api-key }}
           LANGSMITH_TEST_CACHE: tests/cassettes
-=======
-        LANGSMITH_TRACING_V2: "true"
-        LANGSMITH_ENDPOINT: https://beta.api.smith.langchain.com
-        LANGSMITH_API_KEY: ${{ inputs.langchain-api-key-beta }}
-        OPENAI_API_KEY: ${{ inputs.openai-api-key }}
-        ANTHROPIC_API_KEY: ${{ inputs.anthropic-api-key }}
-        LANGSMITH_TEST_CACHE: tests/cassettes
->>>>>>> 95fe3b5b
       run: make evals
       shell: bash
       working-directory: python