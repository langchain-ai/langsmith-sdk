name: Integration Tests CI

on:
  push:
    branches:
      - main
  pull_request:
    branches:
      - main
    types: [opened, synchronize, reopened, labeled, unlabeled]
  workflow_dispatch:
    inputs:
      run-python-tests:
        description: "Run Python integration tests"
        default: "true"
        required: false
      run-js-tests:
        description: "Run JS integration tests"
        default: "true"
        required: false

jobs:
  python_integration_test:
    name: Python Integration Test
    if: >
      github.event_name == 'push' ||
      (github.event_name == 'pull_request' && contains(github.event.pull_request.labels.*.name, 'release')) ||
      (github.event_name == 'workflow_dispatch' && ${{ github.event.inputs.run-python-tests == 'true' }})
    runs-on: ubuntu-20.04
    defaults:
      run:
        working-directory: python
    steps:
      - uses: actions/checkout@v3
      - name: Set up Python 3.11
        uses: actions/setup-python@v4
        with:
          python-version: 3.11
          cache: "pip"
      - name: Install poetry
        run: pipx install poetry==1.4.2
      - name: Install dependencies
        run: |
          poetry install --with dev
          poetry run pip install -U langchain
      - name: Run Python integration tests
        uses: ./.github/actions/python-integration-tests
        with:
          python-version: 3.11
<<<<<<< HEAD
=======
          langchain-endpoint: https://api.smith.langchain.com
>>>>>>> 049eea5c
          langchain-api-key: ${{ secrets.LANGSMITH_API_KEY }}
          openai-api-key: ${{ secrets.OPENAI_API_KEY }}
          anthropic-api-key: ${{ secrets.ANTHROPIC_API_KEY }}

  js_integration_test:
    name: JS Integration Test
    if: >
      github.event_name == 'push' ||
      (github.event_name == 'pull_request' && contains(github.event.pull_request.labels.*.name, 'release')) ||
      (github.event_name == 'workflow_dispatch' && ${{ github.event.inputs.run-js-tests == 'true' }})
    runs-on: ubuntu-20.04
    defaults:
      run:
        working-directory: js
    steps:
      - uses: actions/checkout@v3
      - name: Use Node.js 18.x
        uses: actions/setup-node@v3
        with:
          node-version: 20.x
          cache: "yarn"
          cache-dependency-path: "js/yarn.lock"
      - name: Install dependencies
        run: yarn install --immutable
      - name: Run JS integration tests
        uses: ./.github/actions/js-integration-tests
        with:
          node-version: 20.x
<<<<<<< HEAD
=======
          langchain-endpoint: https://api.smith.langchain.com
>>>>>>> 049eea5c
          langchain-api-key: ${{ secrets.LANGSMITH_API_KEY }}
          openai-api-key: ${{ secrets.OPENAI_API_KEY }}<|MERGE_RESOLUTION|>--- conflicted
+++ resolved
@@ -47,10 +47,7 @@
         uses: ./.github/actions/python-integration-tests
         with:
           python-version: 3.11
-<<<<<<< HEAD
-=======
           langchain-endpoint: https://api.smith.langchain.com
->>>>>>> 049eea5c
           langchain-api-key: ${{ secrets.LANGSMITH_API_KEY }}
           openai-api-key: ${{ secrets.OPENAI_API_KEY }}
           anthropic-api-key: ${{ secrets.ANTHROPIC_API_KEY }}
@@ -79,9 +76,6 @@
         uses: ./.github/actions/js-integration-tests
         with:
           node-version: 20.x
-<<<<<<< HEAD
-=======
           langchain-endpoint: https://api.smith.langchain.com
->>>>>>> 049eea5c
           langchain-api-key: ${{ secrets.LANGSMITH_API_KEY }}
           openai-api-key: ${{ secrets.OPENAI_API_KEY }}