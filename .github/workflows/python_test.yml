--- conflicted
+++ resolved
@@ -44,11 +44,7 @@
       - name: Install dependencies
         run: |
           poetry install --with dev,lint
-<<<<<<< HEAD
-          poetry run pip install -U langchain langchain-core langchain-openai
-=======
           poetry run pip install -U langchain langchain-core langchain_anthropic langchain_openai
->>>>>>> 7ce4d993
       - name: Build ${{ matrix.python-version }}
         run: poetry build
       - name: Lint ${{ matrix.python-version }}
